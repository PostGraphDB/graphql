import { ApolloServer } from "apollo-server-express";
import { Neo4jGraphQL } from "@neo4j/graphql";
import { OGM } from "@neo4j/graphql-ogm";
import { driver } from "../neo4j";
import { Context } from "../types";
import * as User from "./User";
import * as Blog from "./Blog";
import * as Post from "./Post";
import * as Comment from "./Comment";
import * as config from "../config";

export const typeDefs = [User.typeDefs, Blog.typeDefs, Post.typeDefs, Comment.typeDefs];

export const resolvers = {
    ...User.resolvers,
};

export const ogm = new OGM({
    typeDefs,
    driver,
});

export const neoSchema = new Neo4jGraphQL({
    typeDefs,
    resolvers,
<<<<<<< HEAD
    debug: config.NODE_ENV === "development",
=======
>>>>>>> ded38e7e
    config: {
        jwt: {
            secret: config.NEO4J_GRAPHQL_JWT_SECRET,
        },
    },
});

export const server: ApolloServer = new ApolloServer({
    schema: neoSchema.schema,
    context: ({ req }) => ({ ogm, driver, req } as Context),
});<|MERGE_RESOLUTION|>--- conflicted
+++ resolved
@@ -23,10 +23,6 @@
 export const neoSchema = new Neo4jGraphQL({
     typeDefs,
     resolvers,
-<<<<<<< HEAD
-    debug: config.NODE_ENV === "development",
-=======
->>>>>>> ded38e7e
     config: {
         jwt: {
             secret: config.NEO4J_GRAPHQL_JWT_SECRET,
