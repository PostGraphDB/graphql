{
    "name": "neo-push-server",
    "version": "1.0.0",
    "description": "",
    "main": "./dist/src/index.js",
    "scripts": {
        "start": "nodemon --watch './src/**/*.ts' --exec ./node_modules/.bin/ts-node -r tsconfig-paths/register --project ./src/tsconfig.json ./src/index.ts",
        "build": "tsc  --project src/",
        "seed": "ts-node -r tsconfig-paths/register --project ./src/tsconfig.json ./src/seeder.ts",
        "test": "jest"
    },
    "author": "",
    "license": "ISC",
    "dependencies": {
<<<<<<< HEAD
        "@neo4j/graphql": "^2.0.0-alpha.1",
        "@neo4j/graphql-ogm": "^2.0.0-alpha.1",
=======
        "@neo4j/graphql": "^2.0.0-alpha.2",
        "@neo4j/graphql-ogm": "^2.0.0-alpha.2",
>>>>>>> 7fc5b64b
        "apollo-server-express": "2.19.0",
        "bcrypt": "5.0.1",
        "debug": "4.3.1",
        "dotenv": "8.2.0",
        "express": "4.17.1",
        "graphql": "^15.0.0",
        "jsonwebtoken": "8.5.1",
        "neo4j-driver": "^4.2.0"
    },
    "devDependencies": {
        "@types/bcrypt": "3.0.0",
        "@types/debug": "4.1.5",
        "@types/dotenv": "8.2.0",
        "@types/express": "4.17.9",
        "@types/faker": "5.1.5",
        "@types/jest": "26.0.19",
        "@types/jsonwebtoken": "8.5.1",
        "@types/node": "14.14.14",
        "@types/uuid": "8.3.0",
        "apollo-server-testing": "2.19.0",
        "cross-env": "7.0.3",
        "faker": "5.1.0",
        "jest": "26.6.3",
        "nodemon": "2.0.6",
        "randomstring": "1.1.5",
        "ts-jest": "26.4.4",
        "ts-node": "9.1.1",
        "tsconfig-paths": "^3.9.0",
        "typescript": "4.1.3"
    }
}<|MERGE_RESOLUTION|>--- conflicted
+++ resolved
@@ -12,13 +12,8 @@
     "author": "",
     "license": "ISC",
     "dependencies": {
-<<<<<<< HEAD
-        "@neo4j/graphql": "^2.0.0-alpha.1",
-        "@neo4j/graphql-ogm": "^2.0.0-alpha.1",
-=======
         "@neo4j/graphql": "^2.0.0-alpha.2",
         "@neo4j/graphql-ogm": "^2.0.0-alpha.2",
->>>>>>> 7fc5b64b
         "apollo-server-express": "2.19.0",
         "bcrypt": "5.0.1",
         "debug": "4.3.1",
