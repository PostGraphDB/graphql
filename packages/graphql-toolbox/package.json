--- conflicted
+++ resolved
@@ -60,11 +60,7 @@
         "@types/crypto-js": "^4.1.1",
         "@types/markdown-it": "^12.2.3",
         "@types/prettier": "2.6.0",
-<<<<<<< HEAD
-        "@types/react-dom": "18.0.0",
-=======
         "@types/react-dom": "18.0.1",
->>>>>>> 050d4440
         "@types/uuid": "^8.3.4",
         "@types/webpack": "5.28.0",
         "autoprefixer": "^10.4.4",
