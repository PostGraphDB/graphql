--- conflicted
+++ resolved
@@ -19,16 +19,10 @@
 
 import { DocumentNode, graphql, parse, print, SelectionSetNode } from "graphql";
 import pluralize from "pluralize";
-<<<<<<< HEAD
-import camelCase from "camelcase";
 import { Neo4jGraphQL } from "@neo4j/graphql";
 import { GraphQLOptionsArg, GraphQLWhereArg, DeleteInfo } from "../types";
 import { upperFirst } from "../utils/upper-first";
-=======
-import { Neo4jGraphQL, upperFirst } from "@neo4j/graphql";
-import { GraphQLOptionsArg, GraphQLWhereArg, DeleteInfo } from "../types";
 import { lowerFirst } from "../utils/lower-first";
->>>>>>> 96640ef8
 
 export interface ModelConstructor {
     name: string;
