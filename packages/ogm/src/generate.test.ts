--- conflicted
+++ resolved
@@ -924,18 +924,11 @@
             };
 
             export type MovieActorsConnectionArgs = {
-<<<<<<< HEAD
-              where?: Maybe<MovieActorsConnectionWhere>;
-              first?: Maybe<Scalars[\\"Int\\"]>;
-              after?: Maybe<Scalars[\\"String\\"]>;
-              sort?: Maybe<Array<MovieActorsConnectionSort>>;
-=======
               where?: InputMaybe<MovieActorsConnectionWhere>;
+              first?: InputMaybe<Scalars[\\"Int\\"]>;
+              after?: InputMaybe<Scalars[\\"String\\"]>;
               directed?: InputMaybe<Scalars[\\"Boolean\\"]>;
               sort?: InputMaybe<Array<MovieActorsConnectionSort>>;
-              first?: InputMaybe<Scalars[\\"Int\\"]>;
-              after?: InputMaybe<Scalars[\\"String\\"]>;
->>>>>>> 23eba320
             };
 
             export type MovieActorsConnection = {
