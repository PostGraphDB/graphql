--- conflicted
+++ resolved
@@ -951,7 +951,6 @@
 
                 expect(formatCypher(result.cypher)).toMatchInlineSnapshot(`
                     "MATCH (this:\`Movie\`)
-<<<<<<< HEAD
                     CALL {
                         WITH this
                         MATCH (this)-[this0:IN_GENRE]->(this1:\`Genre\`)
@@ -966,9 +965,6 @@
                     }
                     WITH *
                     WHERE (var2 = 0 AND NOT (var3 = 0))
-=======
-                    WHERE size([(this)-[this0:IN_GENRE]->(this1:\`Genre\`) WHERE NOT this1.name = $param0 | 1]) = 0
->>>>>>> 9ca32cb4
                     RETURN this { .actorCount } AS this"
                 `);
                 expect(formatParams(result.params)).toMatchInlineSnapshot(`
