/*
 * Copyright (c) "Neo4j"
 * Neo4j Sweden AB [http://neo4j.com]
 *
 * This file is part of Neo4j.
 *
 * Licensed under the Apache License, Version 2.0 (the "License");
 * you may not use this file except in compliance with the License.
 * You may obtain a copy of the License at
 *
 *     http://www.apache.org/licenses/LICENSE-2.0
 *
 * Unless required by applicable law or agreed to in writing, software
 * distributed under the License is distributed on an "AS IS" BASIS,
 * WITHOUT WARRANTIES OR CONDITIONS OF ANY KIND, either express or implied.
 * See the License for the specific language governing permissions and
 * limitations under the License.
 */

import { Neo4jGraphQLAuthJWTPlugin } from "@neo4j/graphql-plugin-auth";
import { gql } from "apollo-server";
import type { DocumentNode } from "graphql";
import { Neo4jGraphQL } from "../../../../../src";
import { createJwtRequest } from "../../../../utils/create-jwt-request";
import { formatCypher, translateQuery, formatParams } from "../../../utils/tck-test-utils";

describe("Cypher -> Connections -> Filtering -> Node -> Points", () => {
    const secret = "secret";
    let typeDefs: DocumentNode;
    let neoSchema: Neo4jGraphQL;

    beforeAll(() => {
        typeDefs = gql`
            type Movie {
                title: String!
                actors: [Actor!]! @relationship(type: "ACTED_IN", properties: "ActedIn", direction: IN)
            }

            type Actor {
                name: String!
                currentLocation: Point!
                movies: [Movie!]! @relationship(type: "ACTED_IN", properties: "ActedIn", direction: OUT)
            }

            interface ActedIn {
                screenTime: Int!
            }
        `;

        neoSchema = new Neo4jGraphQL({
            typeDefs,
            config: { enableRegex: true },
            plugins: {
                auth: new Neo4jGraphQLAuthJWTPlugin({
                    secret
                })
            }
        });
    });

    test("DISTANCE", async () => {
        let verifyTCK;

        if (process.env.VERIFY_TCK) {
            verifyTCK = process.env.VERIFY_TCK;
            delete process.env.VERIFY_TCK;
        }

        const query = gql`
            query {
                movies {
                    title
                    actorsConnection(
                        where: {
                            node: {
                                currentLocation_DISTANCE: { point: { longitude: 1.0, latitude: 2.0 }, distance: 3.0 }
                            }
                        }
                    ) {
                        edges {
                            screenTime
                            node {
                                name
                                currentLocation {
                                    latitude
                                    longitude
                                }
                            }
                        }
                    }
                }
            }
        `;

        const req = createJwtRequest("secret", {});
        const result = await translateQuery(neoSchema, query, {
            req
        });

        expect(formatCypher(result.cypher)).toMatchInlineSnapshot(`
            "MATCH (this:\`Movie\`)
            CALL {
                WITH this
<<<<<<< HEAD
                MATCH (this)<-[this_connection_actorsConnectionthis0:ACTED_IN]-(this_Actor:\`Actor\`)
                WHERE point.distance(this_Actor.currentLocation, point($this_connection_actorsConnectionparam0.point)) = $this_connection_actorsConnectionparam0.distance
                WITH { screenTime: this_connection_actorsConnectionthis0.screenTime, node: { name: this_Actor.name, currentLocation: (CASE
                    WHEN this_Actor.currentLocation IS NOT NULL THEN { point: this_Actor.currentLocation }
=======
                MATCH (this)<-[this0:ACTED_IN]-(this1:\`Actor\`)
                WHERE distance(this1.currentLocation, point($param0.point)) = $param0.distance
                WITH { screenTime: this0.screenTime, node: { name: this1.name, currentLocation: CASE
                    WHEN this1.currentLocation IS NOT NULL THEN { point: this1.currentLocation }
>>>>>>> eac2b154
                    ELSE NULL
                END } } AS edge
                WITH collect(edge) AS edges
                WITH edges, size(edges) AS totalCount
                RETURN { edges: edges, totalCount: totalCount } AS var2
            }
            RETURN this { .title, actorsConnection: var2 } AS this"
        `);

        expect(formatParams(result.params)).toMatchInlineSnapshot(`
            "{
                \\"param0\\": {
                    \\"point\\": {
                        \\"longitude\\": 1,
                        \\"latitude\\": 2
                    },
                    \\"distance\\": 3
                }
            }"
        `);

        if (verifyTCK) {
            process.env.VERIFY_TCK = verifyTCK;
        }
    });
});<|MERGE_RESOLUTION|>--- conflicted
+++ resolved
@@ -52,9 +52,9 @@
             config: { enableRegex: true },
             plugins: {
                 auth: new Neo4jGraphQLAuthJWTPlugin({
-                    secret
-                })
-            }
+                    secret,
+                }),
+            },
         });
     });
 
@@ -94,24 +94,17 @@
 
         const req = createJwtRequest("secret", {});
         const result = await translateQuery(neoSchema, query, {
-            req
+            req,
         });
 
         expect(formatCypher(result.cypher)).toMatchInlineSnapshot(`
             "MATCH (this:\`Movie\`)
             CALL {
                 WITH this
-<<<<<<< HEAD
-                MATCH (this)<-[this_connection_actorsConnectionthis0:ACTED_IN]-(this_Actor:\`Actor\`)
-                WHERE point.distance(this_Actor.currentLocation, point($this_connection_actorsConnectionparam0.point)) = $this_connection_actorsConnectionparam0.distance
-                WITH { screenTime: this_connection_actorsConnectionthis0.screenTime, node: { name: this_Actor.name, currentLocation: (CASE
-                    WHEN this_Actor.currentLocation IS NOT NULL THEN { point: this_Actor.currentLocation }
-=======
                 MATCH (this)<-[this0:ACTED_IN]-(this1:\`Actor\`)
-                WHERE distance(this1.currentLocation, point($param0.point)) = $param0.distance
+                WHERE point.distance(this1.currentLocation, point($param0.point)) = $param0.distance
                 WITH { screenTime: this0.screenTime, node: { name: this1.name, currentLocation: CASE
                     WHEN this1.currentLocation IS NOT NULL THEN { point: this1.currentLocation }
->>>>>>> eac2b154
                     ELSE NULL
                 END } } AS edge
                 WITH collect(edge) AS edges
