--- conflicted
+++ resolved
@@ -98,16 +98,9 @@
         });
 
         expect(formatCypher(result.cypher)).toMatchInlineSnapshot(`
-<<<<<<< HEAD
-            "MATCH (this:\`User\`)
-            WHERE (this.name = $param0
-            AND this.id IS NOT NULL AND this.id = $this_auth_where0_id)
-            CALL apoc.util.validate(NOT(this.id IS NOT NULL AND this.id = $this_auth_allow0_id), \\"@neo4j/graphql/FORBIDDEN\\", [0])
-=======
             "MATCH (this:User)
             WHERE this.name = $this_name AND this.id IS NOT NULL AND this.id = $this_auth_where0_id
             CALL apoc.util.validate(NOT (this.id IS NOT NULL AND this.id = $this_auth_allow0_id), \\"@neo4j/graphql/FORBIDDEN\\", [0])
->>>>>>> 47099504
             RETURN { count: count(this) }"
         `);
 
