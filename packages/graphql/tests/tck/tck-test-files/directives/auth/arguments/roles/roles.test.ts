--- conflicted
+++ resolved
@@ -410,31 +410,13 @@
         });
 
         expect(formatCypher(result.cypher)).toMatchInlineSnapshot(`
-<<<<<<< HEAD
-"MATCH (this:User)
-WITH this
-CALL {
-	WITH this
-	OPTIONAL MATCH (this_connect_posts0_node:Post)
-	WITH this, this_connect_posts0_node
-	CALL apoc.util.validate(NOT(ANY(r IN [\\"super-admin\\"] WHERE ANY(rr IN $auth.roles WHERE r = rr)) AND ANY(r IN [\\"admin\\"] WHERE ANY(rr IN $auth.roles WHERE r = rr))), \\"@neo4j/graphql/FORBIDDEN\\", [0])
-	FOREACH(_ IN CASE this WHEN NULL THEN [] ELSE [1] END |
-		FOREACH(_ IN CASE this_connect_posts0_node WHEN NULL THEN [] ELSE [1] END |
-			MERGE (this)-[:HAS_POST]->(this_connect_posts0_node)
-		)
-	)
-	RETURN count(*)
-}
-RETURN this { .id } AS this"
-`);
-=======
             "MATCH (this:User)
             WITH this
             CALL {
             	WITH this
             	OPTIONAL MATCH (this_connect_posts0_node:Post)
             	WITH this, this_connect_posts0_node
-            	CALL apoc.util.validate(NOT(ANY(r IN [\\"admin\\"] WHERE ANY(rr IN $auth.roles WHERE r = rr)) AND ANY(r IN [\\"super-admin\\"] WHERE ANY(rr IN $auth.roles WHERE r = rr))), \\"@neo4j/graphql/FORBIDDEN\\", [0])
+            	CALL apoc.util.validate(NOT(ANY(r IN [\\"super-admin\\"] WHERE ANY(rr IN $auth.roles WHERE r = rr)) AND ANY(r IN [\\"admin\\"] WHERE ANY(rr IN $auth.roles WHERE r = rr))), \\"@neo4j/graphql/FORBIDDEN\\", [0])
             	FOREACH(_ IN CASE this WHEN NULL THEN [] ELSE [1] END |
             		FOREACH(_ IN CASE this_connect_posts0_node WHEN NULL THEN [] ELSE [1] END |
             			MERGE (this)-[:HAS_POST]->(this_connect_posts0_node)
@@ -444,7 +426,6 @@
             }
             RETURN collect(DISTINCT this { .id }) AS data"
         `);
->>>>>>> c460e12f
 
         expect(formatParams(result.params)).toMatchInlineSnapshot(`
             "{
@@ -485,47 +466,6 @@
         });
 
         expect(formatCypher(result.cypher)).toMatchInlineSnapshot(`
-<<<<<<< HEAD
-"MATCH (this:Comment)
-WITH this
-OPTIONAL MATCH (this)<-[this_has_comment0_relationship:HAS_COMMENT]-(this_post0:Post)
-CALL apoc.do.when(this_post0 IS NOT NULL, \\"
-WITH this, this_post0
-CALL {
-	WITH this, this_post0
-	OPTIONAL MATCH (this_post0_creator0_connect0_node:User)
-	WHERE this_post0_creator0_connect0_node.id = $this_post0_creator0_connect0_node_id
-	WITH this, this_post0, this_post0_creator0_connect0_node
-	CALL apoc.util.validate(NOT(ANY(r IN [\\\\\\"admin\\\\\\"] WHERE ANY(rr IN $auth.roles WHERE r = rr)) AND ANY(r IN [\\\\\\"super-admin\\\\\\"] WHERE ANY(rr IN $auth.roles WHERE r = rr))), \\\\\\"@neo4j/graphql/FORBIDDEN\\\\\\", [0])
-	FOREACH(_ IN CASE this_post0 WHEN NULL THEN [] ELSE [1] END |
-		FOREACH(_ IN CASE this_post0_creator0_connect0_node WHEN NULL THEN [] ELSE [1] END |
-			MERGE (this_post0)-[:HAS_POST]->(this_post0_creator0_connect0_node)
-		)
-	)
-	RETURN count(*)
-}
-WITH this, this_post0
-CALL {
-	WITH this_post0
-	MATCH (this_post0)-[this_post0_creator_User_unique:HAS_POST]->(:User)
-	WITH count(this_post0_creator_User_unique) as c
-	CALL apoc.util.validate(NOT(c = 1), '@neo4j/graphql/RELATIONSHIP-REQUIREDPost.creator required', [0])
-	RETURN c AS this_post0_creator_User_unique_ignored
-}
-RETURN count(*)
-\\", \\"\\", {this:this, updateComments: $updateComments, this_post0:this_post0, auth:$auth,this_post0_creator0_connect0_node_id:$this_post0_creator0_connect0_node_id})
-YIELD value as _
-WITH this
-CALL {
-	WITH this
-	MATCH (this)<-[this_post_Post_unique:HAS_COMMENT]-(:Post)
-	WITH count(this_post_Post_unique) as c
-	CALL apoc.util.validate(NOT(c = 1), '@neo4j/graphql/RELATIONSHIP-REQUIREDComment.post required', [0])
-	RETURN c AS this_post_Post_unique_ignored
-}
-RETURN this { .content } AS this"
-`);
-=======
             "MATCH (this:Comment)
             WITH this
             OPTIONAL MATCH (this)<-[this_has_comment0_relationship:HAS_COMMENT]-(this_post0:Post)
@@ -536,7 +476,7 @@
             	OPTIONAL MATCH (this_post0_creator0_connect0_node:User)
             	WHERE this_post0_creator0_connect0_node.id = $this_post0_creator0_connect0_node_id
             	WITH this, this_post0, this_post0_creator0_connect0_node
-            	CALL apoc.util.validate(NOT(ANY(r IN [\\\\\\"super-admin\\\\\\"] WHERE ANY(rr IN $auth.roles WHERE r = rr)) AND ANY(r IN [\\\\\\"admin\\\\\\"] WHERE ANY(rr IN $auth.roles WHERE r = rr))), \\\\\\"@neo4j/graphql/FORBIDDEN\\\\\\", [0])
+            	CALL apoc.util.validate(NOT(ANY(r IN [\\\\\\"admin\\\\\\"] WHERE ANY(rr IN $auth.roles WHERE r = rr)) AND ANY(r IN [\\\\\\"super-admin\\\\\\"] WHERE ANY(rr IN $auth.roles WHERE r = rr))), \\\\\\"@neo4j/graphql/FORBIDDEN\\\\\\", [0])
             	FOREACH(_ IN CASE this_post0 WHEN NULL THEN [] ELSE [1] END |
             		FOREACH(_ IN CASE this_post0_creator0_connect0_node WHEN NULL THEN [] ELSE [1] END |
             			MERGE (this_post0)-[:HAS_POST]->(this_post0_creator0_connect0_node)
@@ -565,7 +505,6 @@
             }
             RETURN collect(DISTINCT this { .content }) AS data"
         `);
->>>>>>> c460e12f
 
         expect(formatParams(result.params)).toMatchInlineSnapshot(`
             "{
