--- conflicted
+++ resolved
@@ -236,11 +236,7 @@
             CALL {
             WITH this
             MATCH (this)-[this_has_post_relationship:HAS_POST]->(this_post:Post)
-<<<<<<< HEAD
-            WHERE this_post.id = $this_postsConnection_args_where_Postparam0 AND exists((this_post)<-[:HAS_POST]-(:User)) AND all(creator IN [(this_post)<-[:HAS_POST]-(creator:User) | creator] WHERE creator.id IS NOT NULL AND creator.id = $this_post_auth_where0_creator_id)
-=======
-            WHERE this_post.id = $this_postsConnection.args.where.node.id AND (exists((this_post)<-[:HAS_POST]-(:\`User\`)) AND all(creator IN [(this_post)<-[:HAS_POST]-(creator:\`User\`) | creator] WHERE (creator.id IS NOT NULL AND creator.id = $this_post_auth_where0_creator_id)))
->>>>>>> fb7f3bd4
+            WHERE this_post.id = $this_postsConnection_args_where_Postparam0 AND (exists((this_post)<-[:HAS_POST]-(:\`User\`)) AND all(creator IN [(this_post)<-[:HAS_POST]-(creator:\`User\`) | creator] WHERE (creator.id IS NOT NULL AND creator.id = $this_post_auth_where0_creator_id)))
             WITH collect({ node: { content: this_post.content } }) AS edges
             UNWIND edges as edge
             WITH collect(edge) AS edges, size(collect(edge)) AS totalCount
@@ -413,11 +409,7 @@
             CALL {
             WITH this
             MATCH (this)-[this_has_post_relationship:HAS_POST]->(this_Post:Post)
-<<<<<<< HEAD
-            WHERE this_Post.id = $this_contentConnection_args_where_Post_Postparam0 AND exists((this_Post)<-[:HAS_POST]-(:User)) AND all(creator IN [(this_Post)<-[:HAS_POST]-(creator:User) | creator] WHERE creator.id IS NOT NULL AND creator.id = $this_Post_auth_where0_creator_id)
-=======
-            WHERE this_Post.id = $this_contentConnection.args.where.Post.node.id AND (exists((this_Post)<-[:HAS_POST]-(:\`User\`)) AND all(creator IN [(this_Post)<-[:HAS_POST]-(creator:\`User\`) | creator] WHERE (creator.id IS NOT NULL AND creator.id = $this_Post_auth_where0_creator_id)))
->>>>>>> fb7f3bd4
+            WHERE this_Post.id = $this_contentConnection_args_where_Post_Postparam0 AND (exists((this_Post)<-[:HAS_POST]-(:\`User\`)) AND all(creator IN [(this_Post)<-[:HAS_POST]-(creator:\`User\`) | creator] WHERE (creator.id IS NOT NULL AND creator.id = $this_Post_auth_where0_creator_id)))
             WITH { node: { __resolveType: \\"Post\\", id: this_Post.id } } AS edge
             RETURN edge
             }
@@ -1046,11 +1038,7 @@
             CALL {
             WITH this
             OPTIONAL MATCH (this)-[this_posts0_disconnect0_rel:HAS_POST]->(this_posts0_disconnect0:Post)
-<<<<<<< HEAD
-            WHERE this_posts0_disconnect0.id = $updateUsers_args_update_posts0_disconnect0_where_Postparam0 AND exists((this_posts0_disconnect0)<-[:HAS_POST]-(:User)) AND all(creator IN [(this_posts0_disconnect0)<-[:HAS_POST]-(creator:User) | creator] WHERE creator.id IS NOT NULL AND creator.id = $this_posts0_disconnect0_auth_where0_creator_id)
-=======
-            WHERE this_posts0_disconnect0.id = $updateUsers.args.update.posts[0].disconnect[0].where.node.id AND (exists((this_posts0_disconnect0)<-[:HAS_POST]-(:\`User\`)) AND all(creator IN [(this_posts0_disconnect0)<-[:HAS_POST]-(creator:\`User\`) | creator] WHERE (creator.id IS NOT NULL AND creator.id = $this_posts0_disconnect0_auth_where0_creator_id)))
->>>>>>> fb7f3bd4
+            WHERE this_posts0_disconnect0.id = $updateUsers_args_update_posts0_disconnect0_where_Postparam0 AND (exists((this_posts0_disconnect0)<-[:HAS_POST]-(:\`User\`)) AND all(creator IN [(this_posts0_disconnect0)<-[:HAS_POST]-(creator:\`User\`) | creator] WHERE (creator.id IS NOT NULL AND creator.id = $this_posts0_disconnect0_auth_where0_creator_id)))
             FOREACH(_ IN CASE WHEN this_posts0_disconnect0 IS NULL THEN [] ELSE [1] END |
             DELETE this_posts0_disconnect0_rel
             )
@@ -1167,11 +1155,7 @@
             CALL {
             WITH this
             OPTIONAL MATCH (this)-[this_disconnect_posts0_rel:HAS_POST]->(this_disconnect_posts0:Post)
-<<<<<<< HEAD
-            WHERE this_disconnect_posts0.id = $updateUsers_args_disconnect_posts0_where_Postparam0 AND exists((this_disconnect_posts0)<-[:HAS_POST]-(:User)) AND all(creator IN [(this_disconnect_posts0)<-[:HAS_POST]-(creator:User) | creator] WHERE creator.id IS NOT NULL AND creator.id = $this_disconnect_posts0_auth_where0_creator_id)
-=======
-            WHERE this_disconnect_posts0.id = $updateUsers.args.disconnect.posts[0].where.node.id AND (exists((this_disconnect_posts0)<-[:HAS_POST]-(:\`User\`)) AND all(creator IN [(this_disconnect_posts0)<-[:HAS_POST]-(creator:\`User\`) | creator] WHERE (creator.id IS NOT NULL AND creator.id = $this_disconnect_posts0_auth_where0_creator_id)))
->>>>>>> fb7f3bd4
+            WHERE this_disconnect_posts0.id = $updateUsers_args_disconnect_posts0_where_Postparam0 AND (exists((this_disconnect_posts0)<-[:HAS_POST]-(:\`User\`)) AND all(creator IN [(this_disconnect_posts0)<-[:HAS_POST]-(creator:\`User\`) | creator] WHERE (creator.id IS NOT NULL AND creator.id = $this_disconnect_posts0_auth_where0_creator_id)))
             FOREACH(_ IN CASE WHEN this_disconnect_posts0 IS NULL THEN [] ELSE [1] END |
             DELETE this_disconnect_posts0_rel
             )
