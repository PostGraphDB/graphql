/*
 * Copyright (c) "Neo4j"
 * Neo4j Sweden AB [http://neo4j.com]
 *
 * This file is part of Neo4j.
 *
 * Licensed under the Apache License, Version 2.0 (the "License");
 * you may not use this file except in compliance with the License.
 * You may obtain a copy of the License at
 *
 *     http://www.apache.org/licenses/LICENSE-2.0
 *
 * Unless required by applicable law or agreed to in writing, software
 * distributed under the License is distributed on an "AS IS" BASIS,
 * WITHOUT WARRANTIES OR CONDITIONS OF ANY KIND, either express or implied.
 * See the License for the specific language governing permissions and
 * limitations under the License.
 */

import { Neo4jGraphQLAuthJWTPlugin } from "@neo4j/graphql-plugin-auth";
import { gql } from "apollo-server";
import { DocumentNode } from "graphql";
import { Neo4jGraphQL } from "../../../../../src";
import { createJwtRequest } from "../../../../utils/create-jwt-request";
import { formatCypher, translateQuery, formatParams } from "../../../utils/tck-test-utils";

describe("Create or connect with unions", () => {
    const secret = "secret";
    let typeDefs: DocumentNode;
    let neoSchema: Neo4jGraphQL;

    beforeAll(() => {
        typeDefs = gql`
            type Movie {
                title: String!
                isan: String! @unique
            }

            type Series {
                title: String!
                isan: String! @unique
            }

            union Production = Movie | Series

            interface ActedIn @relationshipProperties {
                screentime: Int!
            }

            type Actor {
                name: String!
                actedIn: [Production!]! @relationship(type: "ACTED_IN", direction: OUT, properties: "ActedIn")
            }
        `;

        neoSchema = new Neo4jGraphQL({
            typeDefs,
            config: { enableRegex: true },
            plugins: {
                auth: new Neo4jGraphQLAuthJWTPlugin({
                    secret,
                }),
            },
        });
    });

    test("Create with createOrConnect operation", async () => {
        const query = gql`
            mutation {
                createActors(
                    input: [
                        {
                            name: "Tom Hanks"
                            actedIn: {
                                Movie: {
                                    connectOrCreate: {
                                        where: { node: { isan: "0000-0000-03B6-0000-O-0000-0006-P" } }
                                        onCreate: {
                                            edge: { screentime: 105 }
                                            node: { title: "Forrest Gump", isan: "0000-0000-03B6-0000-O-0000-0006-P" }
                                        }
                                    }
                                }
                                Series: {
                                    connectOrCreate: {
                                        where: { node: { isan: "0000-0001-ECC5-0000-8-0000-0001-B" } }
                                        onCreate: {
                                            edge: { screentime: 126 }
                                            node: {
                                                title: "Band of Brothers"
                                                isan: "0000-0001-ECC5-0000-8-0000-0001-B"
                                            }
                                        }
                                    }
                                }
                            }
                        }
                    ]
                ) {
                    actors {
                        name
                    }
                }
            }
        `;

        const req = createJwtRequest("secret", {});
        const result = await translateQuery(neoSchema, query, {
            req,
        });

        expect(formatCypher(result.cypher)).toMatchInlineSnapshot(`
            "CALL {
            CREATE (this0:Actor)
            SET this0.name = $this0_name
            	WITH this0
            CALL {
            	WITH this0
            	MERGE (this0_actedIn_Movie_connectOrCreate_this1:\`Movie\` { isan: $this0_actedIn_Movie_connectOrCreate_param1 })
            ON CREATE SET
                    this0_actedIn_Movie_connectOrCreate_this1.title = $this0_actedIn_Movie_connectOrCreate_param2,
            this0_actedIn_Movie_connectOrCreate_this1.isan = $this0_actedIn_Movie_connectOrCreate_param3
            MERGE (this0)-[this0_actedIn_Movie_connectOrCreate_this0:\`ACTED_IN\`]->(this0_actedIn_Movie_connectOrCreate_this1)
            ON CREATE SET
                    this0_actedIn_Movie_connectOrCreate_this0.screentime = $this0_actedIn_Movie_connectOrCreate_param0
            	RETURN COUNT(*)
            }
            	WITH this0
            CALL {
            	WITH this0
            	MERGE (this0_actedIn_Series_connectOrCreate_this1:\`Series\` { isan: $this0_actedIn_Series_connectOrCreate_param1 })
            ON CREATE SET
                    this0_actedIn_Series_connectOrCreate_this1.title = $this0_actedIn_Series_connectOrCreate_param2,
            this0_actedIn_Series_connectOrCreate_this1.isan = $this0_actedIn_Series_connectOrCreate_param3
            MERGE (this0)-[this0_actedIn_Series_connectOrCreate_this0:\`ACTED_IN\`]->(this0_actedIn_Series_connectOrCreate_this1)
            ON CREATE SET
                    this0_actedIn_Series_connectOrCreate_this0.screentime = $this0_actedIn_Series_connectOrCreate_param0
            	RETURN COUNT(*)
            }
            RETURN this0
            }
            RETURN [
            this0 { .name }] AS data"
        `);
        expect(formatParams(result.params)).toMatchInlineSnapshot(`
            "{
                \\"this0_name\\": \\"Tom Hanks\\",
                \\"this0_actedIn_Movie_connectOrCreate_param0\\": {
                    \\"low\\": 105,
                    \\"high\\": 0
                },
                \\"this0_actedIn_Movie_connectOrCreate_param1\\": \\"0000-0000-03B6-0000-O-0000-0006-P\\",
                \\"this0_actedIn_Movie_connectOrCreate_param2\\": \\"Forrest Gump\\",
                \\"this0_actedIn_Movie_connectOrCreate_param3\\": \\"0000-0000-03B6-0000-O-0000-0006-P\\",
                \\"this0_actedIn_Series_connectOrCreate_param0\\": {
                    \\"low\\": 126,
                    \\"high\\": 0
                },
<<<<<<< HEAD
                \\"callbacks\\": {}
=======
                \\"this0_actedIn_Series_connectOrCreate_param1\\": \\"0000-0001-ECC5-0000-8-0000-0001-B\\",
                \\"this0_actedIn_Series_connectOrCreate_param2\\": \\"Band of Brothers\\",
                \\"this0_actedIn_Series_connectOrCreate_param3\\": \\"0000-0001-ECC5-0000-8-0000-0001-B\\"
>>>>>>> f7ac6ff3
            }"
        `);
    });

    test("Update with createOrConnect operation", async () => {
        const query = gql`
            mutation {
                updateActors(
                    update: {
                        name: "Tom Hanks"
                        actedIn: {
                            Movie: {
                                connectOrCreate: {
                                    where: { node: { isan: "0000-0000-03B6-0000-O-0000-0006-P" } }
                                    onCreate: {
                                        edge: { screentime: 105 }
                                        node: { title: "Forrest Gump", isan: "0000-0000-03B6-0000-O-0000-0006-P" }
                                    }
                                }
                            }
                            Series: {
                                connectOrCreate: {
                                    where: { node: { isan: "0000-0001-ECC5-0000-8-0000-0001-B" } }
                                    onCreate: {
                                        edge: { screentime: 126 }
                                        node: { title: "Band of Brothers", isan: "0000-0001-ECC5-0000-8-0000-0001-B" }
                                    }
                                }
                            }
                        }
                    }
                    where: { name: "Tom Hanks evil twin" }
                ) {
                    actors {
                        name
                    }
                }
            }
        `;

        const req = createJwtRequest("secret", {});
        const result = await translateQuery(neoSchema, query, {
            req,
        });

        expect(formatCypher(result.cypher)).toMatchInlineSnapshot(`
            "MATCH (this:Actor)
            WHERE this.name = $this_name
            SET this.name = $this_update_name
            	WITH this
            CALL {
            	WITH this
            	MERGE (this_actedIn_Movie0_connectOrCreate_this1:\`Movie\` { isan: $this_actedIn_Movie0_connectOrCreate_param1 })
            ON CREATE SET
                    this_actedIn_Movie0_connectOrCreate_this1.title = $this_actedIn_Movie0_connectOrCreate_param2,
            this_actedIn_Movie0_connectOrCreate_this1.isan = $this_actedIn_Movie0_connectOrCreate_param3
            MERGE (this)-[this_actedIn_Movie0_connectOrCreate_this0:\`ACTED_IN\`]->(this_actedIn_Movie0_connectOrCreate_this1)
            ON CREATE SET
                    this_actedIn_Movie0_connectOrCreate_this0.screentime = $this_actedIn_Movie0_connectOrCreate_param0
            	RETURN COUNT(*)
            }
            	WITH this
            CALL {
            	WITH this
            	MERGE (this_actedIn_Series0_connectOrCreate_this1:\`Series\` { isan: $this_actedIn_Series0_connectOrCreate_param1 })
            ON CREATE SET
                    this_actedIn_Series0_connectOrCreate_this1.title = $this_actedIn_Series0_connectOrCreate_param2,
            this_actedIn_Series0_connectOrCreate_this1.isan = $this_actedIn_Series0_connectOrCreate_param3
            MERGE (this)-[this_actedIn_Series0_connectOrCreate_this0:\`ACTED_IN\`]->(this_actedIn_Series0_connectOrCreate_this1)
            ON CREATE SET
                    this_actedIn_Series0_connectOrCreate_this0.screentime = $this_actedIn_Series0_connectOrCreate_param0
            	RETURN COUNT(*)
            }
            RETURN collect(DISTINCT this { .name }) AS data"
        `);

        expect(formatParams(result.params)).toMatchInlineSnapshot(`
            "{
                \\"this_name\\": \\"Tom Hanks evil twin\\",
                \\"this_update_name\\": \\"Tom Hanks\\",
                \\"this_actedIn_Movie0_connectOrCreate_param0\\": {
                    \\"low\\": 105,
                    \\"high\\": 0
                },
                \\"this_actedIn_Movie0_connectOrCreate_param1\\": \\"0000-0000-03B6-0000-O-0000-0006-P\\",
                \\"this_actedIn_Movie0_connectOrCreate_param2\\": \\"Forrest Gump\\",
                \\"this_actedIn_Movie0_connectOrCreate_param3\\": \\"0000-0000-03B6-0000-O-0000-0006-P\\",
                \\"this_actedIn_Series0_connectOrCreate_param0\\": {
                    \\"low\\": 126,
                    \\"high\\": 0
                },
<<<<<<< HEAD
                \\"callbacks\\": {}
=======
                \\"this_actedIn_Series0_connectOrCreate_param1\\": \\"0000-0001-ECC5-0000-8-0000-0001-B\\",
                \\"this_actedIn_Series0_connectOrCreate_param2\\": \\"Band of Brothers\\",
                \\"this_actedIn_Series0_connectOrCreate_param3\\": \\"0000-0001-ECC5-0000-8-0000-0001-B\\"
>>>>>>> f7ac6ff3
            }"
        `);
    });
});<|MERGE_RESOLUTION|>--- conflicted
+++ resolved
@@ -156,13 +156,10 @@
                     \\"low\\": 126,
                     \\"high\\": 0
                 },
-<<<<<<< HEAD
-                \\"callbacks\\": {}
-=======
                 \\"this0_actedIn_Series_connectOrCreate_param1\\": \\"0000-0001-ECC5-0000-8-0000-0001-B\\",
                 \\"this0_actedIn_Series_connectOrCreate_param2\\": \\"Band of Brothers\\",
-                \\"this0_actedIn_Series_connectOrCreate_param3\\": \\"0000-0001-ECC5-0000-8-0000-0001-B\\"
->>>>>>> f7ac6ff3
+                \\"this0_actedIn_Series_connectOrCreate_param3\\": \\"0000-0001-ECC5-0000-8-0000-0001-B\\",
+                \\"callbacks\\": {}
             }"
         `);
     });
@@ -254,13 +251,10 @@
                     \\"low\\": 126,
                     \\"high\\": 0
                 },
-<<<<<<< HEAD
-                \\"callbacks\\": {}
-=======
                 \\"this_actedIn_Series0_connectOrCreate_param1\\": \\"0000-0001-ECC5-0000-8-0000-0001-B\\",
                 \\"this_actedIn_Series0_connectOrCreate_param2\\": \\"Band of Brothers\\",
-                \\"this_actedIn_Series0_connectOrCreate_param3\\": \\"0000-0001-ECC5-0000-8-0000-0001-B\\"
->>>>>>> f7ac6ff3
+                \\"this_actedIn_Series0_connectOrCreate_param3\\": \\"0000-0001-ECC5-0000-8-0000-0001-B\\",
+                \\"callbacks\\": {}
             }"
         `);
     });
