--- conflicted
+++ resolved
@@ -172,20 +172,12 @@
     WITH this
     CALL {
         WITH this
-<<<<<<< HEAD
-        MATCH (this)-[this_acted_in:ACTED_IN]->(this_Movie:Movie)
-=======
-        OPTIONAL MATCH (this)-[this_acted_in_relationship:ACTED_IN]->(this_Movie:Movie)
->>>>>>> 811fcc8e
+        MATCH (this)-[this_acted_in_relationship:ACTED_IN]->(this_Movie:Movie)
         WITH { node: { __resolveType: "Movie" } } AS edge
         RETURN edge
         UNION
         WITH this
-<<<<<<< HEAD
-        MATCH (this)-[this_acted_in:ACTED_IN]->(this_Series:Series)
-=======
-        OPTIONAL MATCH (this)-[this_acted_in_relationship:ACTED_IN]->(this_Series:Series)
->>>>>>> 811fcc8e
+        MATCH (this)-[this_acted_in_relationship:ACTED_IN]->(this_Series:Series)
         WITH { node: { __resolveType: "Series" } } AS edge
         RETURN edge
     }
@@ -234,20 +226,12 @@
     WITH this
     CALL {
         WITH this
-<<<<<<< HEAD
-        MATCH (this)-[this_acted_in:ACTED_IN]->(this_Movie:Movie)
-=======
-        OPTIONAL MATCH (this)-[this_acted_in_relationship:ACTED_IN]->(this_Movie:Movie)
->>>>>>> 811fcc8e
+        MATCH (this)-[this_acted_in_relationship:ACTED_IN]->(this_Movie:Movie)
         WITH { node: { __resolveType: "Movie" } } AS edge
         RETURN edge
         UNION
         WITH this
-<<<<<<< HEAD
-        MATCH (this)-[this_acted_in:ACTED_IN]->(this_Series:Series)
-=======
-        OPTIONAL MATCH (this)-[this_acted_in_relationship:ACTED_IN]->(this_Series:Series)
->>>>>>> 811fcc8e
+        MATCH (this)-[this_acted_in_relationship:ACTED_IN]->(this_Series:Series)
         WITH { node: { __resolveType: "Series" } } AS edge
         RETURN edge
     }
