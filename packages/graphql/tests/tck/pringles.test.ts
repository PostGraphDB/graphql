--- conflicted
+++ resolved
@@ -336,28 +336,15 @@
             	WITH this, this_photos0, this_photos0_color0_connect0_node
             		RETURN count(*) AS connect_this_photos0_color0_connect_Color
             	}
-<<<<<<< HEAD
             	WITH this, this_photos0
             	CALL {
             		WITH this_photos0
             		MATCH (this_photos0)-[this_photos0_color_Color_unique:OF_COLOR]->(:Color)
             		WITH count(this_photos0_color_Color_unique) as c
-            		CALL apoc.util.validate(NOT (c = 1), '@neo4j/graphql/RELATIONSHIP-REQUIREDPhoto.color required', [0])
+            		CALL apoc.util.validate(NOT (c = 1), '@neo4j/graphql/RELATIONSHIP-REQUIREDPhoto.color required exactly once', [0])
             		RETURN c AS this_photos0_color_Color_unique_ignored
             	}
             	RETURN count(*) AS update_this_photos0
-=======
-            WITH this, this_photos0, this_photos0_color0_connect0_node
-            	RETURN count(*) AS connect_this_photos0_color0_connect_Color
-            }
-            WITH this, this_photos0
-            CALL {
-            	WITH this_photos0
-            	MATCH (this_photos0)-[this_photos0_color_Color_unique:OF_COLOR]->(:Color)
-            	WITH count(this_photos0_color_Color_unique) as c
-            	CALL apoc.util.validate(NOT (c = 1), '@neo4j/graphql/RELATIONSHIP-REQUIREDPhoto.color required exactly once', [0])
-            	RETURN c AS this_photos0_color_Color_unique_ignored
->>>>>>> 504bc6da
             }
             RETURN collect(DISTINCT this { .id }) AS data"
         `);
