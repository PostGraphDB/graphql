/*
 * Copyright (c) "Neo4j"
 * Neo4j Sweden AB [http://neo4j.com]
 *
 * This file is part of Neo4j.
 *
 * Licensed under the Apache License, Version 2.0 (the "License");
 * you may not use this file except in compliance with the License.
 * You may obtain a copy of the License at
 *
 *     http://www.apache.org/licenses/LICENSE-2.0
 *
 * Unless required by applicable law or agreed to in writing, software
 * distributed under the License is distributed on an "AS IS" BASIS,
 * WITHOUT WARRANTIES OR CONDITIONS OF ANY KIND, either express or implied.
 * See the License for the specific language governing permissions and
 * limitations under the License.
 */

import { gql } from "apollo-server";
import type { DocumentNode } from "graphql";
import { Neo4jGraphQL } from "../../../../../src";
import { createJwtRequest } from "../../../../utils/create-jwt-request";
import { formatCypher, translateQuery, formatParams } from "../../../utils/tck-test-utils";

describe("Interface Relationships - Create connect", () => {
    let typeDefs: DocumentNode;
    let neoSchema: Neo4jGraphQL;

    beforeAll(() => {
        typeDefs = gql`
            interface Production {
                title: String!
            }

            type Movie implements Production {
                title: String!
                runtime: Int!
            }

            type Series implements Production {
                title: String!
                episodes: Int!
            }

            interface ActedIn @relationshipProperties {
                screenTime: Int!
            }

            type Actor {
                name: String!
                actedIn: [Production!]! @relationship(type: "ACTED_IN", direction: OUT, properties: "ActedIn")
            }
        `;

        neoSchema = new Neo4jGraphQL({
            typeDefs,
            config: { enableRegex: true },
        });
    });

    test("Create connect to an interface relationship", async () => {
        const query = gql`
            mutation {
                createActors(
                    input: [
                        {
                            name: "Actor Name"
                            actedIn: {
                                connect: { edge: { screenTime: 90 }, where: { node: { title_STARTS_WITH: "The " } } }
                            }
                        }
                    ]
                ) {
                    actors {
                        name
                        actedIn {
                            title
                            ... on Movie {
                                runtime
                            }
                            ... on Series {
                                episodes
                            }
                        }
                    }
                }
            }
        `;

        const req = createJwtRequest("secret", {});
        const result = await translateQuery(neoSchema, query, {
            req,
        });

        expect(formatCypher(result.cypher)).toMatchInlineSnapshot(`
            "CALL {
            CREATE (this0:Actor)
            SET this0.name = $this0_name
            WITH this0
            CALL {
            	WITH this0
            	OPTIONAL MATCH (this0_actedIn_connect0_node:Movie)
            	WHERE this0_actedIn_connect0_node.title STARTS WITH $this0_actedIn_connect0_node_param0
            	FOREACH(_ IN CASE WHEN this0 IS NULL THEN [] ELSE [1] END |
            		FOREACH(_ IN CASE WHEN this0_actedIn_connect0_node IS NULL THEN [] ELSE [1] END |
            			MERGE (this0)-[this0_actedIn_connect0_relationship:ACTED_IN]->(this0_actedIn_connect0_node)
            SET this0_actedIn_connect0_relationship.screenTime = $this0_actedIn_connect0_relationship_screenTime
            		)
            	)
            	RETURN count(*) AS _
            UNION
            	WITH this0
            	OPTIONAL MATCH (this0_actedIn_connect0_node:Series)
            	WHERE this0_actedIn_connect0_node.title STARTS WITH $this0_actedIn_connect0_node_param0
            	FOREACH(_ IN CASE WHEN this0 IS NULL THEN [] ELSE [1] END |
            		FOREACH(_ IN CASE WHEN this0_actedIn_connect0_node IS NULL THEN [] ELSE [1] END |
            			MERGE (this0)-[this0_actedIn_connect0_relationship:ACTED_IN]->(this0_actedIn_connect0_node)
            SET this0_actedIn_connect0_relationship.screenTime = $this0_actedIn_connect0_relationship_screenTime
            		)
            	)
            	RETURN count(*) AS _
            }
            RETURN this0
            }
            WITH *
            CALL {
            WITH this0
            CALL {
                WITH this0
<<<<<<< HEAD
                MATCH (this0)-[:ACTED_IN]->(this0_Movie:Movie)
                RETURN { __resolveType: \\"Movie\\", runtime: this0_Movie.runtime, title: this0_Movie.title } AS this0_actedIn
                UNION
                WITH this0
                MATCH (this0)-[:ACTED_IN]->(this0_Series:Series)
                RETURN { __resolveType: \\"Series\\", episodes: this0_Series.episodes, title: this0_Series.title } AS this0_actedIn
=======
                MATCH (this0)-[create_this0:ACTED_IN]->(this0_Movie:\`Movie\`)
                RETURN { __resolveType: \\"Movie\\", runtime: this0_Movie.runtime, title: this0_Movie.title } AS actedIn
                UNION
                WITH this0
                MATCH (this0)-[create_this1:ACTED_IN]->(this0_Series:\`Series\`)
                RETURN { __resolveType: \\"Series\\", episodes: this0_Series.episodes, title: this0_Series.title } AS actedIn
>>>>>>> a8283ef4
            }
            RETURN collect(this0_actedIn) AS this0_actedIn
            }
            RETURN [
            this0 { .name, actedIn: this0_actedIn }] AS data"
        `);

        expect(formatParams(result.params)).toMatchInlineSnapshot(`
            "{
                \\"this0_name\\": \\"Actor Name\\",
                \\"this0_actedIn_connect0_node_param0\\": \\"The \\",
                \\"this0_actedIn_connect0_relationship_screenTime\\": {
                    \\"low\\": 90,
                    \\"high\\": 0
                },
                \\"resolvedCallbacks\\": {}
            }"
        `);
    });
});<|MERGE_RESOLUTION|>--- conflicted
+++ resolved
@@ -128,21 +128,12 @@
             WITH this0
             CALL {
                 WITH this0
-<<<<<<< HEAD
-                MATCH (this0)-[:ACTED_IN]->(this0_Movie:Movie)
+                MATCH (this0)-[create_this0:ACTED_IN]->(this0_Movie:\`Movie\`)
                 RETURN { __resolveType: \\"Movie\\", runtime: this0_Movie.runtime, title: this0_Movie.title } AS this0_actedIn
                 UNION
                 WITH this0
-                MATCH (this0)-[:ACTED_IN]->(this0_Series:Series)
+                MATCH (this0)-[create_this1:ACTED_IN]->(this0_Series:\`Series\`)
                 RETURN { __resolveType: \\"Series\\", episodes: this0_Series.episodes, title: this0_Series.title } AS this0_actedIn
-=======
-                MATCH (this0)-[create_this0:ACTED_IN]->(this0_Movie:\`Movie\`)
-                RETURN { __resolveType: \\"Movie\\", runtime: this0_Movie.runtime, title: this0_Movie.title } AS actedIn
-                UNION
-                WITH this0
-                MATCH (this0)-[create_this1:ACTED_IN]->(this0_Series:\`Series\`)
-                RETURN { __resolveType: \\"Series\\", episodes: this0_Series.episodes, title: this0_Series.title } AS actedIn
->>>>>>> a8283ef4
             }
             RETURN collect(this0_actedIn) AS this0_actedIn
             }
