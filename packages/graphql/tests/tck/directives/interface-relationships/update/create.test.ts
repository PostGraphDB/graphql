--- conflicted
+++ resolved
@@ -101,21 +101,12 @@
             WITH this
             CALL {
                 WITH this
-<<<<<<< HEAD
-                MATCH (this)-[:ACTED_IN]->(this_Movie:Movie)
+                MATCH (this)-[update_this0:ACTED_IN]->(this_Movie:\`Movie\`)
                 RETURN { __resolveType: \\"Movie\\", runtime: this_Movie.runtime, title: this_Movie.title } AS this_actedIn
                 UNION
                 WITH this
-                MATCH (this)-[:ACTED_IN]->(this_Series:Series)
+                MATCH (this)-[update_this1:ACTED_IN]->(this_Series:\`Series\`)
                 RETURN { __resolveType: \\"Series\\", episodes: this_Series.episodes, title: this_Series.title } AS this_actedIn
-=======
-                MATCH (this)-[update_this0:ACTED_IN]->(this_Movie:\`Movie\`)
-                RETURN { __resolveType: \\"Movie\\", runtime: this_Movie.runtime, title: this_Movie.title } AS actedIn
-                UNION
-                WITH this
-                MATCH (this)-[update_this1:ACTED_IN]->(this_Series:\`Series\`)
-                RETURN { __resolveType: \\"Series\\", episodes: this_Series.episodes, title: this_Series.title } AS actedIn
->>>>>>> a8283ef4
             }
             RETURN collect(this_actedIn) AS this_actedIn
             }
