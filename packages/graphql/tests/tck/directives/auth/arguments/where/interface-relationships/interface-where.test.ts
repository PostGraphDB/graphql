--- conflicted
+++ resolved
@@ -162,11 +162,7 @@
 
         expect(formatCypher(result.cypher)).toMatchInlineSnapshot(`
             "MATCH (this:\`User\`)
-<<<<<<< HEAD
-            WHERE (this.id IS NOT NULL AND this.id = $thisauth_param0)
-=======
             WHERE (this.id IS NOT NULL AND this.id = $auth_param0)
->>>>>>> 0a33e6b6
             WITH *
             CALL {
             WITH *
@@ -563,11 +559,7 @@
 
         expect(formatCypher(result.cypher)).toMatchInlineSnapshot(`
             "MATCH (this:\`User\`)
-<<<<<<< HEAD
-            WHERE (this.id IS NOT NULL AND this.id = $thisauth_param0)
-=======
             WHERE (this.id IS NOT NULL AND this.id = $auth_param0)
->>>>>>> 0a33e6b6
             WITH this
             OPTIONAL MATCH (this)-[this_content_Comment0_relationship:HAS_CONTENT]->(this_content_Comment0:Comment)
             WHERE (exists((this_content_Comment0)<-[:HAS_CONTENT]-(:\`User\`)) AND all(auth_this0 IN [(this_content_Comment0)<-[:HAS_CONTENT]-(auth_this0:\`User\`) | auth_this0] WHERE (auth_this0.id IS NOT NULL AND auth_this0.id = $this_content_Comment0auth_param0)))
@@ -634,7 +626,6 @@
             	CALL {
             		WITH *
             		WITH collect(this0_content_connect0_node) as connectedNodes, collect(this0) as parentNodes
-<<<<<<< HEAD
             		CALL {
             			WITH connectedNodes, parentNodes
             			UNWIND parentNodes as this0
@@ -645,18 +636,10 @@
             		RETURN count(*) AS _
             	}
             WITH this0, this0_content_connect0_node
-=======
-            		UNWIND parentNodes as this0
-            		UNWIND connectedNodes as this0_content_connect0_node
-            		MERGE (this0)-[:HAS_CONTENT]->(this0_content_connect0_node)
-            		RETURN count(*) AS _
-            	}
->>>>>>> 0a33e6b6
             	RETURN count(*) AS connect_this0_content_connect_Comment
             }
             CALL {
             		WITH this0
-<<<<<<< HEAD
             	OPTIONAL MATCH (this0_content_connect1_node:Post)
             	WHERE (exists((this0_content_connect1_node)<-[:HAS_CONTENT]-(:\`User\`)) AND all(auth_this0 IN [(this0_content_connect1_node)<-[:HAS_CONTENT]-(auth_this0:\`User\`) | auth_this0] WHERE (auth_this0.id IS NOT NULL AND auth_this0.id = $this0_content_connect1_nodeauth_param0)))
             	CALL {
@@ -672,18 +655,6 @@
             		RETURN count(*) AS _
             	}
             WITH this0, this0_content_connect1_node
-=======
-            	OPTIONAL MATCH (this0_content_connect0_node:Post)
-            	WHERE (exists((this0_content_connect0_node)<-[:HAS_CONTENT]-(:\`User\`)) AND all(auth_this0 IN [(this0_content_connect0_node)<-[:HAS_CONTENT]-(auth_this0:\`User\`) | auth_this0] WHERE (auth_this0.id IS NOT NULL AND auth_this0.id = $this0_content_connect0_nodeauth_param0)))
-            	CALL {
-            		WITH *
-            		WITH collect(this0_content_connect0_node) as connectedNodes, collect(this0) as parentNodes
-            		UNWIND parentNodes as this0
-            		UNWIND connectedNodes as this0_content_connect0_node
-            		MERGE (this0)-[:HAS_CONTENT]->(this0_content_connect0_node)
-            		RETURN count(*) AS _
-            	}
->>>>>>> 0a33e6b6
             	RETURN count(*) AS connect_this0_content_connect_Post
             }
             RETURN this0
@@ -743,7 +714,6 @@
             	CALL {
             		WITH *
             		WITH collect(this0_content_connect0_node) as connectedNodes, collect(this0) as parentNodes
-<<<<<<< HEAD
             		CALL {
             			WITH connectedNodes, parentNodes
             			UNWIND parentNodes as this0
@@ -754,18 +724,10 @@
             		RETURN count(*) AS _
             	}
             WITH this0, this0_content_connect0_node
-=======
-            		UNWIND parentNodes as this0
-            		UNWIND connectedNodes as this0_content_connect0_node
-            		MERGE (this0)-[:HAS_CONTENT]->(this0_content_connect0_node)
-            		RETURN count(*) AS _
-            	}
->>>>>>> 0a33e6b6
             	RETURN count(*) AS connect_this0_content_connect_Comment
             }
             CALL {
             		WITH this0
-<<<<<<< HEAD
             	OPTIONAL MATCH (this0_content_connect1_node:Post)
             	WHERE this0_content_connect1_node.id = $this0_content_connect1_node_param0 AND (exists((this0_content_connect1_node)<-[:HAS_CONTENT]-(:\`User\`)) AND all(auth_this0 IN [(this0_content_connect1_node)<-[:HAS_CONTENT]-(auth_this0:\`User\`) | auth_this0] WHERE (auth_this0.id IS NOT NULL AND auth_this0.id = $this0_content_connect1_nodeauth_param0)))
             	CALL {
@@ -781,18 +743,6 @@
             		RETURN count(*) AS _
             	}
             WITH this0, this0_content_connect1_node
-=======
-            	OPTIONAL MATCH (this0_content_connect0_node:Post)
-            	WHERE this0_content_connect0_node.id = $this0_content_connect0_node_param0 AND (exists((this0_content_connect0_node)<-[:HAS_CONTENT]-(:\`User\`)) AND all(auth_this0 IN [(this0_content_connect0_node)<-[:HAS_CONTENT]-(auth_this0:\`User\`) | auth_this0] WHERE (auth_this0.id IS NOT NULL AND auth_this0.id = $this0_content_connect0_nodeauth_param0)))
-            	CALL {
-            		WITH *
-            		WITH collect(this0_content_connect0_node) as connectedNodes, collect(this0) as parentNodes
-            		UNWIND parentNodes as this0
-            		UNWIND connectedNodes as this0_content_connect0_node
-            		MERGE (this0)-[:HAS_CONTENT]->(this0_content_connect0_node)
-            		RETURN count(*) AS _
-            	}
->>>>>>> 0a33e6b6
             	RETURN count(*) AS connect_this0_content_connect_Post
             }
             RETURN this0
@@ -833,11 +783,7 @@
 
         expect(formatCypher(result.cypher)).toMatchInlineSnapshot(`
             "MATCH (this:\`User\`)
-<<<<<<< HEAD
-            WHERE (this.id IS NOT NULL AND this.id = $thisauth_param0)
-=======
-            WHERE (this.id IS NOT NULL AND this.id = $auth_param0)
->>>>>>> 0a33e6b6
+            WHERE (this.id IS NOT NULL AND this.id = $thisauth_param0)
             WITH this
             CALL {
             	 WITH this
@@ -851,7 +797,6 @@
             	CALL {
             		WITH *
             		WITH collect(this_content0_connect0_node) as connectedNodes, collect(this) as parentNodes
-<<<<<<< HEAD
             		CALL {
             			WITH connectedNodes, parentNodes
             			UNWIND parentNodes as this
@@ -862,13 +807,6 @@
             		RETURN count(*) AS _
             	}
             WITH this, this_content0_connect0_node
-=======
-            		UNWIND parentNodes as this
-            		UNWIND connectedNodes as this_content0_connect0_node
-            		MERGE (this)-[:HAS_CONTENT]->(this_content0_connect0_node)
-            		RETURN count(*) AS _
-            	}
->>>>>>> 0a33e6b6
             	RETURN count(*) AS connect_this_content0_connect_Comment
             }
             RETURN count(*) AS update_this_Comment
@@ -885,7 +823,6 @@
             	CALL {
             		WITH *
             		WITH collect(this_content0_connect0_node) as connectedNodes, collect(this) as parentNodes
-<<<<<<< HEAD
             		CALL {
             			WITH connectedNodes, parentNodes
             			UNWIND parentNodes as this
@@ -896,13 +833,6 @@
             		RETURN count(*) AS _
             	}
             WITH this, this_content0_connect0_node
-=======
-            		UNWIND parentNodes as this
-            		UNWIND connectedNodes as this_content0_connect0_node
-            		MERGE (this)-[:HAS_CONTENT]->(this_content0_connect0_node)
-            		RETURN count(*) AS _
-            	}
->>>>>>> 0a33e6b6
             	RETURN count(*) AS connect_this_content0_connect_Post
             }
             RETURN count(*) AS update_this_Post
@@ -912,7 +842,6 @@
 
         expect(formatParams(result.params)).toMatchInlineSnapshot(`
             "{
-                \\"auth_param0\\": \\"id-01\\",
                 \\"thisauth_param0\\": \\"id-01\\",
                 \\"this_content0_connect0_nodeauth_param0\\": \\"id-01\\",
                 \\"resolvedCallbacks\\": {}
@@ -938,11 +867,7 @@
 
         expect(formatCypher(result.cypher)).toMatchInlineSnapshot(`
             "MATCH (this:\`User\`)
-<<<<<<< HEAD
-            WHERE (this.id IS NOT NULL AND this.id = $thisauth_param0)
-=======
-            WHERE (this.id IS NOT NULL AND this.id = $auth_param0)
->>>>>>> 0a33e6b6
+            WHERE (this.id IS NOT NULL AND this.id = $thisauth_param0)
             WITH this
             CALL {
             	 WITH this
@@ -956,7 +881,6 @@
             	CALL {
             		WITH *
             		WITH collect(this_content0_connect0_node) as connectedNodes, collect(this) as parentNodes
-<<<<<<< HEAD
             		CALL {
             			WITH connectedNodes, parentNodes
             			UNWIND parentNodes as this
@@ -967,13 +891,6 @@
             		RETURN count(*) AS _
             	}
             WITH this, this_content0_connect0_node
-=======
-            		UNWIND parentNodes as this
-            		UNWIND connectedNodes as this_content0_connect0_node
-            		MERGE (this)-[:HAS_CONTENT]->(this_content0_connect0_node)
-            		RETURN count(*) AS _
-            	}
->>>>>>> 0a33e6b6
             	RETURN count(*) AS connect_this_content0_connect_Comment
             }
             RETURN count(*) AS update_this_Comment
@@ -990,7 +907,6 @@
             	CALL {
             		WITH *
             		WITH collect(this_content0_connect0_node) as connectedNodes, collect(this) as parentNodes
-<<<<<<< HEAD
             		CALL {
             			WITH connectedNodes, parentNodes
             			UNWIND parentNodes as this
@@ -1001,13 +917,6 @@
             		RETURN count(*) AS _
             	}
             WITH this, this_content0_connect0_node
-=======
-            		UNWIND parentNodes as this
-            		UNWIND connectedNodes as this_content0_connect0_node
-            		MERGE (this)-[:HAS_CONTENT]->(this_content0_connect0_node)
-            		RETURN count(*) AS _
-            	}
->>>>>>> 0a33e6b6
             	RETURN count(*) AS connect_this_content0_connect_Post
             }
             RETURN count(*) AS update_this_Post
@@ -1017,7 +926,6 @@
 
         expect(formatParams(result.params)).toMatchInlineSnapshot(`
             "{
-                \\"auth_param0\\": \\"id-01\\",
                 \\"thisauth_param0\\": \\"id-01\\",
                 \\"this_content0_connect0_node_param0\\": \\"new-id\\",
                 \\"this_content0_connect0_nodeauth_param0\\": \\"id-01\\",
@@ -1044,11 +952,7 @@
 
         expect(formatCypher(result.cypher)).toMatchInlineSnapshot(`
             "MATCH (this:\`User\`)
-<<<<<<< HEAD
-            WHERE (this.id IS NOT NULL AND this.id = $thisauth_param0)
-=======
-            WHERE (this.id IS NOT NULL AND this.id = $auth_param0)
->>>>>>> 0a33e6b6
+            WHERE (this.id IS NOT NULL AND this.id = $thisauth_param0)
             WITH this
             WHERE (this.id IS NOT NULL AND this.id = $thisauth_param0)
             WITH this
@@ -1059,7 +963,6 @@
             	CALL {
             		WITH *
             		WITH collect(this_connect_content0_node) as connectedNodes, collect(this) as parentNodes
-<<<<<<< HEAD
             		CALL {
             			WITH connectedNodes, parentNodes
             			UNWIND parentNodes as this
@@ -1070,18 +973,10 @@
             		RETURN count(*) AS _
             	}
             WITH this, this_connect_content0_node
-=======
-            		UNWIND parentNodes as this
-            		UNWIND connectedNodes as this_connect_content0_node
-            		MERGE (this)-[:HAS_CONTENT]->(this_connect_content0_node)
-            		RETURN count(*) AS _
-            	}
->>>>>>> 0a33e6b6
             	RETURN count(*) AS connect_this_connect_content_Comment
             }
             CALL {
             		WITH this
-<<<<<<< HEAD
             	OPTIONAL MATCH (this_connect_content1_node:Post)
             	WHERE (exists((this_connect_content1_node)<-[:HAS_CONTENT]-(:\`User\`)) AND all(auth_this0 IN [(this_connect_content1_node)<-[:HAS_CONTENT]-(auth_this0:\`User\`) | auth_this0] WHERE (auth_this0.id IS NOT NULL AND auth_this0.id = $this_connect_content1_nodeauth_param0)))
             	CALL {
@@ -1097,18 +992,6 @@
             		RETURN count(*) AS _
             	}
             WITH this, this_connect_content1_node
-=======
-            	OPTIONAL MATCH (this_connect_content0_node:Post)
-            	WHERE (exists((this_connect_content0_node)<-[:HAS_CONTENT]-(:\`User\`)) AND all(auth_this0 IN [(this_connect_content0_node)<-[:HAS_CONTENT]-(auth_this0:\`User\`) | auth_this0] WHERE (auth_this0.id IS NOT NULL AND auth_this0.id = $this_connect_content0_nodeauth_param0)))
-            	CALL {
-            		WITH *
-            		WITH collect(this_connect_content0_node) as connectedNodes, collect(this) as parentNodes
-            		UNWIND parentNodes as this
-            		UNWIND connectedNodes as this_connect_content0_node
-            		MERGE (this)-[:HAS_CONTENT]->(this_connect_content0_node)
-            		RETURN count(*) AS _
-            	}
->>>>>>> 0a33e6b6
             	RETURN count(*) AS connect_this_connect_content_Post
             }
             WITH *
@@ -1117,7 +1000,6 @@
 
         expect(formatParams(result.params)).toMatchInlineSnapshot(`
             "{
-                \\"auth_param0\\": \\"id-01\\",
                 \\"thisauth_param0\\": \\"id-01\\",
                 \\"this_connect_content0_nodeauth_param0\\": \\"id-01\\",
                 \\"this_connect_content1_nodeauth_param0\\": \\"id-01\\",
@@ -1144,11 +1026,7 @@
 
         expect(formatCypher(result.cypher)).toMatchInlineSnapshot(`
             "MATCH (this:\`User\`)
-<<<<<<< HEAD
-            WHERE (this.id IS NOT NULL AND this.id = $thisauth_param0)
-=======
-            WHERE (this.id IS NOT NULL AND this.id = $auth_param0)
->>>>>>> 0a33e6b6
+            WHERE (this.id IS NOT NULL AND this.id = $thisauth_param0)
             WITH this
             WHERE (this.id IS NOT NULL AND this.id = $thisauth_param0)
             WITH this
@@ -1159,7 +1037,6 @@
             	CALL {
             		WITH *
             		WITH collect(this_connect_content0_node) as connectedNodes, collect(this) as parentNodes
-<<<<<<< HEAD
             		CALL {
             			WITH connectedNodes, parentNodes
             			UNWIND parentNodes as this
@@ -1170,18 +1047,10 @@
             		RETURN count(*) AS _
             	}
             WITH this, this_connect_content0_node
-=======
-            		UNWIND parentNodes as this
-            		UNWIND connectedNodes as this_connect_content0_node
-            		MERGE (this)-[:HAS_CONTENT]->(this_connect_content0_node)
-            		RETURN count(*) AS _
-            	}
->>>>>>> 0a33e6b6
             	RETURN count(*) AS connect_this_connect_content_Comment
             }
             CALL {
             		WITH this
-<<<<<<< HEAD
             	OPTIONAL MATCH (this_connect_content1_node:Post)
             	WHERE this_connect_content1_node.id = $this_connect_content1_node_param0 AND (exists((this_connect_content1_node)<-[:HAS_CONTENT]-(:\`User\`)) AND all(auth_this0 IN [(this_connect_content1_node)<-[:HAS_CONTENT]-(auth_this0:\`User\`) | auth_this0] WHERE (auth_this0.id IS NOT NULL AND auth_this0.id = $this_connect_content1_nodeauth_param0)))
             	CALL {
@@ -1197,18 +1066,6 @@
             		RETURN count(*) AS _
             	}
             WITH this, this_connect_content1_node
-=======
-            	OPTIONAL MATCH (this_connect_content0_node:Post)
-            	WHERE this_connect_content0_node.id = $this_connect_content0_node_param0 AND (exists((this_connect_content0_node)<-[:HAS_CONTENT]-(:\`User\`)) AND all(auth_this0 IN [(this_connect_content0_node)<-[:HAS_CONTENT]-(auth_this0:\`User\`) | auth_this0] WHERE (auth_this0.id IS NOT NULL AND auth_this0.id = $this_connect_content0_nodeauth_param0)))
-            	CALL {
-            		WITH *
-            		WITH collect(this_connect_content0_node) as connectedNodes, collect(this) as parentNodes
-            		UNWIND parentNodes as this
-            		UNWIND connectedNodes as this_connect_content0_node
-            		MERGE (this)-[:HAS_CONTENT]->(this_connect_content0_node)
-            		RETURN count(*) AS _
-            	}
->>>>>>> 0a33e6b6
             	RETURN count(*) AS connect_this_connect_content_Post
             }
             WITH *
@@ -1217,7 +1074,6 @@
 
         expect(formatParams(result.params)).toMatchInlineSnapshot(`
             "{
-                \\"auth_param0\\": \\"id-01\\",
                 \\"thisauth_param0\\": \\"id-01\\",
                 \\"this_connect_content0_node_param0\\": \\"some-id\\",
                 \\"this_connect_content0_nodeauth_param0\\": \\"id-01\\",
@@ -1246,11 +1102,7 @@
 
         expect(formatCypher(result.cypher)).toMatchInlineSnapshot(`
             "MATCH (this:\`User\`)
-<<<<<<< HEAD
-            WHERE (this.id IS NOT NULL AND this.id = $thisauth_param0)
-=======
             WHERE (this.id IS NOT NULL AND this.id = $auth_param0)
->>>>>>> 0a33e6b6
             WITH this
             CALL {
             	 WITH this
@@ -1323,11 +1175,7 @@
 
         expect(formatCypher(result.cypher)).toMatchInlineSnapshot(`
             "MATCH (this:\`User\`)
-<<<<<<< HEAD
-            WHERE (this.id IS NOT NULL AND this.id = $thisauth_param0)
-=======
             WHERE (this.id IS NOT NULL AND this.id = $auth_param0)
->>>>>>> 0a33e6b6
             WITH this
             CALL {
             	 WITH this
@@ -1421,11 +1269,7 @@
 
         expect(formatCypher(result.cypher)).toMatchInlineSnapshot(`
             "MATCH (this:\`User\`)
-<<<<<<< HEAD
-            WHERE (this.id IS NOT NULL AND this.id = $thisauth_param0)
-=======
             WHERE (this.id IS NOT NULL AND this.id = $auth_param0)
->>>>>>> 0a33e6b6
             WITH this
             WHERE (this.id IS NOT NULL AND this.id = $thisauth_param0)
             WITH this
@@ -1498,11 +1342,7 @@
 
         expect(formatCypher(result.cypher)).toMatchInlineSnapshot(`
             "MATCH (this:\`User\`)
-<<<<<<< HEAD
-            WHERE (this.id IS NOT NULL AND this.id = $thisauth_param0)
-=======
             WHERE (this.id IS NOT NULL AND this.id = $auth_param0)
->>>>>>> 0a33e6b6
             WITH this
             WHERE (this.id IS NOT NULL AND this.id = $thisauth_param0)
             WITH this
