--- conflicted
+++ resolved
@@ -646,23 +646,14 @@
             WITH *
             CALL {
             WITH this
-<<<<<<< HEAD
             OPTIONAL MATCH (this)-[this_posts0_relationship:HAS_POST]->(this_posts0:Post)
             WHERE (exists((this_posts0)<-[:HAS_POST]-(:\`User\`)) AND all(auth_this0 IN [(this_posts0)<-[:HAS_POST]-(auth_this0:\`User\`) | auth_this0] WHERE (auth_this0.id IS NOT NULL AND auth_this0.id = $this_posts0auth_param0)))
             WITH this_posts0_relationship, collect(DISTINCT this_posts0) AS this_posts0_to_delete
-=======
-            OPTIONAL MATCH (this)-[this_posts0_relationship:\`HAS_POST\`]->(this_posts0:Post)
-            WHERE (exists((this_posts0)<-[:\`HAS_POST\`]-(:\`User\`)) AND all(auth_this0 IN [(this_posts0)<-[:\`HAS_POST\`]-(auth_this0:\`User\`) | auth_this0] WHERE (auth_this0.id IS NOT NULL AND auth_this0.id = $this_posts0auth_param0)))
-            WITH this, collect(DISTINCT this_posts0) AS this_posts0_to_delete
->>>>>>> 5fb44512
             CALL {
             	WITH this_posts0_to_delete
             	UNWIND this_posts0_to_delete AS x
             	DETACH DELETE x
-<<<<<<< HEAD
-            }
-=======
->>>>>>> 5fb44512
+            }
             }
             DETACH DELETE this"
         `);
