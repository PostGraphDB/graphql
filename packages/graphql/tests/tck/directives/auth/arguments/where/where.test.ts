/*
 * Copyright (c) "Neo4j"
 * Neo4j Sweden AB [http://neo4j.com]
 *
 * This file is part of Neo4j.
 *
 * Licensed under the Apache License, Version 2.0 (the "License");
 * you may not use this file except in compliance with the License.
 * You may obtain a copy of the License at
 *
 *     http://www.apache.org/licenses/LICENSE-2.0
 *
 * Unless required by applicable law or agreed to in writing, software
 * distributed under the License is distributed on an "AS IS" BASIS,
 * WITHOUT WARRANTIES OR CONDITIONS OF ANY KIND, either express or implied.
 * See the License for the specific language governing permissions and
 * limitations under the License.
 */

import { Neo4jGraphQLAuthJWTPlugin } from "@neo4j/graphql-plugin-auth";
import { gql } from "apollo-server";
import type { DocumentNode } from "graphql";
import { Neo4jGraphQL } from "../../../../../../src";
import { createJwtRequest } from "../../../../../utils/create-jwt-request";
import { formatCypher, translateQuery, formatParams } from "../../../../utils/tck-test-utils";

describe("Cypher Auth Where", () => {
    const secret = "secret";
    let typeDefs: DocumentNode;
    let neoSchema: Neo4jGraphQL;

    beforeAll(() => {
        typeDefs = gql`
            union Search = Post

            type User {
                id: ID
                name: String
                posts: [Post!]! @relationship(type: "HAS_POST", direction: OUT)
                content: [Search!]! @relationship(type: "HAS_POST", direction: OUT) # something to test unions
            }

            type Post {
                id: ID
                content: String
                creator: User! @relationship(type: "HAS_POST", direction: IN)
            }

            extend type User
                @auth(rules: [{ operations: [READ, UPDATE, DELETE, CONNECT, DISCONNECT], where: { id: "$jwt.sub" } }])

            extend type User {
                password: String! @auth(rules: [{ operations: [READ], where: { id: "$jwt.sub" } }])
            }

            extend type Post {
                secretKey: String! @auth(rules: [{ operations: [READ], where: { creator: { id: "$jwt.sub" } } }])
            }

            extend type Post
                @auth(
                    rules: [
                        {
                            operations: [READ, UPDATE, DELETE, CONNECT, DISCONNECT]
                            where: { creator: { id: "$jwt.sub" } }
                        }
                    ]
                )
        `;

        neoSchema = new Neo4jGraphQL({
            typeDefs,
            config: { enableRegex: true },
            plugins: {
                auth: new Neo4jGraphQLAuthJWTPlugin({
                    secret,
                }),
            },
        });
    });

    test("Read Node", async () => {
        const query = gql`
            {
                users {
                    id
                }
            }
        `;

        const req = createJwtRequest("secret", { sub: "id-01", roles: ["admin"] });
        const result = await translateQuery(neoSchema, query, {
            req,
        });

        expect(formatCypher(result.cypher)).toMatchInlineSnapshot(`
            "MATCH (this:\`User\`)
            WHERE (this.id IS NOT NULL AND this.id = $auth_param0)
            RETURN this { .id } AS this"
        `);

        expect(formatParams(result.params)).toMatchInlineSnapshot(`
            "{
                \\"auth_param0\\": \\"id-01\\"
            }"
        `);
    });

    test("Read Node + User Defined Where", async () => {
        const query = gql`
            {
                users(where: { name: "bob" }) {
                    id
                }
            }
        `;

        const req = createJwtRequest("secret", { sub: "id-01", roles: ["admin"] });
        const result = await translateQuery(neoSchema, query, {
            req,
        });

        expect(formatCypher(result.cypher)).toMatchInlineSnapshot(`
            "MATCH (this:\`User\`)
            WHERE (this.name = $param0 AND (this.id IS NOT NULL AND this.id = $auth_param0))
            RETURN this { .id } AS this"
        `);

        expect(formatParams(result.params)).toMatchInlineSnapshot(`
            "{
                \\"param0\\": \\"bob\\",
                \\"auth_param0\\": \\"id-01\\"
            }"
        `);
    });

    test("Read Relationship", async () => {
        const query = gql`
            {
                users {
                    id
                    posts {
                        content
                    }
                }
            }
        `;

        const req = createJwtRequest("secret", { sub: "id-01", roles: ["admin"] });
        const result = await translateQuery(neoSchema, query, {
            req,
        });

        expect(formatCypher(result.cypher)).toMatchInlineSnapshot(`
            "MATCH (this:\`User\`)
            WHERE (this.id IS NOT NULL AND this.id = $auth_param0)
            CALL {
                WITH this
                MATCH (this)-[this0:HAS_POST]->(this_posts:\`Post\`)
                WHERE (exists((this_posts)<-[:HAS_POST]-(:\`User\`)) AND all(this1 IN [(this_posts)<-[:HAS_POST]-(this1:\`User\`) | this1] WHERE (this1.id IS NOT NULL AND this1.id = $param1)))
                WITH this_posts { .content } AS this_posts
                RETURN collect(this_posts) AS this_posts
            }
            RETURN this { .id, posts: this_posts } AS this"
        `);

        expect(formatParams(result.params)).toMatchInlineSnapshot(`
            "{
                \\"auth_param0\\": \\"id-01\\",
                \\"param1\\": \\"id-01\\"
            }"
        `);
    });

    test("Read Connection", async () => {
        const query = gql`
            {
                users {
                    id
                    postsConnection {
                        edges {
                            node {
                                content
                            }
                        }
                    }
                }
            }
        `;

        const req = createJwtRequest("secret", { sub: "id-01", roles: ["admin"] });
        const result = await translateQuery(neoSchema, query, {
            req,
        });

        expect(formatCypher(result.cypher)).toMatchInlineSnapshot(`
            "MATCH (this:\`User\`)
            WHERE (this.id IS NOT NULL AND this.id = $auth_param0)
            CALL {
                WITH this
                MATCH (this)-[this_connection_postsConnectionthis0:HAS_POST]->(this_Post:\`Post\`)
                WHERE (exists((this_Post)<-[:HAS_POST]-(:\`User\`)) AND all(this_connection_postsConnectionthis1 IN [(this_Post)<-[:HAS_POST]-(this_connection_postsConnectionthis1:\`User\`) | this_connection_postsConnectionthis1] WHERE (this_connection_postsConnectionthis1.id IS NOT NULL AND this_connection_postsConnectionthis1.id = $this_connection_postsConnectionparam0)))
                WITH { node: { content: this_Post.content } } AS edge
                WITH collect(edge) AS edges
                WITH edges, size(edges) AS totalCount
                RETURN { edges: edges, totalCount: totalCount } AS this_postsConnection
            }
            RETURN this { .id, postsConnection: this_postsConnection } AS this"
        `);

        expect(formatParams(result.params)).toMatchInlineSnapshot(`
            "{
                \\"auth_param0\\": \\"id-01\\",
                \\"this_connection_postsConnectionparam0\\": \\"id-01\\"
            }"
        `);
    });

    test("Read Connection + User Defined Where", async () => {
        const query = gql`
            {
                users {
                    id
                    postsConnection(where: { node: { id: "some-id" } }) {
                        edges {
                            node {
                                content
                            }
                        }
                    }
                }
            }
        `;

        const req = createJwtRequest("secret", { sub: "id-01", roles: ["admin"] });
        const result = await translateQuery(neoSchema, query, {
            req,
        });

        expect(formatCypher(result.cypher)).toMatchInlineSnapshot(`
            "MATCH (this:\`User\`)
            WHERE (this.id IS NOT NULL AND this.id = $auth_param0)
            CALL {
                WITH this
                MATCH (this)-[this_connection_postsConnectionthis0:HAS_POST]->(this_Post:\`Post\`)
                WHERE (this_Post.id = $this_connection_postsConnectionparam0 AND (exists((this_Post)<-[:HAS_POST]-(:\`User\`)) AND all(this_connection_postsConnectionthis1 IN [(this_Post)<-[:HAS_POST]-(this_connection_postsConnectionthis1:\`User\`) | this_connection_postsConnectionthis1] WHERE (this_connection_postsConnectionthis1.id IS NOT NULL AND this_connection_postsConnectionthis1.id = $this_connection_postsConnectionparam1))))
                WITH { node: { content: this_Post.content } } AS edge
                WITH collect(edge) AS edges
                WITH edges, size(edges) AS totalCount
                RETURN { edges: edges, totalCount: totalCount } AS this_postsConnection
            }
            RETURN this { .id, postsConnection: this_postsConnection } AS this"
        `);

        expect(formatParams(result.params)).toMatchInlineSnapshot(`
            "{
                \\"auth_param0\\": \\"id-01\\",
                \\"this_connection_postsConnectionparam0\\": \\"some-id\\",
                \\"this_connection_postsConnectionparam1\\": \\"id-01\\"
            }"
        `);
    });

    test("Read Union Relationship + User Defined Where", async () => {
        const query = gql`
            {
                users {
                    id
                    posts(where: { content: "cool" }) {
                        content
                    }
                }
            }
        `;

        const req = createJwtRequest("secret", { sub: "id-01", roles: ["admin"] });
        const result = await translateQuery(neoSchema, query, {
            req,
        });

        expect(formatCypher(result.cypher)).toMatchInlineSnapshot(`
            "MATCH (this:\`User\`)
            WHERE (this.id IS NOT NULL AND this.id = $auth_param0)
            CALL {
                WITH this
                MATCH (this)-[this0:HAS_POST]->(this_posts:\`Post\`)
                WHERE (this_posts.content = $param1 AND (exists((this_posts)<-[:HAS_POST]-(:\`User\`)) AND all(this1 IN [(this_posts)<-[:HAS_POST]-(this1:\`User\`) | this1] WHERE (this1.id IS NOT NULL AND this1.id = $param2))))
                WITH this_posts { .content } AS this_posts
                RETURN collect(this_posts) AS this_posts
            }
            RETURN this { .id, posts: this_posts } AS this"
        `);

        expect(formatParams(result.params)).toMatchInlineSnapshot(`
            "{
                \\"auth_param0\\": \\"id-01\\",
                \\"param1\\": \\"cool\\",
                \\"param2\\": \\"id-01\\"
            }"
        `);
    });

    test("Read Union", async () => {
        const query = gql`
            {
                users {
                    id
                    content {
                        ... on Post {
                            id
                        }
                    }
                }
            }
        `;

        const req = createJwtRequest("secret", { sub: "id-01", roles: ["admin"] });
        const result = await translateQuery(neoSchema, query, {
            req,
        });

        expect(formatCypher(result.cypher)).toMatchInlineSnapshot(`
            "MATCH (this:\`User\`)
            WHERE (this.id IS NOT NULL AND this.id = $auth_param0)
            CALL {
                WITH this
                CALL {
                    WITH *
                    MATCH (this)-[this0:HAS_POST]->(this_content:\`Post\`)
                    WHERE (exists((this_content)<-[:HAS_POST]-(:\`User\`)) AND all(this1 IN [(this_content)<-[:HAS_POST]-(this1:\`User\`) | this1] WHERE (this1.id IS NOT NULL AND this1.id = $param1)))
                    WITH this_content  { __resolveType: \\"Post\\",  .id } AS this_content
                    RETURN this_content AS this_content
                }
                WITH this_content
                RETURN collect(this_content) AS this_content
            }
            RETURN this { .id, content: this_content } AS this"
        `);

        expect(formatParams(result.params)).toMatchInlineSnapshot(`
            "{
                \\"auth_param0\\": \\"id-01\\",
                \\"param1\\": \\"id-01\\"
            }"
        `);
    });

    test("Read Union Using Connection", async () => {
        const query = gql`
            {
                users {
                    id
                    contentConnection {
                        edges {
                            node {
                                ... on Post {
                                    id
                                }
                            }
                        }
                    }
                }
            }
        `;

        const req = createJwtRequest("secret", { sub: "id-01", roles: ["admin"] });
        const result = await translateQuery(neoSchema, query, {
            req,
        });

        expect(formatCypher(result.cypher)).toMatchInlineSnapshot(`
            "MATCH (this:\`User\`)
            WHERE (this.id IS NOT NULL AND this.id = $auth_param0)
            CALL {
                WITH this
                CALL {
                    WITH this
                    MATCH (this)-[this_connection_contentConnectionthis0:HAS_POST]->(this_Post:\`Post\`)
                    WHERE (exists((this_Post)<-[:HAS_POST]-(:\`User\`)) AND all(this_connection_contentConnectionthis1 IN [(this_Post)<-[:HAS_POST]-(this_connection_contentConnectionthis1:\`User\`) | this_connection_contentConnectionthis1] WHERE (this_connection_contentConnectionthis1.id IS NOT NULL AND this_connection_contentConnectionthis1.id = $this_connection_contentConnectionparam0)))
                    WITH { node: { __resolveType: \\"Post\\", id: this_Post.id } } AS edge
                    RETURN edge
                }
                WITH collect(edge) AS edges
                WITH edges, size(edges) AS totalCount
                RETURN { edges: edges, totalCount: totalCount } AS this_contentConnection
            }
            RETURN this { .id, contentConnection: this_contentConnection } AS this"
        `);

        expect(formatParams(result.params)).toMatchInlineSnapshot(`
            "{
                \\"auth_param0\\": \\"id-01\\",
                \\"this_connection_contentConnectionparam0\\": \\"id-01\\"
            }"
        `);
    });

    test("Read Union Using Connection + User Defined Where", async () => {
        const query = gql`
            {
                users {
                    id
                    contentConnection(where: { Post: { node: { id: "some-id" } } }) {
                        edges {
                            node {
                                ... on Post {
                                    id
                                }
                            }
                        }
                    }
                }
            }
        `;

        const req = createJwtRequest("secret", { sub: "id-01", roles: ["admin"] });
        const result = await translateQuery(neoSchema, query, {
            req,
        });

        expect(formatCypher(result.cypher)).toMatchInlineSnapshot(`
            "MATCH (this:\`User\`)
            WHERE (this.id IS NOT NULL AND this.id = $auth_param0)
            CALL {
                WITH this
                CALL {
                    WITH this
                    MATCH (this)-[this_connection_contentConnectionthis0:HAS_POST]->(this_Post:\`Post\`)
                    WHERE (this_Post.id = $this_connection_contentConnectionparam0 AND (exists((this_Post)<-[:HAS_POST]-(:\`User\`)) AND all(this_connection_contentConnectionthis1 IN [(this_Post)<-[:HAS_POST]-(this_connection_contentConnectionthis1:\`User\`) | this_connection_contentConnectionthis1] WHERE (this_connection_contentConnectionthis1.id IS NOT NULL AND this_connection_contentConnectionthis1.id = $this_connection_contentConnectionparam1))))
                    WITH { node: { __resolveType: \\"Post\\", id: this_Post.id } } AS edge
                    RETURN edge
                }
                WITH collect(edge) AS edges
                WITH edges, size(edges) AS totalCount
                RETURN { edges: edges, totalCount: totalCount } AS this_contentConnection
            }
            RETURN this { .id, contentConnection: this_contentConnection } AS this"
        `);

        expect(formatParams(result.params)).toMatchInlineSnapshot(`
            "{
                \\"auth_param0\\": \\"id-01\\",
                \\"this_connection_contentConnectionparam0\\": \\"some-id\\",
                \\"this_connection_contentConnectionparam1\\": \\"id-01\\"
            }"
        `);
    });

    test("Update Node", async () => {
        const query = gql`
            mutation {
                updateUsers(update: { name: "Bob" }) {
                    users {
                        id
                    }
                }
            }
        `;

        const req = createJwtRequest("secret", { sub: "id-01", roles: ["admin"] });
        const result = await translateQuery(neoSchema, query, {
            req,
        });

        expect(formatCypher(result.cypher)).toMatchInlineSnapshot(`
            "MATCH (this:\`User\`)
            WHERE (this.id IS NOT NULL AND this.id = $auth_param0)
            SET this.name = $this_update_name
            RETURN collect(DISTINCT this { .id }) AS data"
        `);

        expect(formatParams(result.params)).toMatchInlineSnapshot(`
            "{
                \\"auth_param0\\": \\"id-01\\",
                \\"this_update_name\\": \\"Bob\\",
                \\"resolvedCallbacks\\": {}
            }"
        `);
    });

    test("Update Node + User Defined Where", async () => {
        const query = gql`
            mutation {
                updateUsers(where: { name: "bob" }, update: { name: "Bob" }) {
                    users {
                        id
                    }
                }
            }
        `;

        const req = createJwtRequest("secret", { sub: "id-01", roles: ["admin"] });
        const result = await translateQuery(neoSchema, query, {
            req,
        });

        expect(formatCypher(result.cypher)).toMatchInlineSnapshot(`
            "MATCH (this:\`User\`)
            WHERE (this.name = $param0 AND (this.id IS NOT NULL AND this.id = $auth_param0))
            SET this.name = $this_update_name
            RETURN collect(DISTINCT this { .id }) AS data"
        `);

        expect(formatParams(result.params)).toMatchInlineSnapshot(`
            "{
                \\"param0\\": \\"bob\\",
                \\"auth_param0\\": \\"id-01\\",
                \\"this_update_name\\": \\"Bob\\",
                \\"resolvedCallbacks\\": {}
            }"
        `);
    });

    test("Update Nested Node", async () => {
        const query = gql`
            mutation {
                updateUsers(update: { posts: { update: { node: { id: "new-id" } } } }) {
                    users {
                        id
                        posts {
                            id
                        }
                    }
                }
            }
        `;

        const req = createJwtRequest("secret", { sub: "id-01", roles: ["admin"] });
        const result = await translateQuery(neoSchema, query, {
            req,
        });

        expect(formatCypher(result.cypher)).toMatchInlineSnapshot(`
            "MATCH (this:\`User\`)
            WHERE (this.id IS NOT NULL AND this.id = $auth_param0)
            WITH this
            CALL {
<<<<<<< HEAD
            	WITH this
            	MATCH (this)-[this_has_post0_relationship:HAS_POST]->(this_posts0:Post)
            	WHERE (exists((this_posts0)<-[:HAS_POST]-(:\`User\`)) AND all(auth_this0 IN [(this_posts0)<-[:HAS_POST]-(auth_this0:\`User\`) | auth_this0] WHERE (auth_this0.id IS NOT NULL AND auth_this0.id = $this_posts0auth_param0)))
            	SET this_posts0.id = $this_update_posts0_id
            	WITH this, this_posts0
            	CALL {
            		WITH this_posts0
            		MATCH (this_posts0)<-[this_posts0_creator_User_unique:HAS_POST]-(:User)
            		WITH count(this_posts0_creator_User_unique) as c
            		CALL apoc.util.validate(NOT (c = 1), '@neo4j/graphql/RELATIONSHIP-REQUIREDPost.creator required', [0])
            		RETURN c AS this_posts0_creator_User_unique_ignored
            	}
            	RETURN count(*) AS update_this_posts0
=======
            	WITH this_posts0
            	MATCH (this_posts0)<-[this_posts0_creator_User_unique:HAS_POST]-(:User)
            	WITH count(this_posts0_creator_User_unique) as c
            	CALL apoc.util.validate(NOT (c = 1), '@neo4j/graphql/RELATIONSHIP-REQUIREDPost.creator required exactly once', [0])
            	RETURN c AS this_posts0_creator_User_unique_ignored
>>>>>>> 504bc6da
            }
            WITH *
            CALL {
                WITH this
                MATCH (this)-[update_this0:HAS_POST]->(this_posts:\`Post\`)
                WHERE (exists((this_posts)<-[:HAS_POST]-(:\`User\`)) AND all(update_this1 IN [(this_posts)<-[:HAS_POST]-(update_this1:\`User\`) | update_this1] WHERE (update_this1.id IS NOT NULL AND update_this1.id = $update_param0)))
                WITH this_posts { .id } AS this_posts
                RETURN collect(this_posts) AS this_posts
            }
            RETURN collect(DISTINCT this { .id, posts: this_posts }) AS data"
        `);

        expect(formatParams(result.params)).toMatchInlineSnapshot(`
            "{
                \\"update_param0\\": \\"id-01\\",
                \\"auth_param0\\": \\"id-01\\",
                \\"this_posts0auth_param0\\": \\"id-01\\",
                \\"this_update_posts0_id\\": \\"new-id\\",
                \\"resolvedCallbacks\\": {}
            }"
        `);
    });

    test("Delete Node", async () => {
        const query = gql`
            mutation {
                deleteUsers {
                    nodesDeleted
                }
            }
        `;

        const req = createJwtRequest("secret", { sub: "id-01", roles: ["admin"] });
        const result = await translateQuery(neoSchema, query, {
            req,
        });

        expect(formatCypher(result.cypher)).toMatchInlineSnapshot(`
            "MATCH (this:\`User\`)
            WHERE (this.id IS NOT NULL AND this.id = $auth_param0)
            DETACH DELETE this"
        `);

        expect(formatParams(result.params)).toMatchInlineSnapshot(`
            "{
                \\"auth_param0\\": \\"id-01\\"
            }"
        `);
    });

    test("Delete Node + User Defined Where", async () => {
        const query = gql`
            mutation {
                deleteUsers(where: { name: "Bob" }) {
                    nodesDeleted
                }
            }
        `;

        const req = createJwtRequest("secret", { sub: "id-01", roles: ["admin"] });
        const result = await translateQuery(neoSchema, query, {
            req,
        });

        expect(formatCypher(result.cypher)).toMatchInlineSnapshot(`
            "MATCH (this:\`User\`)
            WHERE (this.name = $param0 AND (this.id IS NOT NULL AND this.id = $auth_param0))
            DETACH DELETE this"
        `);

        expect(formatParams(result.params)).toMatchInlineSnapshot(`
            "{
                \\"param0\\": \\"Bob\\",
                \\"auth_param0\\": \\"id-01\\"
            }"
        `);
    });

    test("Delete Nested Node", async () => {
        const query = gql`
            mutation {
                deleteUsers(delete: { posts: { where: {} } }) {
                    nodesDeleted
                }
            }
        `;

        const req = createJwtRequest("secret", { sub: "id-01", roles: ["admin"] });
        const result = await translateQuery(neoSchema, query, {
            req,
        });

        expect(formatCypher(result.cypher)).toMatchInlineSnapshot(`
            "MATCH (this:\`User\`)
            WHERE (this.id IS NOT NULL AND this.id = $auth_param0)
            WITH this
            OPTIONAL MATCH (this)-[this_posts0_relationship:HAS_POST]->(this_posts0:Post)
            WHERE (exists((this_posts0)<-[:HAS_POST]-(:\`User\`)) AND all(auth_this0 IN [(this_posts0)<-[:HAS_POST]-(auth_this0:\`User\`) | auth_this0] WHERE (auth_this0.id IS NOT NULL AND auth_this0.id = $this_posts0auth_param0)))
            WITH this, collect(DISTINCT this_posts0) AS this_posts0_to_delete
            CALL {
            	WITH this_posts0_to_delete
            	UNWIND this_posts0_to_delete AS x
            	DETACH DELETE x
            	RETURN count(*) AS _
            }
            DETACH DELETE this"
        `);

        expect(formatParams(result.params)).toMatchInlineSnapshot(`
            "{
                \\"auth_param0\\": \\"id-01\\",
                \\"this_posts0auth_param0\\": \\"id-01\\"
            }"
        `);
    });

    test("Connect Node (from create)", async () => {
        const query = gql`
            mutation {
                createUsers(
                    input: [
                        { id: "123", name: "Bob", password: "password", posts: { connect: { where: { node: {} } } } }
                    ]
                ) {
                    users {
                        id
                    }
                }
            }
        `;

        const req = createJwtRequest("secret", { sub: "id-01", roles: ["admin"] });
        const result = await translateQuery(neoSchema, query, {
            req,
        });

        expect(formatCypher(result.cypher)).toMatchInlineSnapshot(`
            "CALL {
            CREATE (this0:User)
            SET this0.id = $this0_id
            SET this0.name = $this0_name
            SET this0.password = $this0_password
            WITH this0
            CALL {
            	WITH this0
            	OPTIONAL MATCH (this0_posts_connect0_node:Post)
            	WHERE (exists((this0_posts_connect0_node)<-[:HAS_POST]-(:\`User\`)) AND all(auth_this0 IN [(this0_posts_connect0_node)<-[:HAS_POST]-(auth_this0:\`User\`) | auth_this0] WHERE (auth_this0.id IS NOT NULL AND auth_this0.id = $this0_posts_connect0_nodeauth_param0)))
            	CALL {
            		WITH *
            		WITH collect(this0_posts_connect0_node) as connectedNodes, collect(this0) as parentNodes
            		CALL {
            			WITH connectedNodes, parentNodes
            			UNWIND parentNodes as this0
            			UNWIND connectedNodes as this0_posts_connect0_node
            			MERGE (this0)-[:HAS_POST]->(this0_posts_connect0_node)
            			RETURN count(*) AS _
            		}
            		RETURN count(*) AS _
            	}
            WITH this0, this0_posts_connect0_node
            	RETURN count(*) AS connect_this0_posts_connect_Post
            }
            RETURN this0
            }
            RETURN [
            this0 { .id }] AS data"
        `);

        expect(formatParams(result.params)).toMatchInlineSnapshot(`
            "{
                \\"this0_id\\": \\"123\\",
                \\"this0_name\\": \\"Bob\\",
                \\"this0_password\\": \\"password\\",
                \\"this0_posts_connect0_nodeauth_param0\\": \\"id-01\\",
                \\"resolvedCallbacks\\": {}
            }"
        `);
    });

    test("Connect Node + User Defined Where (from create)", async () => {
        const query = gql`
            mutation {
                createUsers(
                    input: [
                        {
                            id: "123"
                            name: "Bob"
                            password: "password"
                            posts: { connect: { where: { node: { id: "post-id" } } } }
                        }
                    ]
                ) {
                    users {
                        id
                    }
                }
            }
        `;

        const req = createJwtRequest("secret", { sub: "id-01", roles: ["admin"] });
        const result = await translateQuery(neoSchema, query, {
            req,
        });

        expect(formatCypher(result.cypher)).toMatchInlineSnapshot(`
            "CALL {
            CREATE (this0:User)
            SET this0.id = $this0_id
            SET this0.name = $this0_name
            SET this0.password = $this0_password
            WITH this0
            CALL {
            	WITH this0
            	OPTIONAL MATCH (this0_posts_connect0_node:Post)
            	WHERE this0_posts_connect0_node.id = $this0_posts_connect0_node_param0 AND (exists((this0_posts_connect0_node)<-[:HAS_POST]-(:\`User\`)) AND all(auth_this0 IN [(this0_posts_connect0_node)<-[:HAS_POST]-(auth_this0:\`User\`) | auth_this0] WHERE (auth_this0.id IS NOT NULL AND auth_this0.id = $this0_posts_connect0_nodeauth_param0)))
            	CALL {
            		WITH *
            		WITH collect(this0_posts_connect0_node) as connectedNodes, collect(this0) as parentNodes
            		CALL {
            			WITH connectedNodes, parentNodes
            			UNWIND parentNodes as this0
            			UNWIND connectedNodes as this0_posts_connect0_node
            			MERGE (this0)-[:HAS_POST]->(this0_posts_connect0_node)
            			RETURN count(*) AS _
            		}
            		RETURN count(*) AS _
            	}
            WITH this0, this0_posts_connect0_node
            	RETURN count(*) AS connect_this0_posts_connect_Post
            }
            RETURN this0
            }
            RETURN [
            this0 { .id }] AS data"
        `);

        expect(formatParams(result.params)).toMatchInlineSnapshot(`
            "{
                \\"this0_id\\": \\"123\\",
                \\"this0_name\\": \\"Bob\\",
                \\"this0_password\\": \\"password\\",
                \\"this0_posts_connect0_node_param0\\": \\"post-id\\",
                \\"this0_posts_connect0_nodeauth_param0\\": \\"id-01\\",
                \\"resolvedCallbacks\\": {}
            }"
        `);
    });

    test("Connect Node (from update update)", async () => {
        const query = gql`
            mutation {
                updateUsers(update: { posts: { connect: { where: { node: {} } } } }) {
                    users {
                        id
                    }
                }
            }
        `;

        const req = createJwtRequest("secret", { sub: "id-01", roles: ["admin"] });
        const result = await translateQuery(neoSchema, query, {
            req,
        });

        expect(formatCypher(result.cypher)).toMatchInlineSnapshot(`
            "MATCH (this:\`User\`)
            WHERE (this.id IS NOT NULL AND this.id = $auth_param0)
            WITH this
            WHERE (this.id IS NOT NULL AND this.id = $thisauth_param0)
            WITH this
            CALL {
            	WITH this
            	OPTIONAL MATCH (this_posts0_connect0_node:Post)
            	WHERE (exists((this_posts0_connect0_node)<-[:HAS_POST]-(:\`User\`)) AND all(auth_this0 IN [(this_posts0_connect0_node)<-[:HAS_POST]-(auth_this0:\`User\`) | auth_this0] WHERE (auth_this0.id IS NOT NULL AND auth_this0.id = $this_posts0_connect0_nodeauth_param0)))
            	CALL {
            		WITH *
            		WITH collect(this_posts0_connect0_node) as connectedNodes, collect(this) as parentNodes
            		CALL {
            			WITH connectedNodes, parentNodes
            			UNWIND parentNodes as this
            			UNWIND connectedNodes as this_posts0_connect0_node
            			MERGE (this)-[:HAS_POST]->(this_posts0_connect0_node)
            			RETURN count(*) AS _
            		}
            		RETURN count(*) AS _
            	}
            WITH this, this_posts0_connect0_node
            	RETURN count(*) AS connect_this_posts0_connect_Post
            }
            RETURN collect(DISTINCT this { .id }) AS data"
        `);

        expect(formatParams(result.params)).toMatchInlineSnapshot(`
            "{
                \\"auth_param0\\": \\"id-01\\",
                \\"thisauth_param0\\": \\"id-01\\",
                \\"this_posts0_connect0_nodeauth_param0\\": \\"id-01\\",
                \\"resolvedCallbacks\\": {}
            }"
        `);
    });

    test("Connect Node + User Defined Where (from update update)", async () => {
        const query = gql`
            mutation {
                updateUsers(update: { posts: { connect: { where: { node: { id: "new-id" } } } } }) {
                    users {
                        id
                    }
                }
            }
        `;

        const req = createJwtRequest("secret", { sub: "id-01", roles: ["admin"] });
        const result = await translateQuery(neoSchema, query, {
            req,
        });

        expect(formatCypher(result.cypher)).toMatchInlineSnapshot(`
            "MATCH (this:\`User\`)
            WHERE (this.id IS NOT NULL AND this.id = $auth_param0)
            WITH this
            WHERE (this.id IS NOT NULL AND this.id = $thisauth_param0)
            WITH this
            CALL {
            	WITH this
            	OPTIONAL MATCH (this_posts0_connect0_node:Post)
            	WHERE this_posts0_connect0_node.id = $this_posts0_connect0_node_param0 AND (exists((this_posts0_connect0_node)<-[:HAS_POST]-(:\`User\`)) AND all(auth_this0 IN [(this_posts0_connect0_node)<-[:HAS_POST]-(auth_this0:\`User\`) | auth_this0] WHERE (auth_this0.id IS NOT NULL AND auth_this0.id = $this_posts0_connect0_nodeauth_param0)))
            	CALL {
            		WITH *
            		WITH collect(this_posts0_connect0_node) as connectedNodes, collect(this) as parentNodes
            		CALL {
            			WITH connectedNodes, parentNodes
            			UNWIND parentNodes as this
            			UNWIND connectedNodes as this_posts0_connect0_node
            			MERGE (this)-[:HAS_POST]->(this_posts0_connect0_node)
            			RETURN count(*) AS _
            		}
            		RETURN count(*) AS _
            	}
            WITH this, this_posts0_connect0_node
            	RETURN count(*) AS connect_this_posts0_connect_Post
            }
            RETURN collect(DISTINCT this { .id }) AS data"
        `);

        expect(formatParams(result.params)).toMatchInlineSnapshot(`
            "{
                \\"auth_param0\\": \\"id-01\\",
                \\"thisauth_param0\\": \\"id-01\\",
                \\"this_posts0_connect0_node_param0\\": \\"new-id\\",
                \\"this_posts0_connect0_nodeauth_param0\\": \\"id-01\\",
                \\"resolvedCallbacks\\": {}
            }"
        `);
    });

    test("Connect Node (from update connect)", async () => {
        const query = gql`
            mutation {
                updateUsers(connect: { posts: { where: { node: {} } } }) {
                    users {
                        id
                    }
                }
            }
        `;

        const req = createJwtRequest("secret", { sub: "id-01", roles: ["admin"] });
        const result = await translateQuery(neoSchema, query, {
            req,
        });

        expect(formatCypher(result.cypher)).toMatchInlineSnapshot(`
            "MATCH (this:\`User\`)
            WHERE (this.id IS NOT NULL AND this.id = $auth_param0)
            WITH this
            WHERE (this.id IS NOT NULL AND this.id = $thisauth_param0)
            WITH this
            CALL {
            	WITH this
            	OPTIONAL MATCH (this_connect_posts0_node:Post)
            	WHERE (exists((this_connect_posts0_node)<-[:HAS_POST]-(:\`User\`)) AND all(auth_this0 IN [(this_connect_posts0_node)<-[:HAS_POST]-(auth_this0:\`User\`) | auth_this0] WHERE (auth_this0.id IS NOT NULL AND auth_this0.id = $this_connect_posts0_nodeauth_param0)))
            	CALL {
            		WITH *
            		WITH collect(this_connect_posts0_node) as connectedNodes, collect(this) as parentNodes
            		CALL {
            			WITH connectedNodes, parentNodes
            			UNWIND parentNodes as this
            			UNWIND connectedNodes as this_connect_posts0_node
            			MERGE (this)-[:HAS_POST]->(this_connect_posts0_node)
            			RETURN count(*) AS _
            		}
            		RETURN count(*) AS _
            	}
            WITH this, this_connect_posts0_node
            	RETURN count(*) AS connect_this_connect_posts_Post
            }
            WITH *
            RETURN collect(DISTINCT this { .id }) AS data"
        `);

        expect(formatParams(result.params)).toMatchInlineSnapshot(`
            "{
                \\"auth_param0\\": \\"id-01\\",
                \\"thisauth_param0\\": \\"id-01\\",
                \\"this_connect_posts0_nodeauth_param0\\": \\"id-01\\",
                \\"resolvedCallbacks\\": {}
            }"
        `);
    });

    test("Connect Node + User Defined Where (from update connect)", async () => {
        const query = gql`
            mutation {
                updateUsers(connect: { posts: { where: { node: { id: "some-id" } } } }) {
                    users {
                        id
                    }
                }
            }
        `;

        const req = createJwtRequest("secret", { sub: "id-01", roles: ["admin"] });
        const result = await translateQuery(neoSchema, query, {
            req,
        });

        expect(formatCypher(result.cypher)).toMatchInlineSnapshot(`
            "MATCH (this:\`User\`)
            WHERE (this.id IS NOT NULL AND this.id = $auth_param0)
            WITH this
            WHERE (this.id IS NOT NULL AND this.id = $thisauth_param0)
            WITH this
            CALL {
            	WITH this
            	OPTIONAL MATCH (this_connect_posts0_node:Post)
            	WHERE this_connect_posts0_node.id = $this_connect_posts0_node_param0 AND (exists((this_connect_posts0_node)<-[:HAS_POST]-(:\`User\`)) AND all(auth_this0 IN [(this_connect_posts0_node)<-[:HAS_POST]-(auth_this0:\`User\`) | auth_this0] WHERE (auth_this0.id IS NOT NULL AND auth_this0.id = $this_connect_posts0_nodeauth_param0)))
            	CALL {
            		WITH *
            		WITH collect(this_connect_posts0_node) as connectedNodes, collect(this) as parentNodes
            		CALL {
            			WITH connectedNodes, parentNodes
            			UNWIND parentNodes as this
            			UNWIND connectedNodes as this_connect_posts0_node
            			MERGE (this)-[:HAS_POST]->(this_connect_posts0_node)
            			RETURN count(*) AS _
            		}
            		RETURN count(*) AS _
            	}
            WITH this, this_connect_posts0_node
            	RETURN count(*) AS connect_this_connect_posts_Post
            }
            WITH *
            RETURN collect(DISTINCT this { .id }) AS data"
        `);

        expect(formatParams(result.params)).toMatchInlineSnapshot(`
            "{
                \\"auth_param0\\": \\"id-01\\",
                \\"thisauth_param0\\": \\"id-01\\",
                \\"this_connect_posts0_node_param0\\": \\"some-id\\",
                \\"this_connect_posts0_nodeauth_param0\\": \\"id-01\\",
                \\"resolvedCallbacks\\": {}
            }"
        `);
    });

    test("Disconnect Node (from update update)", async () => {
        const query = gql`
            mutation {
                updateUsers(update: { posts: { disconnect: { where: {} } } }) {
                    users {
                        id
                    }
                }
            }
        `;

        const req = createJwtRequest("secret", { sub: "id-01", roles: ["admin"] });
        const result = await translateQuery(neoSchema, query, {
            req,
        });

        expect(formatCypher(result.cypher)).toMatchInlineSnapshot(`
            "MATCH (this:\`User\`)
            WHERE (this.id IS NOT NULL AND this.id = $auth_param0)
            WITH this
            WHERE (this.id IS NOT NULL AND this.id = $thisauth_param0)
            WITH this
            CALL {
            WITH this
            OPTIONAL MATCH (this)-[this_posts0_disconnect0_rel:HAS_POST]->(this_posts0_disconnect0:Post)
            WHERE (exists((this_posts0_disconnect0)<-[:HAS_POST]-(:\`User\`)) AND all(auth_this0 IN [(this_posts0_disconnect0)<-[:HAS_POST]-(auth_this0:\`User\`) | auth_this0] WHERE (auth_this0.id IS NOT NULL AND auth_this0.id = $this_posts0_disconnect0auth_param0)))
            CALL {
            	WITH this_posts0_disconnect0, this_posts0_disconnect0_rel, this
            	WITH collect(this_posts0_disconnect0) as this_posts0_disconnect0, this_posts0_disconnect0_rel, this
            	UNWIND this_posts0_disconnect0 as x
            	DELETE this_posts0_disconnect0_rel
            	RETURN count(*) AS _
            }
            RETURN count(*) AS disconnect_this_posts0_disconnect_Post
            }
            RETURN collect(DISTINCT this { .id }) AS data"
        `);

        expect(formatParams(result.params)).toMatchInlineSnapshot(`
            "{
                \\"auth_param0\\": \\"id-01\\",
                \\"thisauth_param0\\": \\"id-01\\",
                \\"this_posts0_disconnect0auth_param0\\": \\"id-01\\",
                \\"resolvedCallbacks\\": {}
            }"
        `);
    });

    test("Disconnect Node + User Defined Where (from update update)", async () => {
        const query = gql`
            mutation {
                updateUsers(update: { posts: [{ disconnect: { where: { node: { id: "new-id" } } } }] }) {
                    users {
                        id
                    }
                }
            }
        `;

        const req = createJwtRequest("secret", { sub: "id-01", roles: ["admin"] });
        const result = await translateQuery(neoSchema, query, {
            req,
        });

        expect(formatCypher(result.cypher)).toMatchInlineSnapshot(`
            "MATCH (this:\`User\`)
            WHERE (this.id IS NOT NULL AND this.id = $auth_param0)
            WITH this
            WHERE (this.id IS NOT NULL AND this.id = $thisauth_param0)
            WITH this
            CALL {
            WITH this
            OPTIONAL MATCH (this)-[this_posts0_disconnect0_rel:HAS_POST]->(this_posts0_disconnect0:Post)
            WHERE this_posts0_disconnect0.id = $updateUsers_args_update_posts0_disconnect0_where_Postparam0 AND (exists((this_posts0_disconnect0)<-[:HAS_POST]-(:\`User\`)) AND all(auth_this0 IN [(this_posts0_disconnect0)<-[:HAS_POST]-(auth_this0:\`User\`) | auth_this0] WHERE (auth_this0.id IS NOT NULL AND auth_this0.id = $this_posts0_disconnect0auth_param0)))
            CALL {
            	WITH this_posts0_disconnect0, this_posts0_disconnect0_rel, this
            	WITH collect(this_posts0_disconnect0) as this_posts0_disconnect0, this_posts0_disconnect0_rel, this
            	UNWIND this_posts0_disconnect0 as x
            	DELETE this_posts0_disconnect0_rel
            	RETURN count(*) AS _
            }
            RETURN count(*) AS disconnect_this_posts0_disconnect_Post
            }
            RETURN collect(DISTINCT this { .id }) AS data"
        `);

        expect(formatParams(result.params)).toMatchInlineSnapshot(`
            "{
                \\"auth_param0\\": \\"id-01\\",
                \\"thisauth_param0\\": \\"id-01\\",
                \\"updateUsers_args_update_posts0_disconnect0_where_Postparam0\\": \\"new-id\\",
                \\"this_posts0_disconnect0auth_param0\\": \\"id-01\\",
                \\"updateUsers\\": {
                    \\"args\\": {
                        \\"update\\": {
                            \\"posts\\": [
                                {
                                    \\"disconnect\\": [
                                        {
                                            \\"where\\": {
                                                \\"node\\": {
                                                    \\"id\\": \\"new-id\\"
                                                }
                                            }
                                        }
                                    ]
                                }
                            ]
                        }
                    }
                },
                \\"resolvedCallbacks\\": {}
            }"
        `);
    });

    test("Disconnect Node (from update disconnect)", async () => {
        const query = gql`
            mutation {
                updateUsers(disconnect: { posts: { where: {} } }) {
                    users {
                        id
                    }
                }
            }
        `;

        const req = createJwtRequest("secret", { sub: "id-01", roles: ["admin"] });
        const result = await translateQuery(neoSchema, query, {
            req,
        });

        expect(formatCypher(result.cypher)).toMatchInlineSnapshot(`
            "MATCH (this:\`User\`)
            WHERE (this.id IS NOT NULL AND this.id = $auth_param0)
            WITH this
            WHERE (this.id IS NOT NULL AND this.id = $thisauth_param0)
            WITH this
            CALL {
            WITH this
            OPTIONAL MATCH (this)-[this_disconnect_posts0_rel:HAS_POST]->(this_disconnect_posts0:Post)
            WHERE (exists((this_disconnect_posts0)<-[:HAS_POST]-(:\`User\`)) AND all(auth_this0 IN [(this_disconnect_posts0)<-[:HAS_POST]-(auth_this0:\`User\`) | auth_this0] WHERE (auth_this0.id IS NOT NULL AND auth_this0.id = $this_disconnect_posts0auth_param0)))
            CALL {
            	WITH this_disconnect_posts0, this_disconnect_posts0_rel, this
            	WITH collect(this_disconnect_posts0) as this_disconnect_posts0, this_disconnect_posts0_rel, this
            	UNWIND this_disconnect_posts0 as x
            	DELETE this_disconnect_posts0_rel
            	RETURN count(*) AS _
            }
            RETURN count(*) AS disconnect_this_disconnect_posts_Post
            }
            WITH *
            RETURN collect(DISTINCT this { .id }) AS data"
        `);

        expect(formatParams(result.params)).toMatchInlineSnapshot(`
            "{
                \\"auth_param0\\": \\"id-01\\",
                \\"thisauth_param0\\": \\"id-01\\",
                \\"this_disconnect_posts0auth_param0\\": \\"id-01\\",
                \\"updateUsers\\": {
                    \\"args\\": {
                        \\"disconnect\\": {
                            \\"posts\\": [
                                {
                                    \\"where\\": {}
                                }
                            ]
                        }
                    }
                },
                \\"resolvedCallbacks\\": {}
            }"
        `);
    });

    test("Disconnect Node + User Defined Where (from update disconnect)", async () => {
        const query = gql`
            mutation {
                updateUsers(disconnect: { posts: { where: { node: { id: "some-id" } } } }) {
                    users {
                        id
                    }
                }
            }
        `;

        const req = createJwtRequest("secret", { sub: "id-01", roles: ["admin"] });
        const result = await translateQuery(neoSchema, query, {
            req,
        });

        expect(formatCypher(result.cypher)).toMatchInlineSnapshot(`
            "MATCH (this:\`User\`)
            WHERE (this.id IS NOT NULL AND this.id = $auth_param0)
            WITH this
            WHERE (this.id IS NOT NULL AND this.id = $thisauth_param0)
            WITH this
            CALL {
            WITH this
            OPTIONAL MATCH (this)-[this_disconnect_posts0_rel:HAS_POST]->(this_disconnect_posts0:Post)
            WHERE this_disconnect_posts0.id = $updateUsers_args_disconnect_posts0_where_Postparam0 AND (exists((this_disconnect_posts0)<-[:HAS_POST]-(:\`User\`)) AND all(auth_this0 IN [(this_disconnect_posts0)<-[:HAS_POST]-(auth_this0:\`User\`) | auth_this0] WHERE (auth_this0.id IS NOT NULL AND auth_this0.id = $this_disconnect_posts0auth_param0)))
            CALL {
            	WITH this_disconnect_posts0, this_disconnect_posts0_rel, this
            	WITH collect(this_disconnect_posts0) as this_disconnect_posts0, this_disconnect_posts0_rel, this
            	UNWIND this_disconnect_posts0 as x
            	DELETE this_disconnect_posts0_rel
            	RETURN count(*) AS _
            }
            RETURN count(*) AS disconnect_this_disconnect_posts_Post
            }
            WITH *
            RETURN collect(DISTINCT this { .id }) AS data"
        `);

        expect(formatParams(result.params)).toMatchInlineSnapshot(`
            "{
                \\"auth_param0\\": \\"id-01\\",
                \\"thisauth_param0\\": \\"id-01\\",
                \\"updateUsers_args_disconnect_posts0_where_Postparam0\\": \\"some-id\\",
                \\"this_disconnect_posts0auth_param0\\": \\"id-01\\",
                \\"updateUsers\\": {
                    \\"args\\": {
                        \\"disconnect\\": {
                            \\"posts\\": [
                                {
                                    \\"where\\": {
                                        \\"node\\": {
                                            \\"id\\": \\"some-id\\"
                                        }
                                    }
                                }
                            ]
                        }
                    }
                },
                \\"resolvedCallbacks\\": {}
            }"
        `);
    });
});<|MERGE_RESOLUTION|>--- conflicted
+++ resolved
@@ -535,7 +535,6 @@
             WHERE (this.id IS NOT NULL AND this.id = $auth_param0)
             WITH this
             CALL {
-<<<<<<< HEAD
             	WITH this
             	MATCH (this)-[this_has_post0_relationship:HAS_POST]->(this_posts0:Post)
             	WHERE (exists((this_posts0)<-[:HAS_POST]-(:\`User\`)) AND all(auth_this0 IN [(this_posts0)<-[:HAS_POST]-(auth_this0:\`User\`) | auth_this0] WHERE (auth_this0.id IS NOT NULL AND auth_this0.id = $this_posts0auth_param0)))
@@ -545,17 +544,10 @@
             		WITH this_posts0
             		MATCH (this_posts0)<-[this_posts0_creator_User_unique:HAS_POST]-(:User)
             		WITH count(this_posts0_creator_User_unique) as c
-            		CALL apoc.util.validate(NOT (c = 1), '@neo4j/graphql/RELATIONSHIP-REQUIREDPost.creator required', [0])
+            		CALL apoc.util.validate(NOT (c = 1), '@neo4j/graphql/RELATIONSHIP-REQUIREDPost.creator required exactly once', [0])
             		RETURN c AS this_posts0_creator_User_unique_ignored
             	}
             	RETURN count(*) AS update_this_posts0
-=======
-            	WITH this_posts0
-            	MATCH (this_posts0)<-[this_posts0_creator_User_unique:HAS_POST]-(:User)
-            	WITH count(this_posts0_creator_User_unique) as c
-            	CALL apoc.util.validate(NOT (c = 1), '@neo4j/graphql/RELATIONSHIP-REQUIREDPost.creator required exactly once', [0])
-            	RETURN c AS this_posts0_creator_User_unique_ignored
->>>>>>> 504bc6da
             }
             WITH *
             CALL {
