--- conflicted
+++ resolved
@@ -26,12 +26,9 @@
 
 describe("aggregations-top_level-string", () => {
     let driver: Driver;
-<<<<<<< HEAD
     let neo4j: Neo4j;
-=======
     let typeMovie: UniqueType;
     let session: Session;
->>>>>>> c0248ef0
 
     const titles = [10, 11, 12, 13, 14].map((length) =>
         generate({
@@ -60,11 +57,8 @@
     });
 
     test("should return the shortest of node properties", async () => {
-<<<<<<< HEAD
         const session = await neo4j.getSession();
 
-=======
->>>>>>> c0248ef0
         const typeDefs = `
             type ${typeMovie} {
                 testId: ID
@@ -101,19 +95,11 @@
                 }
             `;
 
-<<<<<<< HEAD
-            const gqlResult = await graphql({
-                schema: await neoSchema.getSchema(),
-                source: query,
-                contextValue: neo4j.getDriverContextValuesWithBookmarks(session.lastBookmark()),
-            });
-=======
         const gqlResult = await graphql({
             schema: await neoSchema.getSchema(),
             source: query,
-            contextValue: { driver, driverConfig: { bookmarks: [session.lastBookmark()] } },
-        });
->>>>>>> c0248ef0
+            contextValue: neo4j.getDriverContextValuesWithBookmarks(session.lastBookmark()),
+        });
 
         if (gqlResult.errors) {
             console.log(JSON.stringify(gqlResult.errors, null, 2));
@@ -129,11 +115,8 @@
     });
 
     test("should return the longest of node properties", async () => {
-<<<<<<< HEAD
         const session = await neo4j.getSession();
 
-=======
->>>>>>> c0248ef0
         const typeDefs = `
             type ${typeMovie} {
                 testId: ID
@@ -170,19 +153,11 @@
                 }
             `;
 
-<<<<<<< HEAD
-            const gqlResult = await graphql({
-                schema: await neoSchema.getSchema(),
-                source: query,
-                contextValue: neo4j.getDriverContextValuesWithBookmarks(session.lastBookmark()),
-            });
-=======
         const gqlResult = await graphql({
             schema: await neoSchema.getSchema(),
             source: query,
-            contextValue: { driver, driverConfig: { bookmarks: [session.lastBookmark()] } },
-        });
->>>>>>> c0248ef0
+            contextValue: neo4j.getDriverContextValuesWithBookmarks(session.lastBookmark()),
+        });
 
         if (gqlResult.errors) {
             console.log(JSON.stringify(gqlResult.errors, null, 2));
@@ -198,11 +173,8 @@
     });
 
     test("should return the shortest and longest of node properties", async () => {
-<<<<<<< HEAD
         const session = await neo4j.getSession();
 
-=======
->>>>>>> c0248ef0
         const typeDefs = `
             type ${typeMovie} {
                 testId: ID
@@ -240,19 +212,11 @@
                 }
             `;
 
-<<<<<<< HEAD
-            const gqlResult = await graphql({
-                schema: await neoSchema.getSchema(),
-                source: query,
-                contextValue: neo4j.getDriverContextValuesWithBookmarks(session.lastBookmark()),
-            });
-=======
         const gqlResult = await graphql({
             schema: await neoSchema.getSchema(),
             source: query,
-            contextValue: { driver, driverConfig: { bookmarks: [session.lastBookmark()] } },
-        });
->>>>>>> c0248ef0
+            contextValue: neo4j.getDriverContextValuesWithBookmarks(session.lastBookmark()),
+        });
 
         if (gqlResult.errors) {
             console.log(JSON.stringify(gqlResult.errors, null, 2));
