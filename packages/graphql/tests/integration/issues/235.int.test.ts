/*
 * Copyright (c) "Neo4j"
 * Neo4j Sweden AB [http://neo4j.com]
 *
 * This file is part of Neo4j.
 *
 * Licensed under the Apache License, Version 2.0 (the "License");
 * you may not use this file except in compliance with the License.
 * You may obtain a copy of the License at
 *
 *     http://www.apache.org/licenses/LICENSE-2.0
 *
 * Unless required by applicable law or agreed to in writing, software
 * distributed under the License is distributed on an "AS IS" BASIS,
 * WITHOUT WARRANTIES OR CONDITIONS OF ANY KIND, either express or implied.
 * See the License for the specific language governing permissions and
 * limitations under the License.
 */

import { Driver } from "neo4j-driver";
import { graphql } from "graphql";
import { generate } from "randomstring";
import { gql } from "apollo-server";
import neo4j from "../neo4j";
import { Neo4jGraphQL } from "../../../src/classes";

describe("https://github.com/neo4j/graphql/issues/235", () => {
    let driver: Driver;

    beforeAll(async () => {
        driver = await neo4j();
    });

    afterAll(async () => {
        await driver.close();
    });

    test("should create the correct number of nodes following multiple connect", async () => {
        const typeDefs = gql`
            type A {
                ID: ID! @id
                name: String!
                rel_b: [B] @relationship(type: "REL_B", direction: OUT)
                rel_c: [C] @relationship(type: "REL_C", direction: OUT)
            }

            type B {
                ID: ID! @id
                name: String!
            }

            type C {
                ID: ID! @id
                name: String!
            }
        `;

        const neoSchema = new Neo4jGraphQL({ typeDefs });

        const b1 = generate({ charset: "alphabetic" });
        const b2 = generate({ charset: "alphabetic" });

        const a = generate({ charset: "alphabetic" });

        const c = generate({ charset: "alphabetic" });

<<<<<<< HEAD
        const createBs = `
            mutation CreateBs($b1: String!, $b2: String!) {
                createBs(input: [{ name: $b1 }, { name: $b2 }]) {
                    bs {
=======
        const createBS = `
            mutation CreateBS($b1: String!, $b2: String!) {
                createBS(input: [{ name: $b1 }, { name: $b2 }]) {
                    bS {
>>>>>>> 96640ef8
                        name
                    }
                }
            }
        `;

<<<<<<< HEAD
        const createAs = `
            mutation CreateAs($a: String!, $b1: String, $b2: String, $c: String!) {
                createAs(
=======
        const createAS = `
            mutation CreateAS($a: String!, $b1: String, $b2: String, $c: String!) {
                createAS(
>>>>>>> 96640ef8
                    input: [
                        {
                            name: $a
                            rel_b: { connect: { where: { node: { name_IN: [$b1, $b2] } } } }
                            rel_c: { create: { node: { name: $c } } }
                        }
                    ]
                ) {
                    aS {
                        name
                        rel_b {
                            name
                        }
                        rel_c {
                            name
                        }
                    }
                }
            }
        `;

        const as = `
            query As($a: String) {
                aS(where: { name: $a }) {
                    name
                    rel_b {
                        name
                    }
                    rel_c {
                        name
                        ID
                    }
                }
            }
        `;

        const createBSResult = await graphql({
            schema: neoSchema.schema,
            source: createBS,
            variableValues: { b1, b2 },
            contextValue: { driver },
        });

<<<<<<< HEAD
        expect(createBsResult.errors).toBeFalsy();
        expect(createBsResult.data?.createBs.bs).toEqual([{ name: b1 }, { name: b2 }]);
=======
        expect(createBSResult.errors).toBeFalsy();
        expect(createBSResult.data?.createBS.bS).toEqual([{ name: b1 }, { name: b2 }]);
>>>>>>> 96640ef8

        const createASResult = await graphql({
            schema: neoSchema.schema,
            source: createAS,
            variableValues: { a, b1, b2, c },
            contextValue: { driver },
        });

<<<<<<< HEAD
        expect(createAsResult.errors).toBeFalsy();
        expect(createAsResult.data?.createAs.as).toHaveLength(1);
        expect(createAsResult.data?.createAs.as[0].name).toEqual(a);
        expect(createAsResult.data?.createAs.as[0].rel_b).toHaveLength(2);
        expect(createAsResult.data?.createAs.as[0].rel_b).toContainEqual({ name: b1 });
        expect(createAsResult.data?.createAs.as[0].rel_b).toContainEqual({ name: b2 });
        expect(createAsResult.data?.createAs.as[0].rel_c).toEqual([{ name: c }]);
=======
        expect(createASResult.errors).toBeFalsy();
        expect(createASResult.data?.createAS.aS).toHaveLength(1);
        expect(createASResult.data?.createAS.aS[0].name).toEqual(a);
        expect(createASResult.data?.createAS.aS[0].rel_b).toHaveLength(2);
        expect(createASResult.data?.createAS.aS[0].rel_b).toContainEqual({ name: b1 });
        expect(createASResult.data?.createAS.aS[0].rel_b).toContainEqual({ name: b2 });
        expect(createASResult.data?.createAS.aS[0].rel_c).toEqual([{ name: c }]);
>>>>>>> 96640ef8

        const asResult = await graphql({
            schema: neoSchema.schema,
            source: as,
            variableValues: { a },
            contextValue: { driver },
        });

        expect(asResult.errors).toBeFalsy();
        expect(asResult.data?.aS).toHaveLength(1);
        expect(asResult.data?.aS[0].name).toEqual(a);
        expect(asResult.data?.aS[0].rel_b).toHaveLength(2);
        expect(asResult.data?.aS[0].rel_b).toContainEqual({ name: b1 });
        expect(asResult.data?.aS[0].rel_b).toContainEqual({ name: b2 });
        expect(asResult.data?.aS[0].rel_c).toHaveLength(1);
        expect(asResult.data?.aS[0].rel_c[0].name).toEqual(c);
    });
});<|MERGE_RESOLUTION|>--- conflicted
+++ resolved
@@ -64,32 +64,19 @@
 
         const c = generate({ charset: "alphabetic" });
 
-<<<<<<< HEAD
-        const createBs = `
-            mutation CreateBs($b1: String!, $b2: String!) {
-                createBs(input: [{ name: $b1 }, { name: $b2 }]) {
-                    bs {
-=======
         const createBS = `
             mutation CreateBS($b1: String!, $b2: String!) {
                 createBS(input: [{ name: $b1 }, { name: $b2 }]) {
                     bS {
->>>>>>> 96640ef8
                         name
                     }
                 }
             }
         `;
 
-<<<<<<< HEAD
-        const createAs = `
-            mutation CreateAs($a: String!, $b1: String, $b2: String, $c: String!) {
-                createAs(
-=======
         const createAS = `
             mutation CreateAS($a: String!, $b1: String, $b2: String, $c: String!) {
                 createAS(
->>>>>>> 96640ef8
                     input: [
                         {
                             name: $a
@@ -133,13 +120,8 @@
             contextValue: { driver },
         });
 
-<<<<<<< HEAD
-        expect(createBsResult.errors).toBeFalsy();
-        expect(createBsResult.data?.createBs.bs).toEqual([{ name: b1 }, { name: b2 }]);
-=======
         expect(createBSResult.errors).toBeFalsy();
         expect(createBSResult.data?.createBS.bS).toEqual([{ name: b1 }, { name: b2 }]);
->>>>>>> 96640ef8
 
         const createASResult = await graphql({
             schema: neoSchema.schema,
@@ -148,15 +130,6 @@
             contextValue: { driver },
         });
 
-<<<<<<< HEAD
-        expect(createAsResult.errors).toBeFalsy();
-        expect(createAsResult.data?.createAs.as).toHaveLength(1);
-        expect(createAsResult.data?.createAs.as[0].name).toEqual(a);
-        expect(createAsResult.data?.createAs.as[0].rel_b).toHaveLength(2);
-        expect(createAsResult.data?.createAs.as[0].rel_b).toContainEqual({ name: b1 });
-        expect(createAsResult.data?.createAs.as[0].rel_b).toContainEqual({ name: b2 });
-        expect(createAsResult.data?.createAs.as[0].rel_c).toEqual([{ name: c }]);
-=======
         expect(createASResult.errors).toBeFalsy();
         expect(createASResult.data?.createAS.aS).toHaveLength(1);
         expect(createASResult.data?.createAS.aS[0].name).toEqual(a);
@@ -164,7 +137,6 @@
         expect(createASResult.data?.createAS.aS[0].rel_b).toContainEqual({ name: b1 });
         expect(createASResult.data?.createAS.aS[0].rel_b).toContainEqual({ name: b2 });
         expect(createASResult.data?.createAS.aS[0].rel_c).toEqual([{ name: c }]);
->>>>>>> 96640ef8
 
         const asResult = await graphql({
             schema: neoSchema.schema,
