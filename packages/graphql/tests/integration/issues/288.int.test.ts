/*
 * Copyright (c) "Neo4j"
 * Neo4j Sweden AB [http://neo4j.com]
 *
 * This file is part of Neo4j.
 *
 * Licensed under the Apache License, Version 2.0 (the "License");
 * you may not use this file except in compliance with the License.
 * You may obtain a copy of the License at
 *
 *     http://www.apache.org/licenses/LICENSE-2.0
 *
 * Unless required by applicable law or agreed to in writing, software
 * distributed under the License is distributed on an "AS IS" BASIS,
 * WITHOUT WARRANTIES OR CONDITIONS OF ANY KIND, either express or implied.
 * See the License for the specific language governing permissions and
 * limitations under the License.
 */

import { Driver } from "neo4j-driver";
import { graphql } from "graphql";
import { gql } from "apollo-server";
import { generate } from "randomstring";
import neo4j from "../neo4j";
import { Neo4jGraphQL } from "../../../src/classes";

describe("https://github.com/neo4j/graphql/issues/288", () => {
    let driver: Driver;
    const typeDefs = gql`
        type USER {
            USERID: String
            COMPANYID: String
            COMPANY: [COMPANY] @relationship(type: "IS_PART_OF", direction: OUT)
        }

        type COMPANY {
            USERS: [USER] @relationship(type: "IS_PART_OF", direction: IN)
        }
    `;

    beforeAll(async () => {
        driver = await neo4j();
    });

    afterAll(async () => {
        await driver.close();
    });

    test("COMPANYID can be populated on create and update", async () => {
        const session = driver.session();

        const neoSchema = new Neo4jGraphQL({ typeDefs, driver });

        const userid = generate({ charset: "alphabetic" });
        const companyid1 = generate({ charset: "alphabetic" });
        const companyid2 = generate({ charset: "alphabetic" });

        const createMutation = `
            mutation {
<<<<<<< HEAD
                createUsers(input: { USERID: "${userid}", COMPANYID: "${companyid1}" }) {
                    users {
=======
                createUSERS(input: { USERID: "${userid}", COMPANYID: "${companyid1}" }) {
                    uSERS {
>>>>>>> 96640ef8
                        USERID
                        COMPANYID
                    }
                }
            }
        `;

        const updateMutation = `
            mutation {
<<<<<<< HEAD
                updateUsers(where: { USERID: "${userid}" }, update: { COMPANYID: "${companyid2}" }) {
                    users {
=======
                updateUSERS(where: { USERID: "${userid}" }, update: { COMPANYID: "${companyid2}" }) {
                    uSERS {
>>>>>>> 96640ef8
                        USERID
                        COMPANYID
                    }
                }
            }
        `;

        try {
            await neoSchema.checkNeo4jCompat();

            const createResult = await graphql({
                schema: neoSchema.schema,
                source: createMutation,
                contextValue: { driver, driverConfig: { bookmarks: session.lastBookmark() } },
            });

            expect(createResult.errors).toBeFalsy();

<<<<<<< HEAD
            expect(createResult?.data?.createUsers?.users).toEqual([{ USERID: userid, COMPANYID: companyid1 }]);
=======
            expect(createResult?.data?.createUSERS?.uSERS).toEqual([{ USERID: userid, COMPANYID: companyid1 }]);
>>>>>>> 96640ef8

            const updateResult = await graphql({
                schema: neoSchema.schema,
                source: updateMutation,
                contextValue: { driver, driverConfig: { bookmarks: session.lastBookmark() } },
            });

            expect(updateResult.errors).toBeFalsy();

<<<<<<< HEAD
            expect(updateResult?.data?.updateUsers?.users).toEqual([{ USERID: userid, COMPANYID: companyid2 }]);
=======
            expect(updateResult?.data?.updateUSERS?.uSERS).toEqual([{ USERID: userid, COMPANYID: companyid2 }]);
>>>>>>> 96640ef8

            await session.run(`MATCH (u:USER) WHERE u.USERID = "${userid}" DELETE u`);
        } finally {
            await session.close();
        }
    });
});<|MERGE_RESOLUTION|>--- conflicted
+++ resolved
@@ -57,13 +57,8 @@
 
         const createMutation = `
             mutation {
-<<<<<<< HEAD
-                createUsers(input: { USERID: "${userid}", COMPANYID: "${companyid1}" }) {
-                    users {
-=======
                 createUSERS(input: { USERID: "${userid}", COMPANYID: "${companyid1}" }) {
                     uSERS {
->>>>>>> 96640ef8
                         USERID
                         COMPANYID
                     }
@@ -73,13 +68,8 @@
 
         const updateMutation = `
             mutation {
-<<<<<<< HEAD
-                updateUsers(where: { USERID: "${userid}" }, update: { COMPANYID: "${companyid2}" }) {
-                    users {
-=======
                 updateUSERS(where: { USERID: "${userid}" }, update: { COMPANYID: "${companyid2}" }) {
                     uSERS {
->>>>>>> 96640ef8
                         USERID
                         COMPANYID
                     }
@@ -98,11 +88,7 @@
 
             expect(createResult.errors).toBeFalsy();
 
-<<<<<<< HEAD
-            expect(createResult?.data?.createUsers?.users).toEqual([{ USERID: userid, COMPANYID: companyid1 }]);
-=======
             expect(createResult?.data?.createUSERS?.uSERS).toEqual([{ USERID: userid, COMPANYID: companyid1 }]);
->>>>>>> 96640ef8
 
             const updateResult = await graphql({
                 schema: neoSchema.schema,
@@ -112,11 +98,7 @@
 
             expect(updateResult.errors).toBeFalsy();
 
-<<<<<<< HEAD
-            expect(updateResult?.data?.updateUsers?.users).toEqual([{ USERID: userid, COMPANYID: companyid2 }]);
-=======
             expect(updateResult?.data?.updateUSERS?.uSERS).toEqual([{ USERID: userid, COMPANYID: companyid2 }]);
->>>>>>> 96640ef8
 
             await session.run(`MATCH (u:USER) WHERE u.USERID = "${userid}" DELETE u`);
         } finally {
