/*
 * Copyright (c) "Neo4j"
 * Neo4j Sweden AB [http://neo4j.com]
 *
 * This file is part of Neo4j.
 *
 * Licensed under the Apache License, Version 2.0 (the "License");
 * you may not use this file except in compliance with the License.
 * You may obtain a copy of the License at
 *
 *     http://www.apache.org/licenses/LICENSE-2.0
 *
 * Unless required by applicable law or agreed to in writing, software
 * distributed under the License is distributed on an "AS IS" BASIS,
 * WITHOUT WARRANTIES OR CONDITIONS OF ANY KIND, either express or implied.
 * See the License for the specific language governing permissions and
 * limitations under the License.
 */

import { printSchemaWithDirectives } from "@graphql-tools/utils";
import { lexicographicSortSchema } from "graphql/utilities";
import { gql } from "apollo-server";
import { Neo4jGraphQL } from "../../../src";

describe("162", () => {
    test("2 instances of DeleteInput type created", () => {
        const typeDefs = gql`
            type Tiger {
                x: Int
            }

            type TigerJawLevel2 {
                id: ID
                part1: TigerJawLevel2Part1! @relationship(type: "REL1", direction: OUT)
            }

            type TigerJawLevel2Part1 {
                id: ID
                tiger: Tiger! @relationship(type: "REL2", direction: OUT)
            }
        `;
        const neoSchema = new Neo4jGraphQL({ typeDefs });
        const printedSchema = printSchemaWithDirectives(lexicographicSortSchema(neoSchema.schema));

        expect(printedSchema).toMatchInlineSnapshot(`
            "schema {
              query: Query
              mutation: Mutation
            }

            type CreateInfo {
              bookmark: String
              nodesCreated: Int!
              relationshipsCreated: Int!
            }

            type CreateTigerJawLevel2Part1sMutationResponse {
              info: CreateInfo!
              tigerJawLevel2Part1s: [TigerJawLevel2Part1!]!
            }

            type CreateTigerJawLevel2sMutationResponse {
              info: CreateInfo!
              tigerJawLevel2s: [TigerJawLevel2!]!
            }

            type CreateTigersMutationResponse {
              info: CreateInfo!
              tigers: [Tiger!]!
            }

            type DeleteInfo {
              bookmark: String
              nodesDeleted: Int!
              relationshipsDeleted: Int!
            }

            type IDAggregateSelectionNullable {
              longest: ID
              shortest: ID
            }

            type IntAggregateSelectionNullable {
              average: Float
              max: Int
              min: Int
              sum: Int
            }

            type Mutation {
              createTigerJawLevel2Part1s(input: [TigerJawLevel2Part1CreateInput!]!): CreateTigerJawLevel2Part1sMutationResponse!
              createTigerJawLevel2s(input: [TigerJawLevel2CreateInput!]!): CreateTigerJawLevel2sMutationResponse!
              createTigers(input: [TigerCreateInput!]!): CreateTigersMutationResponse!
              deleteTigerJawLevel2Part1s(delete: TigerJawLevel2Part1DeleteInput, where: TigerJawLevel2Part1Where): DeleteInfo!
              deleteTigerJawLevel2s(delete: TigerJawLevel2DeleteInput, where: TigerJawLevel2Where): DeleteInfo!
              deleteTigers(where: TigerWhere): DeleteInfo!
              updateTigerJawLevel2Part1s(connect: TigerJawLevel2Part1ConnectInput, create: TigerJawLevel2Part1RelationInput, delete: TigerJawLevel2Part1DeleteInput, disconnect: TigerJawLevel2Part1DisconnectInput, update: TigerJawLevel2Part1UpdateInput, where: TigerJawLevel2Part1Where): UpdateTigerJawLevel2Part1sMutationResponse!
              updateTigerJawLevel2s(connect: TigerJawLevel2ConnectInput, create: TigerJawLevel2RelationInput, delete: TigerJawLevel2DeleteInput, disconnect: TigerJawLevel2DisconnectInput, update: TigerJawLevel2UpdateInput, where: TigerJawLevel2Where): UpdateTigerJawLevel2sMutationResponse!
              updateTigers(update: TigerUpdateInput, where: TigerWhere): UpdateTigersMutationResponse!
            }

            \\"\\"\\"Pagination information (Relay)\\"\\"\\"
            type PageInfo {
              endCursor: String
              hasNextPage: Boolean!
              hasPreviousPage: Boolean!
              startCursor: String
            }

            type Query {
              tigerJawLevel2Part1s(options: TigerJawLevel2Part1Options, where: TigerJawLevel2Part1Where): [TigerJawLevel2Part1!]!
              tigerJawLevel2Part1sAggregate(where: TigerJawLevel2Part1Where): TigerJawLevel2Part1AggregateSelection!
              tigerJawLevel2Part1sConnection(after: String, before: String, first: Int, last: Int, sort: [TigerJawLevel2Part1Sort], where: TigerJawLevel2Part1Where): TigerJawLevel2Part1RootConnection!
              tigerJawLevel2s(options: TigerJawLevel2Options, where: TigerJawLevel2Where): [TigerJawLevel2!]!
              tigerJawLevel2sAggregate(where: TigerJawLevel2Where): TigerJawLevel2AggregateSelection!
              tigerJawLevel2sConnection(after: String, before: String, first: Int, last: Int, sort: [TigerJawLevel2Sort], where: TigerJawLevel2Where): TigerJawLevel2RootConnection!
              tigers(options: TigerOptions, where: TigerWhere): [Tiger!]!
              tigersAggregate(where: TigerWhere): TigerAggregateSelection!
              tigersConnection(after: String, before: String, first: Int, last: Int, sort: [TigerSort], where: TigerWhere): TigerRootConnection!
            }

            enum SortDirection {
              \\"\\"\\"Sort by field values in ascending order.\\"\\"\\"
              ASC
              \\"\\"\\"Sort by field values in descending order.\\"\\"\\"
              DESC
            }

            type Tiger {
              x: Int
            }

            type TigerAggregateSelection {
              count: Int!
              x: IntAggregateSelectionNullable!
            }

            input TigerConnectWhere {
              node: TigerWhere!
            }

            input TigerCreateInput {
              x: Int
            }

            type TigerJawLevel2 {
              id: ID
              part1(options: TigerJawLevel2Part1Options, where: TigerJawLevel2Part1Where): TigerJawLevel2Part1!
              part1Aggregate(where: TigerJawLevel2Part1Where): TigerJawLevel2TigerJawLevel2Part1Part1AggregationSelection
              part1Connection(after: String, first: Int, sort: [TigerJawLevel2Part1ConnectionSort!], where: TigerJawLevel2Part1ConnectionWhere): TigerJawLevel2Part1Connection!
            }

            type TigerJawLevel2AggregateSelection {
              count: Int!
              id: IDAggregateSelectionNullable!
            }

            input TigerJawLevel2ConnectInput {
              part1: TigerJawLevel2Part1ConnectFieldInput
            }

            input TigerJawLevel2CreateInput {
              id: ID
              part1: TigerJawLevel2Part1FieldInput
            }

            input TigerJawLevel2DeleteInput {
              part1: TigerJawLevel2Part1DeleteFieldInput
            }

            input TigerJawLevel2DisconnectInput {
              part1: TigerJawLevel2Part1DisconnectFieldInput
            }

            input TigerJawLevel2Options {
              limit: Int
              offset: Int
              \\"\\"\\"
              Specify one or more TigerJawLevel2Sort objects to sort TigerJawLevel2s by. The sorts will be applied in the order in which they are arranged in the array.
              \\"\\"\\"
              sort: [TigerJawLevel2Sort]
            }

            type TigerJawLevel2Part1 {
              id: ID
              tiger(options: TigerOptions, where: TigerWhere): Tiger!
              tigerAggregate(where: TigerWhere): TigerJawLevel2Part1TigerTigerAggregationSelection
              tigerConnection(after: String, first: Int, sort: [TigerJawLevel2Part1TigerConnectionSort!], where: TigerJawLevel2Part1TigerConnectionWhere): TigerJawLevel2Part1TigerConnection!
            }

            input TigerJawLevel2Part1AggregateInput {
              AND: [TigerJawLevel2Part1AggregateInput!]
              OR: [TigerJawLevel2Part1AggregateInput!]
              count: Int
              count_GT: Int
              count_GTE: Int
              count_LT: Int
              count_LTE: Int
              node: TigerJawLevel2Part1NodeAggregationWhereInput
            }

            type TigerJawLevel2Part1AggregateSelection {
              count: Int!
              id: IDAggregateSelectionNullable!
            }

            input TigerJawLevel2Part1ConnectFieldInput {
              connect: TigerJawLevel2Part1ConnectInput
              where: TigerJawLevel2Part1ConnectWhere
            }

            input TigerJawLevel2Part1ConnectInput {
              tiger: TigerJawLevel2Part1TigerConnectFieldInput
            }

            input TigerJawLevel2Part1ConnectWhere {
              node: TigerJawLevel2Part1Where!
            }

            type TigerJawLevel2Part1Connection {
              edges: [TigerJawLevel2Part1Relationship!]!
              pageInfo: PageInfo!
              totalCount: Int!
            }

            input TigerJawLevel2Part1ConnectionSort {
              node: TigerJawLevel2Part1Sort
            }

            input TigerJawLevel2Part1ConnectionWhere {
              AND: [TigerJawLevel2Part1ConnectionWhere!]
              OR: [TigerJawLevel2Part1ConnectionWhere!]
              node: TigerJawLevel2Part1Where
              node_NOT: TigerJawLevel2Part1Where
            }

            input TigerJawLevel2Part1CreateFieldInput {
              node: TigerJawLevel2Part1CreateInput!
            }

            input TigerJawLevel2Part1CreateInput {
              id: ID
              tiger: TigerJawLevel2Part1TigerFieldInput
            }

            input TigerJawLevel2Part1DeleteFieldInput {
              delete: TigerJawLevel2Part1DeleteInput
              where: TigerJawLevel2Part1ConnectionWhere
            }

            input TigerJawLevel2Part1DeleteInput {
              tiger: TigerJawLevel2Part1TigerDeleteFieldInput
            }

            input TigerJawLevel2Part1DisconnectFieldInput {
              disconnect: TigerJawLevel2Part1DisconnectInput
              where: TigerJawLevel2Part1ConnectionWhere
            }

            input TigerJawLevel2Part1DisconnectInput {
              tiger: TigerJawLevel2Part1TigerDisconnectFieldInput
            }

            input TigerJawLevel2Part1FieldInput {
              connect: TigerJawLevel2Part1ConnectFieldInput
              create: TigerJawLevel2Part1CreateFieldInput
            }

            input TigerJawLevel2Part1NodeAggregationWhereInput {
              AND: [TigerJawLevel2Part1NodeAggregationWhereInput!]
              OR: [TigerJawLevel2Part1NodeAggregationWhereInput!]
              id_EQUAL: ID
            }

            input TigerJawLevel2Part1Options {
              limit: Int
              offset: Int
              \\"\\"\\"
              Specify one or more TigerJawLevel2Part1Sort objects to sort TigerJawLevel2Part1s by. The sorts will be applied in the order in which they are arranged in the array.
              \\"\\"\\"
              sort: [TigerJawLevel2Part1Sort]
            }

            input TigerJawLevel2Part1RelationInput {
              tiger: TigerJawLevel2Part1TigerCreateFieldInput
            }

            type TigerJawLevel2Part1Relationship {
              cursor: String!
              node: TigerJawLevel2Part1!
            }

<<<<<<< HEAD
            type TigerJawLevel2Part1RootConnection {
              edges: [TigerJawLevel2Part1RootEdge!]!
              pageInfo: PageInfo!
              totalCount: Int!
            }

            type TigerJawLevel2Part1RootEdge {
              cursor: String!
              node: TigerJawLevel2Part1!
            }

            \\"\\"\\"Fields to sort TigerJawLevel2Part1s by. The order in which sorts are applied is not guaranteed when specifying many fields in one TigerJawLevel2Part1Sort object.\\"\\"\\"
=======
            \\"\\"\\"
            Fields to sort TigerJawLevel2Part1s by. The order in which sorts are applied is not guaranteed when specifying many fields in one TigerJawLevel2Part1Sort object.
            \\"\\"\\"
>>>>>>> cb4a0dd2
            input TigerJawLevel2Part1Sort {
              id: SortDirection
            }

            input TigerJawLevel2Part1TigerAggregateInput {
              AND: [TigerJawLevel2Part1TigerAggregateInput!]
              OR: [TigerJawLevel2Part1TigerAggregateInput!]
              count: Int
              count_GT: Int
              count_GTE: Int
              count_LT: Int
              count_LTE: Int
              node: TigerJawLevel2Part1TigerNodeAggregationWhereInput
            }

            input TigerJawLevel2Part1TigerConnectFieldInput {
              where: TigerConnectWhere
            }

            type TigerJawLevel2Part1TigerConnection {
              edges: [TigerJawLevel2Part1TigerRelationship!]!
              pageInfo: PageInfo!
              totalCount: Int!
            }

            input TigerJawLevel2Part1TigerConnectionSort {
              node: TigerSort
            }

            input TigerJawLevel2Part1TigerConnectionWhere {
              AND: [TigerJawLevel2Part1TigerConnectionWhere!]
              OR: [TigerJawLevel2Part1TigerConnectionWhere!]
              node: TigerWhere
              node_NOT: TigerWhere
            }

            input TigerJawLevel2Part1TigerCreateFieldInput {
              node: TigerCreateInput!
            }

            input TigerJawLevel2Part1TigerDeleteFieldInput {
              where: TigerJawLevel2Part1TigerConnectionWhere
            }

            input TigerJawLevel2Part1TigerDisconnectFieldInput {
              where: TigerJawLevel2Part1TigerConnectionWhere
            }

            input TigerJawLevel2Part1TigerFieldInput {
              connect: TigerJawLevel2Part1TigerConnectFieldInput
              create: TigerJawLevel2Part1TigerCreateFieldInput
            }

            input TigerJawLevel2Part1TigerNodeAggregationWhereInput {
              AND: [TigerJawLevel2Part1TigerNodeAggregationWhereInput!]
              OR: [TigerJawLevel2Part1TigerNodeAggregationWhereInput!]
              x_AVERAGE_EQUAL: Float
              x_AVERAGE_GT: Float
              x_AVERAGE_GTE: Float
              x_AVERAGE_LT: Float
              x_AVERAGE_LTE: Float
              x_EQUAL: Int
              x_GT: Int
              x_GTE: Int
              x_LT: Int
              x_LTE: Int
              x_MAX_EQUAL: Int
              x_MAX_GT: Int
              x_MAX_GTE: Int
              x_MAX_LT: Int
              x_MAX_LTE: Int
              x_MIN_EQUAL: Int
              x_MIN_GT: Int
              x_MIN_GTE: Int
              x_MIN_LT: Int
              x_MIN_LTE: Int
              x_SUM_EQUAL: Int
              x_SUM_GT: Int
              x_SUM_GTE: Int
              x_SUM_LT: Int
              x_SUM_LTE: Int
            }

            type TigerJawLevel2Part1TigerRelationship {
              cursor: String!
              node: Tiger!
            }

            type TigerJawLevel2Part1TigerTigerAggregationSelection {
              count: Int!
              node: TigerJawLevel2Part1TigerTigerNodeAggregateSelection
            }

            type TigerJawLevel2Part1TigerTigerNodeAggregateSelection {
              x: IntAggregateSelectionNullable!
            }

            input TigerJawLevel2Part1TigerUpdateConnectionInput {
              node: TigerUpdateInput
            }

            input TigerJawLevel2Part1TigerUpdateFieldInput {
              connect: TigerJawLevel2Part1TigerConnectFieldInput
              create: TigerJawLevel2Part1TigerCreateFieldInput
              delete: TigerJawLevel2Part1TigerDeleteFieldInput
              disconnect: TigerJawLevel2Part1TigerDisconnectFieldInput
              update: TigerJawLevel2Part1TigerUpdateConnectionInput
              where: TigerJawLevel2Part1TigerConnectionWhere
            }

            input TigerJawLevel2Part1UpdateConnectionInput {
              node: TigerJawLevel2Part1UpdateInput
            }

            input TigerJawLevel2Part1UpdateFieldInput {
              connect: TigerJawLevel2Part1ConnectFieldInput
              create: TigerJawLevel2Part1CreateFieldInput
              delete: TigerJawLevel2Part1DeleteFieldInput
              disconnect: TigerJawLevel2Part1DisconnectFieldInput
              update: TigerJawLevel2Part1UpdateConnectionInput
              where: TigerJawLevel2Part1ConnectionWhere
            }

            input TigerJawLevel2Part1UpdateInput {
              id: ID
              tiger: TigerJawLevel2Part1TigerUpdateFieldInput
            }

            input TigerJawLevel2Part1Where {
              AND: [TigerJawLevel2Part1Where!]
              OR: [TigerJawLevel2Part1Where!]
              id: ID
              id_CONTAINS: ID
              id_ENDS_WITH: ID
              id_IN: [ID]
              id_NOT: ID
              id_NOT_CONTAINS: ID
              id_NOT_ENDS_WITH: ID
              id_NOT_IN: [ID]
              id_NOT_STARTS_WITH: ID
              id_STARTS_WITH: ID
              tiger: TigerWhere
              tigerAggregate: TigerJawLevel2Part1TigerAggregateInput
              tigerConnection: TigerJawLevel2Part1TigerConnectionWhere
              tigerConnection_NOT: TigerJawLevel2Part1TigerConnectionWhere
              tiger_NOT: TigerWhere
            }

            input TigerJawLevel2RelationInput {
              part1: TigerJawLevel2Part1CreateFieldInput
            }

<<<<<<< HEAD
            type TigerJawLevel2RootConnection {
              edges: [TigerJawLevel2RootEdge!]!
              pageInfo: PageInfo!
              totalCount: Int!
            }

            type TigerJawLevel2RootEdge {
              cursor: String!
              node: TigerJawLevel2!
            }

            \\"\\"\\"Fields to sort TigerJawLevel2s by. The order in which sorts are applied is not guaranteed when specifying many fields in one TigerJawLevel2Sort object.\\"\\"\\"
=======
            \\"\\"\\"
            Fields to sort TigerJawLevel2s by. The order in which sorts are applied is not guaranteed when specifying many fields in one TigerJawLevel2Sort object.
            \\"\\"\\"
>>>>>>> cb4a0dd2
            input TigerJawLevel2Sort {
              id: SortDirection
            }

            type TigerJawLevel2TigerJawLevel2Part1Part1AggregationSelection {
              count: Int!
              node: TigerJawLevel2TigerJawLevel2Part1Part1NodeAggregateSelection
            }

            type TigerJawLevel2TigerJawLevel2Part1Part1NodeAggregateSelection {
              id: IDAggregateSelectionNullable!
            }

            input TigerJawLevel2UpdateInput {
              id: ID
              part1: TigerJawLevel2Part1UpdateFieldInput
            }

            input TigerJawLevel2Where {
              AND: [TigerJawLevel2Where!]
              OR: [TigerJawLevel2Where!]
              id: ID
              id_CONTAINS: ID
              id_ENDS_WITH: ID
              id_IN: [ID]
              id_NOT: ID
              id_NOT_CONTAINS: ID
              id_NOT_ENDS_WITH: ID
              id_NOT_IN: [ID]
              id_NOT_STARTS_WITH: ID
              id_STARTS_WITH: ID
              part1: TigerJawLevel2Part1Where
              part1Aggregate: TigerJawLevel2Part1AggregateInput
              part1Connection: TigerJawLevel2Part1ConnectionWhere
              part1Connection_NOT: TigerJawLevel2Part1ConnectionWhere
              part1_NOT: TigerJawLevel2Part1Where
            }

            input TigerOptions {
              limit: Int
              offset: Int
              \\"\\"\\"
              Specify one or more TigerSort objects to sort Tigers by. The sorts will be applied in the order in which they are arranged in the array.
              \\"\\"\\"
              sort: [TigerSort]
            }
            
            type TigerRootConnection {
              edges: [TigerRootEdge!]!
              pageInfo: PageInfo!
              totalCount: Int!
            }

            type TigerRootEdge {
              cursor: String!
              node: Tiger!
            }

            \\"\\"\\"
            Fields to sort Tigers by. The order in which sorts are applied is not guaranteed when specifying many fields in one TigerSort object.
            \\"\\"\\"
            input TigerSort {
              x: SortDirection
            }

            input TigerUpdateInput {
              x: Int
            }

            input TigerWhere {
              AND: [TigerWhere!]
              OR: [TigerWhere!]
              x: Int
              x_GT: Int
              x_GTE: Int
              x_IN: [Int]
              x_LT: Int
              x_LTE: Int
              x_NOT: Int
              x_NOT_IN: [Int]
            }

            type UpdateInfo {
              bookmark: String
              nodesCreated: Int!
              nodesDeleted: Int!
              relationshipsCreated: Int!
              relationshipsDeleted: Int!
            }

            type UpdateTigerJawLevel2Part1sMutationResponse {
              info: UpdateInfo!
              tigerJawLevel2Part1s: [TigerJawLevel2Part1!]!
            }

            type UpdateTigerJawLevel2sMutationResponse {
              info: UpdateInfo!
              tigerJawLevel2s: [TigerJawLevel2!]!
            }

            type UpdateTigersMutationResponse {
              info: UpdateInfo!
              tigers: [Tiger!]!
            }"
        `);
    });
});<|MERGE_RESOLUTION|>--- conflicted
+++ resolved
@@ -290,7 +290,6 @@
               node: TigerJawLevel2Part1!
             }
 
-<<<<<<< HEAD
             type TigerJawLevel2Part1RootConnection {
               edges: [TigerJawLevel2Part1RootEdge!]!
               pageInfo: PageInfo!
@@ -303,11 +302,6 @@
             }
 
             \\"\\"\\"Fields to sort TigerJawLevel2Part1s by. The order in which sorts are applied is not guaranteed when specifying many fields in one TigerJawLevel2Part1Sort object.\\"\\"\\"
-=======
-            \\"\\"\\"
-            Fields to sort TigerJawLevel2Part1s by. The order in which sorts are applied is not guaranteed when specifying many fields in one TigerJawLevel2Part1Sort object.
-            \\"\\"\\"
->>>>>>> cb4a0dd2
             input TigerJawLevel2Part1Sort {
               id: SortDirection
             }
@@ -460,7 +454,6 @@
               part1: TigerJawLevel2Part1CreateFieldInput
             }
 
-<<<<<<< HEAD
             type TigerJawLevel2RootConnection {
               edges: [TigerJawLevel2RootEdge!]!
               pageInfo: PageInfo!
@@ -473,11 +466,6 @@
             }
 
             \\"\\"\\"Fields to sort TigerJawLevel2s by. The order in which sorts are applied is not guaranteed when specifying many fields in one TigerJawLevel2Sort object.\\"\\"\\"
-=======
-            \\"\\"\\"
-            Fields to sort TigerJawLevel2s by. The order in which sorts are applied is not guaranteed when specifying many fields in one TigerJawLevel2Sort object.
-            \\"\\"\\"
->>>>>>> cb4a0dd2
             input TigerJawLevel2Sort {
               id: SortDirection
             }
