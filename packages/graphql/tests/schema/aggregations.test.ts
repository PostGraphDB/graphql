/*
 * Copyright (c) "Neo4j"
 * Neo4j Sweden AB [http://neo4j.com]
 *
 * This file is part of Neo4j.
 *
 * Licensed under the Apache License, Version 2.0 (the "License");
 * you may not use this file except in compliance with the License.
 * You may obtain a copy of the License at
 *
 *     http://www.apache.org/licenses/LICENSE-2.0
 *
 * Unless required by applicable law or agreed to in writing, software
 * distributed under the License is distributed on an "AS IS" BASIS,
 * WITHOUT WARRANTIES OR CONDITIONS OF ANY KIND, either express or implied.
 * See the License for the specific language governing permissions and
 * limitations under the License.
 */

import { printSchemaWithDirectives } from "@graphql-tools/utils";
import { lexicographicSortSchema } from "graphql/utilities";
import { gql } from "apollo-server";
import { Neo4jGraphQL } from "../../src";

describe("Aggregations", () => {
    test("Top Level Aggregations", () => {
        const typeDefs = gql`
            type Movie {
                id: ID
                isbn: String!
                title: String
                createdAt: DateTime
                someTime: Time
                someLocalTime: LocalTime
                someLocalDateTime: LocalDateTime
                imdbRating: Float
                someInt: Int
                someBigInt: BigInt
                screenTime: Duration
            }
        `;
        const neoSchema = new Neo4jGraphQL({ typeDefs });
        const printedSchema = printSchemaWithDirectives(lexicographicSortSchema(neoSchema.schema));

        expect(printedSchema).toMatchInlineSnapshot(`
            "schema {
              query: Query
              mutation: Mutation
            }

            \\"\\"\\"
            A BigInt value up to 64 bits in size, which can be a number or a string if used inline, or a string only if used as a variable. Always returned as a string.
            \\"\\"\\"
            scalar BigInt

            type BigIntAggregateSelectionNullable {
              average: BigInt
              max: BigInt
              min: BigInt
              sum: BigInt
            }

            type CreateInfo {
              bookmark: String
              nodesCreated: Int!
              relationshipsCreated: Int!
            }

            type CreateMoviesMutationResponse {
              info: CreateInfo!
              movies: [Movie!]!
            }

            \\"\\"\\"A date and time, represented as an ISO-8601 string\\"\\"\\"
            scalar DateTime

            type DateTimeAggregateSelectionNullable {
              max: DateTime
              min: DateTime
            }

            type DeleteInfo {
              bookmark: String
              nodesDeleted: Int!
              relationshipsDeleted: Int!
            }

            \\"\\"\\"A duration, represented as an ISO 8601 duration string\\"\\"\\"
            scalar Duration

            type DurationAggregateSelectionNullable {
              max: Duration
              min: Duration
            }

            type FloatAggregateSelectionNullable {
              average: Float
              max: Float
              min: Float
              sum: Float
            }

            type IDAggregateSelectionNullable {
              longest: ID
              shortest: ID
            }

            type IntAggregateSelectionNullable {
              average: Float
              max: Int
              min: Int
              sum: Int
            }

            \\"\\"\\"A local datetime, represented as 'YYYY-MM-DDTHH:MM:SS'\\"\\"\\"
            scalar LocalDateTime

            type LocalDateTimeAggregateSelectionNullable {
              max: LocalDateTime
              min: LocalDateTime
            }

            \\"\\"\\"
            A local time, represented as a time string without timezone information
            \\"\\"\\"
            scalar LocalTime

            type LocalTimeAggregateSelectionNullable {
              max: LocalTime
              min: LocalTime
            }

            type Movie {
              createdAt: DateTime
              id: ID
              imdbRating: Float
              isbn: String!
              screenTime: Duration
              someBigInt: BigInt
              someInt: Int
              someLocalDateTime: LocalDateTime
              someLocalTime: LocalTime
              someTime: Time
              title: String
            }

            type MovieAggregateSelection {
              count: Int!
              createdAt: DateTimeAggregateSelectionNullable!
              id: IDAggregateSelectionNullable!
              imdbRating: FloatAggregateSelectionNullable!
              isbn: StringAggregateSelectionNonNullable!
              screenTime: DurationAggregateSelectionNullable!
              someBigInt: BigIntAggregateSelectionNullable!
              someInt: IntAggregateSelectionNullable!
              someLocalDateTime: LocalDateTimeAggregateSelectionNullable!
              someLocalTime: LocalTimeAggregateSelectionNullable!
              someTime: TimeAggregateSelectionNullable!
              title: StringAggregateSelectionNullable!
            }

            input MovieCreateInput {
              createdAt: DateTime
              id: ID
              imdbRating: Float
              isbn: String!
              screenTime: Duration
              someBigInt: BigInt
              someInt: Int
              someLocalDateTime: LocalDateTime
              someLocalTime: LocalTime
              someTime: Time
              title: String
            }

            input MovieOptions {
              limit: Int
              offset: Int
              \\"\\"\\"
              Specify one or more MovieSort objects to sort Movies by. The sorts will be applied in the order in which they are arranged in the array.
              \\"\\"\\"
              sort: [MovieSort]
            }

<<<<<<< HEAD
            type MovieRootConnection {
              edges: [MovieRootEdge!]!
              pageInfo: PageInfo!
              totalCount: Int!
            }

            type MovieRootEdge {
              cursor: String!
              node: Movie!
            }

            \\"\\"\\"Fields to sort Movies by. The order in which sorts are applied is not guaranteed when specifying many fields in one MovieSort object.\\"\\"\\"
=======
            \\"\\"\\"
            Fields to sort Movies by. The order in which sorts are applied is not guaranteed when specifying many fields in one MovieSort object.
            \\"\\"\\"
>>>>>>> cb4a0dd2
            input MovieSort {
              createdAt: SortDirection
              id: SortDirection
              imdbRating: SortDirection
              isbn: SortDirection
              screenTime: SortDirection
              someBigInt: SortDirection
              someInt: SortDirection
              someLocalDateTime: SortDirection
              someLocalTime: SortDirection
              someTime: SortDirection
              title: SortDirection
            }

            input MovieUpdateInput {
              createdAt: DateTime
              id: ID
              imdbRating: Float
              isbn: String
              screenTime: Duration
              someBigInt: BigInt
              someInt: Int
              someLocalDateTime: LocalDateTime
              someLocalTime: LocalTime
              someTime: Time
              title: String
            }

            input MovieWhere {
              AND: [MovieWhere!]
              OR: [MovieWhere!]
              createdAt: DateTime
              createdAt_GT: DateTime
              createdAt_GTE: DateTime
              createdAt_IN: [DateTime]
              createdAt_LT: DateTime
              createdAt_LTE: DateTime
              createdAt_NOT: DateTime
              createdAt_NOT_IN: [DateTime]
              id: ID
              id_CONTAINS: ID
              id_ENDS_WITH: ID
              id_IN: [ID]
              id_NOT: ID
              id_NOT_CONTAINS: ID
              id_NOT_ENDS_WITH: ID
              id_NOT_IN: [ID]
              id_NOT_STARTS_WITH: ID
              id_STARTS_WITH: ID
              imdbRating: Float
              imdbRating_GT: Float
              imdbRating_GTE: Float
              imdbRating_IN: [Float]
              imdbRating_LT: Float
              imdbRating_LTE: Float
              imdbRating_NOT: Float
              imdbRating_NOT_IN: [Float]
              isbn: String
              isbn_CONTAINS: String
              isbn_ENDS_WITH: String
              isbn_IN: [String]
              isbn_NOT: String
              isbn_NOT_CONTAINS: String
              isbn_NOT_ENDS_WITH: String
              isbn_NOT_IN: [String]
              isbn_NOT_STARTS_WITH: String
              isbn_STARTS_WITH: String
              screenTime: Duration
              screenTime_GT: Duration
              screenTime_GTE: Duration
              screenTime_IN: [Duration]
              screenTime_LT: Duration
              screenTime_LTE: Duration
              screenTime_NOT: Duration
              screenTime_NOT_IN: [Duration]
              someBigInt: BigInt
              someBigInt_GT: BigInt
              someBigInt_GTE: BigInt
              someBigInt_IN: [BigInt]
              someBigInt_LT: BigInt
              someBigInt_LTE: BigInt
              someBigInt_NOT: BigInt
              someBigInt_NOT_IN: [BigInt]
              someInt: Int
              someInt_GT: Int
              someInt_GTE: Int
              someInt_IN: [Int]
              someInt_LT: Int
              someInt_LTE: Int
              someInt_NOT: Int
              someInt_NOT_IN: [Int]
              someLocalDateTime: LocalDateTime
              someLocalDateTime_GT: LocalDateTime
              someLocalDateTime_GTE: LocalDateTime
              someLocalDateTime_IN: [LocalDateTime]
              someLocalDateTime_LT: LocalDateTime
              someLocalDateTime_LTE: LocalDateTime
              someLocalDateTime_NOT: LocalDateTime
              someLocalDateTime_NOT_IN: [LocalDateTime]
              someLocalTime: LocalTime
              someLocalTime_GT: LocalTime
              someLocalTime_GTE: LocalTime
              someLocalTime_IN: [LocalTime]
              someLocalTime_LT: LocalTime
              someLocalTime_LTE: LocalTime
              someLocalTime_NOT: LocalTime
              someLocalTime_NOT_IN: [LocalTime]
              someTime: Time
              someTime_GT: Time
              someTime_GTE: Time
              someTime_IN: [Time]
              someTime_LT: Time
              someTime_LTE: Time
              someTime_NOT: Time
              someTime_NOT_IN: [Time]
              title: String
              title_CONTAINS: String
              title_ENDS_WITH: String
              title_IN: [String]
              title_NOT: String
              title_NOT_CONTAINS: String
              title_NOT_ENDS_WITH: String
              title_NOT_IN: [String]
              title_NOT_STARTS_WITH: String
              title_STARTS_WITH: String
            }

            type Mutation {
              createMovies(input: [MovieCreateInput!]!): CreateMoviesMutationResponse!
              deleteMovies(where: MovieWhere): DeleteInfo!
              updateMovies(update: MovieUpdateInput, where: MovieWhere): UpdateMoviesMutationResponse!
            }

            \\"\\"\\"Pagination information (Relay)\\"\\"\\"
            type PageInfo {
              endCursor: String
              hasNextPage: Boolean!
              hasPreviousPage: Boolean!
              startCursor: String
            }

            type Query {
              movies(options: MovieOptions, where: MovieWhere): [Movie!]!
              moviesAggregate(where: MovieWhere): MovieAggregateSelection!
              moviesConnection(after: String, before: String, first: Int, last: Int, sort: [MovieSort], where: MovieWhere): MovieRootConnection!
            }

            enum SortDirection {
              \\"\\"\\"Sort by field values in ascending order.\\"\\"\\"
              ASC
              \\"\\"\\"Sort by field values in descending order.\\"\\"\\"
              DESC
            }

            type StringAggregateSelectionNonNullable {
              longest: String!
              shortest: String!
            }

            type StringAggregateSelectionNullable {
              longest: String
              shortest: String
            }

            \\"\\"\\"A time, represented as an RFC3339 time string\\"\\"\\"
            scalar Time

            type TimeAggregateSelectionNullable {
              max: Time
              min: Time
            }

            type UpdateInfo {
              bookmark: String
              nodesCreated: Int!
              nodesDeleted: Int!
              relationshipsCreated: Int!
              relationshipsDeleted: Int!
            }

            type UpdateMoviesMutationResponse {
              info: UpdateInfo!
              movies: [Movie!]!
            }"
        `);
    });

    test("Where Level Aggregations", () => {
        const typeDefs = gql`
            type User {
                someId: ID
                someString: String
                someFloat: Float
                someInt: Int
                someBigInt: BigInt
                someDateTime: DateTime
                someLocalDateTime: LocalDateTime
                someLocalTime: LocalTime
                someTime: Time
                someDuration: Duration
            }

            type Post {
                title: String
                likes: [User!]! @relationship(type: "LIKES", direction: IN, properties: "Likes")
            }

            interface Likes {
                someId: ID
                someString: String
                someFloat: Float
                someInt: Int
                someBigInt: BigInt
                someDateTime: DateTime
                someLocalDateTime: LocalDateTime
                someLocalTime: LocalTime
                someTime: Time
                someDuration: Duration
            }
        `;
        const neoSchema = new Neo4jGraphQL({ typeDefs });
        const printedSchema = printSchemaWithDirectives(lexicographicSortSchema(neoSchema.schema));

        expect(printedSchema).toMatchInlineSnapshot(`
            "schema {
              query: Query
              mutation: Mutation
            }

            \\"\\"\\"
            A BigInt value up to 64 bits in size, which can be a number or a string if used inline, or a string only if used as a variable. Always returned as a string.
            \\"\\"\\"
            scalar BigInt

            type BigIntAggregateSelectionNullable {
              average: BigInt
              max: BigInt
              min: BigInt
              sum: BigInt
            }

            type CreateInfo {
              bookmark: String
              nodesCreated: Int!
              relationshipsCreated: Int!
            }

            type CreatePostsMutationResponse {
              info: CreateInfo!
              posts: [Post!]!
            }

            type CreateUsersMutationResponse {
              info: CreateInfo!
              users: [User!]!
            }

            \\"\\"\\"A date and time, represented as an ISO-8601 string\\"\\"\\"
            scalar DateTime

            type DateTimeAggregateSelectionNullable {
              max: DateTime
              min: DateTime
            }

            type DeleteInfo {
              bookmark: String
              nodesDeleted: Int!
              relationshipsDeleted: Int!
            }

            \\"\\"\\"A duration, represented as an ISO 8601 duration string\\"\\"\\"
            scalar Duration

            type DurationAggregateSelectionNullable {
              max: Duration
              min: Duration
            }

            type FloatAggregateSelectionNullable {
              average: Float
              max: Float
              min: Float
              sum: Float
            }

            type IDAggregateSelectionNullable {
              longest: ID
              shortest: ID
            }

            type IntAggregateSelectionNullable {
              average: Float
              max: Int
              min: Int
              sum: Int
            }

            interface Likes {
              someBigInt: BigInt
              someDateTime: DateTime
              someDuration: Duration
              someFloat: Float
              someId: ID
              someInt: Int
              someLocalDateTime: LocalDateTime
              someLocalTime: LocalTime
              someString: String
              someTime: Time
            }

            input LikesCreateInput {
              someBigInt: BigInt
              someDateTime: DateTime
              someDuration: Duration
              someFloat: Float
              someId: ID
              someInt: Int
              someLocalDateTime: LocalDateTime
              someLocalTime: LocalTime
              someString: String
              someTime: Time
            }

            input LikesSort {
              someBigInt: SortDirection
              someDateTime: SortDirection
              someDuration: SortDirection
              someFloat: SortDirection
              someId: SortDirection
              someInt: SortDirection
              someLocalDateTime: SortDirection
              someLocalTime: SortDirection
              someString: SortDirection
              someTime: SortDirection
            }

            input LikesUpdateInput {
              someBigInt: BigInt
              someDateTime: DateTime
              someDuration: Duration
              someFloat: Float
              someId: ID
              someInt: Int
              someLocalDateTime: LocalDateTime
              someLocalTime: LocalTime
              someString: String
              someTime: Time
            }

            input LikesWhere {
              AND: [LikesWhere!]
              OR: [LikesWhere!]
              someBigInt: BigInt
              someBigInt_GT: BigInt
              someBigInt_GTE: BigInt
              someBigInt_IN: [BigInt]
              someBigInt_LT: BigInt
              someBigInt_LTE: BigInt
              someBigInt_NOT: BigInt
              someBigInt_NOT_IN: [BigInt]
              someDateTime: DateTime
              someDateTime_GT: DateTime
              someDateTime_GTE: DateTime
              someDateTime_IN: [DateTime]
              someDateTime_LT: DateTime
              someDateTime_LTE: DateTime
              someDateTime_NOT: DateTime
              someDateTime_NOT_IN: [DateTime]
              someDuration: Duration
              someDuration_GT: Duration
              someDuration_GTE: Duration
              someDuration_IN: [Duration]
              someDuration_LT: Duration
              someDuration_LTE: Duration
              someDuration_NOT: Duration
              someDuration_NOT_IN: [Duration]
              someFloat: Float
              someFloat_GT: Float
              someFloat_GTE: Float
              someFloat_IN: [Float]
              someFloat_LT: Float
              someFloat_LTE: Float
              someFloat_NOT: Float
              someFloat_NOT_IN: [Float]
              someId: ID
              someId_CONTAINS: ID
              someId_ENDS_WITH: ID
              someId_IN: [ID]
              someId_NOT: ID
              someId_NOT_CONTAINS: ID
              someId_NOT_ENDS_WITH: ID
              someId_NOT_IN: [ID]
              someId_NOT_STARTS_WITH: ID
              someId_STARTS_WITH: ID
              someInt: Int
              someInt_GT: Int
              someInt_GTE: Int
              someInt_IN: [Int]
              someInt_LT: Int
              someInt_LTE: Int
              someInt_NOT: Int
              someInt_NOT_IN: [Int]
              someLocalDateTime: LocalDateTime
              someLocalDateTime_GT: LocalDateTime
              someLocalDateTime_GTE: LocalDateTime
              someLocalDateTime_IN: [LocalDateTime]
              someLocalDateTime_LT: LocalDateTime
              someLocalDateTime_LTE: LocalDateTime
              someLocalDateTime_NOT: LocalDateTime
              someLocalDateTime_NOT_IN: [LocalDateTime]
              someLocalTime: LocalTime
              someLocalTime_GT: LocalTime
              someLocalTime_GTE: LocalTime
              someLocalTime_IN: [LocalTime]
              someLocalTime_LT: LocalTime
              someLocalTime_LTE: LocalTime
              someLocalTime_NOT: LocalTime
              someLocalTime_NOT_IN: [LocalTime]
              someString: String
              someString_CONTAINS: String
              someString_ENDS_WITH: String
              someString_IN: [String]
              someString_NOT: String
              someString_NOT_CONTAINS: String
              someString_NOT_ENDS_WITH: String
              someString_NOT_IN: [String]
              someString_NOT_STARTS_WITH: String
              someString_STARTS_WITH: String
              someTime: Time
              someTime_GT: Time
              someTime_GTE: Time
              someTime_IN: [Time]
              someTime_LT: Time
              someTime_LTE: Time
              someTime_NOT: Time
              someTime_NOT_IN: [Time]
            }

            \\"\\"\\"A local datetime, represented as 'YYYY-MM-DDTHH:MM:SS'\\"\\"\\"
            scalar LocalDateTime

            type LocalDateTimeAggregateSelectionNullable {
              max: LocalDateTime
              min: LocalDateTime
            }

            \\"\\"\\"
            A local time, represented as a time string without timezone information
            \\"\\"\\"
            scalar LocalTime

            type LocalTimeAggregateSelectionNullable {
              max: LocalTime
              min: LocalTime
            }

            type Mutation {
              createPosts(input: [PostCreateInput!]!): CreatePostsMutationResponse!
              createUsers(input: [UserCreateInput!]!): CreateUsersMutationResponse!
              deletePosts(delete: PostDeleteInput, where: PostWhere): DeleteInfo!
              deleteUsers(where: UserWhere): DeleteInfo!
              updatePosts(connect: PostConnectInput, create: PostRelationInput, delete: PostDeleteInput, disconnect: PostDisconnectInput, update: PostUpdateInput, where: PostWhere): UpdatePostsMutationResponse!
              updateUsers(update: UserUpdateInput, where: UserWhere): UpdateUsersMutationResponse!
            }

            \\"\\"\\"Pagination information (Relay)\\"\\"\\"
            type PageInfo {
              endCursor: String
              hasNextPage: Boolean!
              hasPreviousPage: Boolean!
              startCursor: String
            }

            type Post {
              likes(options: UserOptions, where: UserWhere): [User!]!
              likesAggregate(where: UserWhere): PostUserLikesAggregationSelection
              likesConnection(after: String, first: Int, sort: [PostLikesConnectionSort!], where: PostLikesConnectionWhere): PostLikesConnection!
              title: String
            }

            type PostAggregateSelection {
              count: Int!
              title: StringAggregateSelectionNullable!
            }

            input PostConnectInput {
              likes: [PostLikesConnectFieldInput!]
            }

            input PostCreateInput {
              likes: PostLikesFieldInput
              title: String
            }

            input PostDeleteInput {
              likes: [PostLikesDeleteFieldInput!]
            }

            input PostDisconnectInput {
              likes: [PostLikesDisconnectFieldInput!]
            }

            input PostLikesAggregateInput {
              AND: [PostLikesAggregateInput!]
              OR: [PostLikesAggregateInput!]
              count: Int
              count_GT: Int
              count_GTE: Int
              count_LT: Int
              count_LTE: Int
              edge: PostLikesEdgeAggregationWhereInput
              node: PostLikesNodeAggregationWhereInput
            }

            input PostLikesConnectFieldInput {
              edge: LikesCreateInput
              where: UserConnectWhere
            }

            type PostLikesConnection {
              edges: [PostLikesRelationship!]!
              pageInfo: PageInfo!
              totalCount: Int!
            }

            input PostLikesConnectionSort {
              edge: LikesSort
              node: UserSort
            }

            input PostLikesConnectionWhere {
              AND: [PostLikesConnectionWhere!]
              OR: [PostLikesConnectionWhere!]
              edge: LikesWhere
              edge_NOT: LikesWhere
              node: UserWhere
              node_NOT: UserWhere
            }

            input PostLikesCreateFieldInput {
              edge: LikesCreateInput
              node: UserCreateInput!
            }

            input PostLikesDeleteFieldInput {
              where: PostLikesConnectionWhere
            }

            input PostLikesDisconnectFieldInput {
              where: PostLikesConnectionWhere
            }

            input PostLikesEdgeAggregationWhereInput {
              AND: [PostLikesEdgeAggregationWhereInput!]
              OR: [PostLikesEdgeAggregationWhereInput!]
              someBigInt_AVERAGE_EQUAL: BigInt
              someBigInt_AVERAGE_GT: BigInt
              someBigInt_AVERAGE_GTE: BigInt
              someBigInt_AVERAGE_LT: BigInt
              someBigInt_AVERAGE_LTE: BigInt
              someBigInt_EQUAL: BigInt
              someBigInt_GT: BigInt
              someBigInt_GTE: BigInt
              someBigInt_LT: BigInt
              someBigInt_LTE: BigInt
              someBigInt_MAX_EQUAL: BigInt
              someBigInt_MAX_GT: BigInt
              someBigInt_MAX_GTE: BigInt
              someBigInt_MAX_LT: BigInt
              someBigInt_MAX_LTE: BigInt
              someBigInt_MIN_EQUAL: BigInt
              someBigInt_MIN_GT: BigInt
              someBigInt_MIN_GTE: BigInt
              someBigInt_MIN_LT: BigInt
              someBigInt_MIN_LTE: BigInt
              someBigInt_SUM_EQUAL: BigInt
              someBigInt_SUM_GT: BigInt
              someBigInt_SUM_GTE: BigInt
              someBigInt_SUM_LT: BigInt
              someBigInt_SUM_LTE: BigInt
              someDateTime_EQUAL: DateTime
              someDateTime_GT: DateTime
              someDateTime_GTE: DateTime
              someDateTime_LT: DateTime
              someDateTime_LTE: DateTime
              someDateTime_MAX_EQUAL: DateTime
              someDateTime_MAX_GT: DateTime
              someDateTime_MAX_GTE: DateTime
              someDateTime_MAX_LT: DateTime
              someDateTime_MAX_LTE: DateTime
              someDateTime_MIN_EQUAL: DateTime
              someDateTime_MIN_GT: DateTime
              someDateTime_MIN_GTE: DateTime
              someDateTime_MIN_LT: DateTime
              someDateTime_MIN_LTE: DateTime
              someDuration_AVERAGE_EQUAL: Duration
              someDuration_AVERAGE_GT: Duration
              someDuration_AVERAGE_GTE: Duration
              someDuration_AVERAGE_LT: Duration
              someDuration_AVERAGE_LTE: Duration
              someDuration_EQUAL: Duration
              someDuration_GT: Duration
              someDuration_GTE: Duration
              someDuration_LT: Duration
              someDuration_LTE: Duration
              someDuration_MAX_EQUAL: Duration
              someDuration_MAX_GT: Duration
              someDuration_MAX_GTE: Duration
              someDuration_MAX_LT: Duration
              someDuration_MAX_LTE: Duration
              someDuration_MIN_EQUAL: Duration
              someDuration_MIN_GT: Duration
              someDuration_MIN_GTE: Duration
              someDuration_MIN_LT: Duration
              someDuration_MIN_LTE: Duration
              someFloat_AVERAGE_EQUAL: Float
              someFloat_AVERAGE_GT: Float
              someFloat_AVERAGE_GTE: Float
              someFloat_AVERAGE_LT: Float
              someFloat_AVERAGE_LTE: Float
              someFloat_EQUAL: Float
              someFloat_GT: Float
              someFloat_GTE: Float
              someFloat_LT: Float
              someFloat_LTE: Float
              someFloat_MAX_EQUAL: Float
              someFloat_MAX_GT: Float
              someFloat_MAX_GTE: Float
              someFloat_MAX_LT: Float
              someFloat_MAX_LTE: Float
              someFloat_MIN_EQUAL: Float
              someFloat_MIN_GT: Float
              someFloat_MIN_GTE: Float
              someFloat_MIN_LT: Float
              someFloat_MIN_LTE: Float
              someFloat_SUM_EQUAL: Float
              someFloat_SUM_GT: Float
              someFloat_SUM_GTE: Float
              someFloat_SUM_LT: Float
              someFloat_SUM_LTE: Float
              someId_EQUAL: ID
              someInt_AVERAGE_EQUAL: Float
              someInt_AVERAGE_GT: Float
              someInt_AVERAGE_GTE: Float
              someInt_AVERAGE_LT: Float
              someInt_AVERAGE_LTE: Float
              someInt_EQUAL: Int
              someInt_GT: Int
              someInt_GTE: Int
              someInt_LT: Int
              someInt_LTE: Int
              someInt_MAX_EQUAL: Int
              someInt_MAX_GT: Int
              someInt_MAX_GTE: Int
              someInt_MAX_LT: Int
              someInt_MAX_LTE: Int
              someInt_MIN_EQUAL: Int
              someInt_MIN_GT: Int
              someInt_MIN_GTE: Int
              someInt_MIN_LT: Int
              someInt_MIN_LTE: Int
              someInt_SUM_EQUAL: Int
              someInt_SUM_GT: Int
              someInt_SUM_GTE: Int
              someInt_SUM_LT: Int
              someInt_SUM_LTE: Int
              someLocalDateTime_EQUAL: LocalDateTime
              someLocalDateTime_GT: LocalDateTime
              someLocalDateTime_GTE: LocalDateTime
              someLocalDateTime_LT: LocalDateTime
              someLocalDateTime_LTE: LocalDateTime
              someLocalDateTime_MAX_EQUAL: LocalDateTime
              someLocalDateTime_MAX_GT: LocalDateTime
              someLocalDateTime_MAX_GTE: LocalDateTime
              someLocalDateTime_MAX_LT: LocalDateTime
              someLocalDateTime_MAX_LTE: LocalDateTime
              someLocalDateTime_MIN_EQUAL: LocalDateTime
              someLocalDateTime_MIN_GT: LocalDateTime
              someLocalDateTime_MIN_GTE: LocalDateTime
              someLocalDateTime_MIN_LT: LocalDateTime
              someLocalDateTime_MIN_LTE: LocalDateTime
              someLocalTime_EQUAL: LocalTime
              someLocalTime_GT: LocalTime
              someLocalTime_GTE: LocalTime
              someLocalTime_LT: LocalTime
              someLocalTime_LTE: LocalTime
              someLocalTime_MAX_EQUAL: LocalTime
              someLocalTime_MAX_GT: LocalTime
              someLocalTime_MAX_GTE: LocalTime
              someLocalTime_MAX_LT: LocalTime
              someLocalTime_MAX_LTE: LocalTime
              someLocalTime_MIN_EQUAL: LocalTime
              someLocalTime_MIN_GT: LocalTime
              someLocalTime_MIN_GTE: LocalTime
              someLocalTime_MIN_LT: LocalTime
              someLocalTime_MIN_LTE: LocalTime
              someString_AVERAGE_EQUAL: Float
              someString_AVERAGE_GT: Float
              someString_AVERAGE_GTE: Float
              someString_AVERAGE_LT: Float
              someString_AVERAGE_LTE: Float
              someString_EQUAL: String
              someString_GT: Int
              someString_GTE: Int
              someString_LONGEST_EQUAL: Int
              someString_LONGEST_GT: Int
              someString_LONGEST_GTE: Int
              someString_LONGEST_LT: Int
              someString_LONGEST_LTE: Int
              someString_LT: Int
              someString_LTE: Int
              someString_SHORTEST_EQUAL: Int
              someString_SHORTEST_GT: Int
              someString_SHORTEST_GTE: Int
              someString_SHORTEST_LT: Int
              someString_SHORTEST_LTE: Int
              someTime_EQUAL: Time
              someTime_GT: Time
              someTime_GTE: Time
              someTime_LT: Time
              someTime_LTE: Time
              someTime_MAX_EQUAL: Time
              someTime_MAX_GT: Time
              someTime_MAX_GTE: Time
              someTime_MAX_LT: Time
              someTime_MAX_LTE: Time
              someTime_MIN_EQUAL: Time
              someTime_MIN_GT: Time
              someTime_MIN_GTE: Time
              someTime_MIN_LT: Time
              someTime_MIN_LTE: Time
            }

            input PostLikesFieldInput {
              connect: [PostLikesConnectFieldInput!]
              create: [PostLikesCreateFieldInput!]
            }

            input PostLikesNodeAggregationWhereInput {
              AND: [PostLikesNodeAggregationWhereInput!]
              OR: [PostLikesNodeAggregationWhereInput!]
              someBigInt_AVERAGE_EQUAL: BigInt
              someBigInt_AVERAGE_GT: BigInt
              someBigInt_AVERAGE_GTE: BigInt
              someBigInt_AVERAGE_LT: BigInt
              someBigInt_AVERAGE_LTE: BigInt
              someBigInt_EQUAL: BigInt
              someBigInt_GT: BigInt
              someBigInt_GTE: BigInt
              someBigInt_LT: BigInt
              someBigInt_LTE: BigInt
              someBigInt_MAX_EQUAL: BigInt
              someBigInt_MAX_GT: BigInt
              someBigInt_MAX_GTE: BigInt
              someBigInt_MAX_LT: BigInt
              someBigInt_MAX_LTE: BigInt
              someBigInt_MIN_EQUAL: BigInt
              someBigInt_MIN_GT: BigInt
              someBigInt_MIN_GTE: BigInt
              someBigInt_MIN_LT: BigInt
              someBigInt_MIN_LTE: BigInt
              someBigInt_SUM_EQUAL: BigInt
              someBigInt_SUM_GT: BigInt
              someBigInt_SUM_GTE: BigInt
              someBigInt_SUM_LT: BigInt
              someBigInt_SUM_LTE: BigInt
              someDateTime_EQUAL: DateTime
              someDateTime_GT: DateTime
              someDateTime_GTE: DateTime
              someDateTime_LT: DateTime
              someDateTime_LTE: DateTime
              someDateTime_MAX_EQUAL: DateTime
              someDateTime_MAX_GT: DateTime
              someDateTime_MAX_GTE: DateTime
              someDateTime_MAX_LT: DateTime
              someDateTime_MAX_LTE: DateTime
              someDateTime_MIN_EQUAL: DateTime
              someDateTime_MIN_GT: DateTime
              someDateTime_MIN_GTE: DateTime
              someDateTime_MIN_LT: DateTime
              someDateTime_MIN_LTE: DateTime
              someDuration_AVERAGE_EQUAL: Duration
              someDuration_AVERAGE_GT: Duration
              someDuration_AVERAGE_GTE: Duration
              someDuration_AVERAGE_LT: Duration
              someDuration_AVERAGE_LTE: Duration
              someDuration_EQUAL: Duration
              someDuration_GT: Duration
              someDuration_GTE: Duration
              someDuration_LT: Duration
              someDuration_LTE: Duration
              someDuration_MAX_EQUAL: Duration
              someDuration_MAX_GT: Duration
              someDuration_MAX_GTE: Duration
              someDuration_MAX_LT: Duration
              someDuration_MAX_LTE: Duration
              someDuration_MIN_EQUAL: Duration
              someDuration_MIN_GT: Duration
              someDuration_MIN_GTE: Duration
              someDuration_MIN_LT: Duration
              someDuration_MIN_LTE: Duration
              someFloat_AVERAGE_EQUAL: Float
              someFloat_AVERAGE_GT: Float
              someFloat_AVERAGE_GTE: Float
              someFloat_AVERAGE_LT: Float
              someFloat_AVERAGE_LTE: Float
              someFloat_EQUAL: Float
              someFloat_GT: Float
              someFloat_GTE: Float
              someFloat_LT: Float
              someFloat_LTE: Float
              someFloat_MAX_EQUAL: Float
              someFloat_MAX_GT: Float
              someFloat_MAX_GTE: Float
              someFloat_MAX_LT: Float
              someFloat_MAX_LTE: Float
              someFloat_MIN_EQUAL: Float
              someFloat_MIN_GT: Float
              someFloat_MIN_GTE: Float
              someFloat_MIN_LT: Float
              someFloat_MIN_LTE: Float
              someFloat_SUM_EQUAL: Float
              someFloat_SUM_GT: Float
              someFloat_SUM_GTE: Float
              someFloat_SUM_LT: Float
              someFloat_SUM_LTE: Float
              someId_EQUAL: ID
              someInt_AVERAGE_EQUAL: Float
              someInt_AVERAGE_GT: Float
              someInt_AVERAGE_GTE: Float
              someInt_AVERAGE_LT: Float
              someInt_AVERAGE_LTE: Float
              someInt_EQUAL: Int
              someInt_GT: Int
              someInt_GTE: Int
              someInt_LT: Int
              someInt_LTE: Int
              someInt_MAX_EQUAL: Int
              someInt_MAX_GT: Int
              someInt_MAX_GTE: Int
              someInt_MAX_LT: Int
              someInt_MAX_LTE: Int
              someInt_MIN_EQUAL: Int
              someInt_MIN_GT: Int
              someInt_MIN_GTE: Int
              someInt_MIN_LT: Int
              someInt_MIN_LTE: Int
              someInt_SUM_EQUAL: Int
              someInt_SUM_GT: Int
              someInt_SUM_GTE: Int
              someInt_SUM_LT: Int
              someInt_SUM_LTE: Int
              someLocalDateTime_EQUAL: LocalDateTime
              someLocalDateTime_GT: LocalDateTime
              someLocalDateTime_GTE: LocalDateTime
              someLocalDateTime_LT: LocalDateTime
              someLocalDateTime_LTE: LocalDateTime
              someLocalDateTime_MAX_EQUAL: LocalDateTime
              someLocalDateTime_MAX_GT: LocalDateTime
              someLocalDateTime_MAX_GTE: LocalDateTime
              someLocalDateTime_MAX_LT: LocalDateTime
              someLocalDateTime_MAX_LTE: LocalDateTime
              someLocalDateTime_MIN_EQUAL: LocalDateTime
              someLocalDateTime_MIN_GT: LocalDateTime
              someLocalDateTime_MIN_GTE: LocalDateTime
              someLocalDateTime_MIN_LT: LocalDateTime
              someLocalDateTime_MIN_LTE: LocalDateTime
              someLocalTime_EQUAL: LocalTime
              someLocalTime_GT: LocalTime
              someLocalTime_GTE: LocalTime
              someLocalTime_LT: LocalTime
              someLocalTime_LTE: LocalTime
              someLocalTime_MAX_EQUAL: LocalTime
              someLocalTime_MAX_GT: LocalTime
              someLocalTime_MAX_GTE: LocalTime
              someLocalTime_MAX_LT: LocalTime
              someLocalTime_MAX_LTE: LocalTime
              someLocalTime_MIN_EQUAL: LocalTime
              someLocalTime_MIN_GT: LocalTime
              someLocalTime_MIN_GTE: LocalTime
              someLocalTime_MIN_LT: LocalTime
              someLocalTime_MIN_LTE: LocalTime
              someString_AVERAGE_EQUAL: Float
              someString_AVERAGE_GT: Float
              someString_AVERAGE_GTE: Float
              someString_AVERAGE_LT: Float
              someString_AVERAGE_LTE: Float
              someString_EQUAL: String
              someString_GT: Int
              someString_GTE: Int
              someString_LONGEST_EQUAL: Int
              someString_LONGEST_GT: Int
              someString_LONGEST_GTE: Int
              someString_LONGEST_LT: Int
              someString_LONGEST_LTE: Int
              someString_LT: Int
              someString_LTE: Int
              someString_SHORTEST_EQUAL: Int
              someString_SHORTEST_GT: Int
              someString_SHORTEST_GTE: Int
              someString_SHORTEST_LT: Int
              someString_SHORTEST_LTE: Int
              someTime_EQUAL: Time
              someTime_GT: Time
              someTime_GTE: Time
              someTime_LT: Time
              someTime_LTE: Time
              someTime_MAX_EQUAL: Time
              someTime_MAX_GT: Time
              someTime_MAX_GTE: Time
              someTime_MAX_LT: Time
              someTime_MAX_LTE: Time
              someTime_MIN_EQUAL: Time
              someTime_MIN_GT: Time
              someTime_MIN_GTE: Time
              someTime_MIN_LT: Time
              someTime_MIN_LTE: Time
            }

            type PostLikesRelationship implements Likes {
              cursor: String!
              node: User!
              someBigInt: BigInt
              someDateTime: DateTime
              someDuration: Duration
              someFloat: Float
              someId: ID
              someInt: Int
              someLocalDateTime: LocalDateTime
              someLocalTime: LocalTime
              someString: String
              someTime: Time
            }

            input PostLikesUpdateConnectionInput {
              edge: LikesUpdateInput
              node: UserUpdateInput
            }

            input PostLikesUpdateFieldInput {
              connect: [PostLikesConnectFieldInput!]
              create: [PostLikesCreateFieldInput!]
              delete: [PostLikesDeleteFieldInput!]
              disconnect: [PostLikesDisconnectFieldInput!]
              update: PostLikesUpdateConnectionInput
              where: PostLikesConnectionWhere
            }

            input PostOptions {
              limit: Int
              offset: Int
              \\"\\"\\"
              Specify one or more PostSort objects to sort Posts by. The sorts will be applied in the order in which they are arranged in the array.
              \\"\\"\\"
              sort: [PostSort]
            }

            input PostRelationInput {
              likes: [PostLikesCreateFieldInput!]
            }

<<<<<<< HEAD
            type PostRootConnection {
              edges: [PostRootEdge!]!
              pageInfo: PageInfo!
              totalCount: Int!
            }

            type PostRootEdge {
              cursor: String!
              node: Post!
            }

            \\"\\"\\"Fields to sort Posts by. The order in which sorts are applied is not guaranteed when specifying many fields in one PostSort object.\\"\\"\\"
=======
            \\"\\"\\"
            Fields to sort Posts by. The order in which sorts are applied is not guaranteed when specifying many fields in one PostSort object.
            \\"\\"\\"
>>>>>>> cb4a0dd2
            input PostSort {
              title: SortDirection
            }

            input PostUpdateInput {
              likes: [PostLikesUpdateFieldInput!]
              title: String
            }

            type PostUserLikesAggregationSelection {
              count: Int!
              edge: PostUserLikesEdgeAggregateSelection
              node: PostUserLikesNodeAggregateSelection
            }

            type PostUserLikesEdgeAggregateSelection {
              someBigInt: BigIntAggregateSelectionNullable!
              someDateTime: DateTimeAggregateSelectionNullable!
              someDuration: DurationAggregateSelectionNullable!
              someFloat: FloatAggregateSelectionNullable!
              someId: IDAggregateSelectionNullable!
              someInt: IntAggregateSelectionNullable!
              someLocalDateTime: LocalDateTimeAggregateSelectionNullable!
              someLocalTime: LocalTimeAggregateSelectionNullable!
              someString: StringAggregateSelectionNullable!
              someTime: TimeAggregateSelectionNullable!
            }

            type PostUserLikesNodeAggregateSelection {
              someBigInt: BigIntAggregateSelectionNullable!
              someDateTime: DateTimeAggregateSelectionNullable!
              someDuration: DurationAggregateSelectionNullable!
              someFloat: FloatAggregateSelectionNullable!
              someId: IDAggregateSelectionNullable!
              someInt: IntAggregateSelectionNullable!
              someLocalDateTime: LocalDateTimeAggregateSelectionNullable!
              someLocalTime: LocalTimeAggregateSelectionNullable!
              someString: StringAggregateSelectionNullable!
              someTime: TimeAggregateSelectionNullable!
            }

            input PostWhere {
              AND: [PostWhere!]
              OR: [PostWhere!]
              likes: UserWhere
              likesAggregate: PostLikesAggregateInput
              likesConnection: PostLikesConnectionWhere
              likesConnection_NOT: PostLikesConnectionWhere
              likes_NOT: UserWhere
              title: String
              title_CONTAINS: String
              title_ENDS_WITH: String
              title_IN: [String]
              title_NOT: String
              title_NOT_CONTAINS: String
              title_NOT_ENDS_WITH: String
              title_NOT_IN: [String]
              title_NOT_STARTS_WITH: String
              title_STARTS_WITH: String
            }

            type Query {
              posts(options: PostOptions, where: PostWhere): [Post!]!
              postsAggregate(where: PostWhere): PostAggregateSelection!
              postsConnection(after: String, before: String, first: Int, last: Int, sort: [PostSort], where: PostWhere): PostRootConnection!
              users(options: UserOptions, where: UserWhere): [User!]!
              usersAggregate(where: UserWhere): UserAggregateSelection!
              usersConnection(after: String, before: String, first: Int, last: Int, sort: [UserSort], where: UserWhere): UserRootConnection!
            }

            enum SortDirection {
              \\"\\"\\"Sort by field values in ascending order.\\"\\"\\"
              ASC
              \\"\\"\\"Sort by field values in descending order.\\"\\"\\"
              DESC
            }

            type StringAggregateSelectionNullable {
              longest: String
              shortest: String
            }

            \\"\\"\\"A time, represented as an RFC3339 time string\\"\\"\\"
            scalar Time

            type TimeAggregateSelectionNullable {
              max: Time
              min: Time
            }

            type UpdateInfo {
              bookmark: String
              nodesCreated: Int!
              nodesDeleted: Int!
              relationshipsCreated: Int!
              relationshipsDeleted: Int!
            }

            type UpdatePostsMutationResponse {
              info: UpdateInfo!
              posts: [Post!]!
            }

            type UpdateUsersMutationResponse {
              info: UpdateInfo!
              users: [User!]!
            }

            type User {
              someBigInt: BigInt
              someDateTime: DateTime
              someDuration: Duration
              someFloat: Float
              someId: ID
              someInt: Int
              someLocalDateTime: LocalDateTime
              someLocalTime: LocalTime
              someString: String
              someTime: Time
            }

            type UserAggregateSelection {
              count: Int!
              someBigInt: BigIntAggregateSelectionNullable!
              someDateTime: DateTimeAggregateSelectionNullable!
              someDuration: DurationAggregateSelectionNullable!
              someFloat: FloatAggregateSelectionNullable!
              someId: IDAggregateSelectionNullable!
              someInt: IntAggregateSelectionNullable!
              someLocalDateTime: LocalDateTimeAggregateSelectionNullable!
              someLocalTime: LocalTimeAggregateSelectionNullable!
              someString: StringAggregateSelectionNullable!
              someTime: TimeAggregateSelectionNullable!
            }

            input UserConnectWhere {
              node: UserWhere!
            }

            input UserCreateInput {
              someBigInt: BigInt
              someDateTime: DateTime
              someDuration: Duration
              someFloat: Float
              someId: ID
              someInt: Int
              someLocalDateTime: LocalDateTime
              someLocalTime: LocalTime
              someString: String
              someTime: Time
            }

            input UserOptions {
              limit: Int
              offset: Int
              \\"\\"\\"
              Specify one or more UserSort objects to sort Users by. The sorts will be applied in the order in which they are arranged in the array.
              \\"\\"\\"
              sort: [UserSort]
            }

<<<<<<< HEAD
            type UserRootConnection {
              edges: [UserRootEdge!]!
              pageInfo: PageInfo!
              totalCount: Int!
            }

            type UserRootEdge {
              cursor: String!
              node: User!
            }

            \\"\\"\\"Fields to sort Users by. The order in which sorts are applied is not guaranteed when specifying many fields in one UserSort object.\\"\\"\\"
=======
            \\"\\"\\"
            Fields to sort Users by. The order in which sorts are applied is not guaranteed when specifying many fields in one UserSort object.
            \\"\\"\\"
>>>>>>> cb4a0dd2
            input UserSort {
              someBigInt: SortDirection
              someDateTime: SortDirection
              someDuration: SortDirection
              someFloat: SortDirection
              someId: SortDirection
              someInt: SortDirection
              someLocalDateTime: SortDirection
              someLocalTime: SortDirection
              someString: SortDirection
              someTime: SortDirection
            }

            input UserUpdateInput {
              someBigInt: BigInt
              someDateTime: DateTime
              someDuration: Duration
              someFloat: Float
              someId: ID
              someInt: Int
              someLocalDateTime: LocalDateTime
              someLocalTime: LocalTime
              someString: String
              someTime: Time
            }

            input UserWhere {
              AND: [UserWhere!]
              OR: [UserWhere!]
              someBigInt: BigInt
              someBigInt_GT: BigInt
              someBigInt_GTE: BigInt
              someBigInt_IN: [BigInt]
              someBigInt_LT: BigInt
              someBigInt_LTE: BigInt
              someBigInt_NOT: BigInt
              someBigInt_NOT_IN: [BigInt]
              someDateTime: DateTime
              someDateTime_GT: DateTime
              someDateTime_GTE: DateTime
              someDateTime_IN: [DateTime]
              someDateTime_LT: DateTime
              someDateTime_LTE: DateTime
              someDateTime_NOT: DateTime
              someDateTime_NOT_IN: [DateTime]
              someDuration: Duration
              someDuration_GT: Duration
              someDuration_GTE: Duration
              someDuration_IN: [Duration]
              someDuration_LT: Duration
              someDuration_LTE: Duration
              someDuration_NOT: Duration
              someDuration_NOT_IN: [Duration]
              someFloat: Float
              someFloat_GT: Float
              someFloat_GTE: Float
              someFloat_IN: [Float]
              someFloat_LT: Float
              someFloat_LTE: Float
              someFloat_NOT: Float
              someFloat_NOT_IN: [Float]
              someId: ID
              someId_CONTAINS: ID
              someId_ENDS_WITH: ID
              someId_IN: [ID]
              someId_NOT: ID
              someId_NOT_CONTAINS: ID
              someId_NOT_ENDS_WITH: ID
              someId_NOT_IN: [ID]
              someId_NOT_STARTS_WITH: ID
              someId_STARTS_WITH: ID
              someInt: Int
              someInt_GT: Int
              someInt_GTE: Int
              someInt_IN: [Int]
              someInt_LT: Int
              someInt_LTE: Int
              someInt_NOT: Int
              someInt_NOT_IN: [Int]
              someLocalDateTime: LocalDateTime
              someLocalDateTime_GT: LocalDateTime
              someLocalDateTime_GTE: LocalDateTime
              someLocalDateTime_IN: [LocalDateTime]
              someLocalDateTime_LT: LocalDateTime
              someLocalDateTime_LTE: LocalDateTime
              someLocalDateTime_NOT: LocalDateTime
              someLocalDateTime_NOT_IN: [LocalDateTime]
              someLocalTime: LocalTime
              someLocalTime_GT: LocalTime
              someLocalTime_GTE: LocalTime
              someLocalTime_IN: [LocalTime]
              someLocalTime_LT: LocalTime
              someLocalTime_LTE: LocalTime
              someLocalTime_NOT: LocalTime
              someLocalTime_NOT_IN: [LocalTime]
              someString: String
              someString_CONTAINS: String
              someString_ENDS_WITH: String
              someString_IN: [String]
              someString_NOT: String
              someString_NOT_CONTAINS: String
              someString_NOT_ENDS_WITH: String
              someString_NOT_IN: [String]
              someString_NOT_STARTS_WITH: String
              someString_STARTS_WITH: String
              someTime: Time
              someTime_GT: Time
              someTime_GTE: Time
              someTime_IN: [Time]
              someTime_LT: Time
              someTime_LTE: Time
              someTime_NOT: Time
              someTime_NOT_IN: [Time]
            }"
        `);
    });
});<|MERGE_RESOLUTION|>--- conflicted
+++ resolved
@@ -182,7 +182,6 @@
               sort: [MovieSort]
             }
 
-<<<<<<< HEAD
             type MovieRootConnection {
               edges: [MovieRootEdge!]!
               pageInfo: PageInfo!
@@ -195,11 +194,6 @@
             }
 
             \\"\\"\\"Fields to sort Movies by. The order in which sorts are applied is not guaranteed when specifying many fields in one MovieSort object.\\"\\"\\"
-=======
-            \\"\\"\\"
-            Fields to sort Movies by. The order in which sorts are applied is not guaranteed when specifying many fields in one MovieSort object.
-            \\"\\"\\"
->>>>>>> cb4a0dd2
             input MovieSort {
               createdAt: SortDirection
               id: SortDirection
@@ -1162,7 +1156,6 @@
               likes: [PostLikesCreateFieldInput!]
             }
 
-<<<<<<< HEAD
             type PostRootConnection {
               edges: [PostRootEdge!]!
               pageInfo: PageInfo!
@@ -1175,11 +1168,6 @@
             }
 
             \\"\\"\\"Fields to sort Posts by. The order in which sorts are applied is not guaranteed when specifying many fields in one PostSort object.\\"\\"\\"
-=======
-            \\"\\"\\"
-            Fields to sort Posts by. The order in which sorts are applied is not guaranteed when specifying many fields in one PostSort object.
-            \\"\\"\\"
->>>>>>> cb4a0dd2
             input PostSort {
               title: SortDirection
             }
@@ -1341,7 +1329,6 @@
               sort: [UserSort]
             }
 
-<<<<<<< HEAD
             type UserRootConnection {
               edges: [UserRootEdge!]!
               pageInfo: PageInfo!
@@ -1354,11 +1341,6 @@
             }
 
             \\"\\"\\"Fields to sort Users by. The order in which sorts are applied is not guaranteed when specifying many fields in one UserSort object.\\"\\"\\"
-=======
-            \\"\\"\\"
-            Fields to sort Users by. The order in which sorts are applied is not guaranteed when specifying many fields in one UserSort object.
-            \\"\\"\\"
->>>>>>> cb4a0dd2
             input UserSort {
               someBigInt: SortDirection
               someDateTime: SortDirection
