/*
 * Copyright (c) "Neo4j"
 * Neo4j Sweden AB [http://neo4j.com]
 *
 * This file is part of Neo4j.
 *
 * Licensed under the Apache License, Version 2.0 (the "License");
 * you may not use this file except in compliance with the License.
 * You may obtain a copy of the License at
 *
 *     http://www.apache.org/licenses/LICENSE-2.0
 *
 * Unless required by applicable law or agreed to in writing, software
 * distributed under the License is distributed on an "AS IS" BASIS,
 * WITHOUT WARRANTIES OR CONDITIONS OF ANY KIND, either express or implied.
 * See the License for the specific language governing permissions and
 * limitations under the License.
 */

import { printSchemaWithDirectives } from "@graphql-tools/utils";
import { lexicographicSortSchema } from "graphql/utilities";
import { gql } from "apollo-server";
import { Neo4jGraphQL } from "../../src";

describe("Pluralize consistency", () => {
    test("Schema with underscore types", async () => {
        const typeDefs = gql`
            type super_user {
                name: String!
                my_friend: [super_friend!]! @relationship(type: "FRIEND", direction: OUT)
            }

            type super_friend {
                name: String!
            }
        `;
        const neoSchema = new Neo4jGraphQL({ typeDefs });
        const printedSchema = printSchemaWithDirectives(lexicographicSortSchema(await neoSchema.getSchema()));

        expect(printedSchema).toMatchInlineSnapshot(`
            "schema {
              query: Query
              mutation: Mutation
            }

            type CreateInfo {
              bookmark: String
              nodesCreated: Int!
              relationshipsCreated: Int!
            }

            type CreateSuperFriendsMutationResponse {
              info: CreateInfo!
              superFriends: [super_friend!]!
            }

            type CreateSuperUsersMutationResponse {
              info: CreateInfo!
              superUsers: [super_user!]!
            }

            type DeleteInfo {
              bookmark: String
              nodesDeleted: Int!
              relationshipsDeleted: Int!
            }

            type Mutation {
              createSuperFriends(input: [super_friendCreateInput!]!): CreateSuperFriendsMutationResponse!
              createSuperUsers(input: [super_userCreateInput!]!): CreateSuperUsersMutationResponse!
              deleteSuperFriends(where: super_friendWhere): DeleteInfo!
              deleteSuperUsers(delete: super_userDeleteInput, where: super_userWhere): DeleteInfo!
              updateSuperFriends(update: super_friendUpdateInput, where: super_friendWhere): UpdateSuperFriendsMutationResponse!
              updateSuperUsers(connect: super_userConnectInput, create: super_userRelationInput, delete: super_userDeleteInput, disconnect: super_userDisconnectInput, update: super_userUpdateInput, where: super_userWhere): UpdateSuperUsersMutationResponse!
            }

            \\"\\"\\"Pagination information (Relay)\\"\\"\\"
            type PageInfo {
              endCursor: String
              hasNextPage: Boolean!
              hasPreviousPage: Boolean!
              startCursor: String
            }

            type Query {
<<<<<<< HEAD
              super_friends(options: super_friendOptions, where: super_friendWhere): [super_friend!]!
              super_friendsAggregate(where: super_friendWhere): super_friendAggregateSelection!
              super_friendsConnection(after: String, first: Int, sort: [super_friendSort], where: super_friendWhere): super_friendConnection!
              super_users(options: super_userOptions, where: super_userWhere): [super_user!]!
              super_usersAggregate(where: super_userWhere): super_userAggregateSelection!
              super_usersConnection(after: String, first: Int, sort: [super_userSort], where: super_userWhere): super_userConnection!
=======
              superFriends(options: super_friendOptions, where: super_friendWhere): [super_friend!]!
              superFriendsAggregate(where: super_friendWhere): super_friendAggregateSelection!
              superUsers(options: super_userOptions, where: super_userWhere): [super_user!]!
              superUsersAggregate(where: super_userWhere): super_userAggregateSelection!
>>>>>>> 498626a7
            }

            enum SortDirection {
              \\"\\"\\"Sort by field values in ascending order.\\"\\"\\"
              ASC
              \\"\\"\\"Sort by field values in descending order.\\"\\"\\"
              DESC
            }

            type StringAggregateSelectionNonNullable {
              longest: String!
              shortest: String!
            }

            type UpdateInfo {
              bookmark: String
              nodesCreated: Int!
              nodesDeleted: Int!
              relationshipsCreated: Int!
              relationshipsDeleted: Int!
            }

            type UpdateSuperFriendsMutationResponse {
              info: UpdateInfo!
              superFriends: [super_friend!]!
            }

            type UpdateSuperUsersMutationResponse {
              info: UpdateInfo!
              superUsers: [super_user!]!
            }

            type super_friend {
              name: String!
            }

            type super_friendAggregateSelection {
              count: Int!
              name: StringAggregateSelectionNonNullable!
            }

            input super_friendConnectWhere {
              node: super_friendWhere!
            }

            type super_friendConnection {
              edges: [super_friendEdge!]!
              pageInfo: PageInfo!
              totalCount: Int!
            }

            input super_friendCreateInput {
              name: String!
            }

            type super_friendEdge {
              cursor: String!
              node: super_friend!
            }

            input super_friendOptions {
              limit: Int
              offset: Int
              \\"\\"\\"
              Specify one or more super_friendSort objects to sort SuperFriends by. The sorts will be applied in the order in which they are arranged in the array.
              \\"\\"\\"
              sort: [super_friendSort!]
            }

            \\"\\"\\"
            Fields to sort SuperFriends by. The order in which sorts are applied is not guaranteed when specifying many fields in one super_friendSort object.
            \\"\\"\\"
            input super_friendSort {
              name: SortDirection
            }

            input super_friendUpdateInput {
              name: String
            }

            input super_friendWhere {
              AND: [super_friendWhere!]
              OR: [super_friendWhere!]
              name: String
              name_CONTAINS: String
              name_ENDS_WITH: String
              name_IN: [String!]
              name_NOT: String
              name_NOT_CONTAINS: String
              name_NOT_ENDS_WITH: String
              name_NOT_IN: [String!]
              name_NOT_STARTS_WITH: String
              name_STARTS_WITH: String
            }

            type super_user {
              my_friend(directed: Boolean = true, options: super_friendOptions, where: super_friendWhere): [super_friend!]!
              my_friendAggregate(directed: Boolean = true, where: super_friendWhere): super_usersuper_friendMy_friendAggregationSelection
              my_friendConnection(after: String, directed: Boolean = true, first: Int, sort: [super_userMy_friendConnectionSort!], where: super_userMy_friendConnectionWhere): super_userMy_friendConnection!
              name: String!
            }

            type super_userAggregateSelection {
              count: Int!
              name: StringAggregateSelectionNonNullable!
            }

            input super_userConnectInput {
              my_friend: [super_userMy_friendConnectFieldInput!]
            }

            type super_userConnection {
              edges: [super_userEdge!]!
              pageInfo: PageInfo!
              totalCount: Int!
            }

            input super_userCreateInput {
              my_friend: super_userMy_friendFieldInput
              name: String!
            }

            input super_userDeleteInput {
              my_friend: [super_userMy_friendDeleteFieldInput!]
            }

            input super_userDisconnectInput {
              my_friend: [super_userMy_friendDisconnectFieldInput!]
            }

            type super_userEdge {
              cursor: String!
              node: super_user!
            }

            input super_userMy_friendAggregateInput {
              AND: [super_userMy_friendAggregateInput!]
              OR: [super_userMy_friendAggregateInput!]
              count: Int
              count_GT: Int
              count_GTE: Int
              count_LT: Int
              count_LTE: Int
              node: super_userMy_friendNodeAggregationWhereInput
            }

            input super_userMy_friendConnectFieldInput {
              where: super_friendConnectWhere
            }

            type super_userMy_friendConnection {
              edges: [super_userMy_friendRelationship!]!
              pageInfo: PageInfo!
              totalCount: Int!
            }

            input super_userMy_friendConnectionSort {
              node: super_friendSort
            }

            input super_userMy_friendConnectionWhere {
              AND: [super_userMy_friendConnectionWhere!]
              OR: [super_userMy_friendConnectionWhere!]
              node: super_friendWhere
              node_NOT: super_friendWhere
            }

            input super_userMy_friendCreateFieldInput {
              node: super_friendCreateInput!
            }

            input super_userMy_friendDeleteFieldInput {
              where: super_userMy_friendConnectionWhere
            }

            input super_userMy_friendDisconnectFieldInput {
              where: super_userMy_friendConnectionWhere
            }

            input super_userMy_friendFieldInput {
              connect: [super_userMy_friendConnectFieldInput!]
              create: [super_userMy_friendCreateFieldInput!]
            }

            input super_userMy_friendNodeAggregationWhereInput {
              AND: [super_userMy_friendNodeAggregationWhereInput!]
              OR: [super_userMy_friendNodeAggregationWhereInput!]
              name_AVERAGE_EQUAL: Float
              name_AVERAGE_GT: Float
              name_AVERAGE_GTE: Float
              name_AVERAGE_LT: Float
              name_AVERAGE_LTE: Float
              name_EQUAL: String
              name_GT: Int
              name_GTE: Int
              name_LONGEST_EQUAL: Int
              name_LONGEST_GT: Int
              name_LONGEST_GTE: Int
              name_LONGEST_LT: Int
              name_LONGEST_LTE: Int
              name_LT: Int
              name_LTE: Int
              name_SHORTEST_EQUAL: Int
              name_SHORTEST_GT: Int
              name_SHORTEST_GTE: Int
              name_SHORTEST_LT: Int
              name_SHORTEST_LTE: Int
            }

            type super_userMy_friendRelationship {
              cursor: String!
              node: super_friend!
            }

            input super_userMy_friendUpdateConnectionInput {
              node: super_friendUpdateInput
            }

            input super_userMy_friendUpdateFieldInput {
              connect: [super_userMy_friendConnectFieldInput!]
              create: [super_userMy_friendCreateFieldInput!]
              delete: [super_userMy_friendDeleteFieldInput!]
              disconnect: [super_userMy_friendDisconnectFieldInput!]
              update: super_userMy_friendUpdateConnectionInput
              where: super_userMy_friendConnectionWhere
            }

            input super_userOptions {
              limit: Int
              offset: Int
              \\"\\"\\"
              Specify one or more super_userSort objects to sort SuperUsers by. The sorts will be applied in the order in which they are arranged in the array.
              \\"\\"\\"
              sort: [super_userSort!]
            }

            input super_userRelationInput {
              my_friend: [super_userMy_friendCreateFieldInput!]
            }

            \\"\\"\\"
            Fields to sort SuperUsers by. The order in which sorts are applied is not guaranteed when specifying many fields in one super_userSort object.
            \\"\\"\\"
            input super_userSort {
              name: SortDirection
            }

            input super_userUpdateInput {
              my_friend: [super_userMy_friendUpdateFieldInput!]
              name: String
            }

            input super_userWhere {
              AND: [super_userWhere!]
              OR: [super_userWhere!]
              my_friend: super_friendWhere @deprecated(reason: \\"Use \`my_friend_SOME\` instead.\\")
              my_friendAggregate: super_userMy_friendAggregateInput
              my_friendConnection: super_userMy_friendConnectionWhere @deprecated(reason: \\"Use \`my_friendConnection_SOME\` instead.\\")
              my_friendConnection_ALL: super_userMy_friendConnectionWhere
              my_friendConnection_NONE: super_userMy_friendConnectionWhere
              my_friendConnection_NOT: super_userMy_friendConnectionWhere @deprecated(reason: \\"Use \`my_friendConnection_NONE\` instead.\\")
              my_friendConnection_SINGLE: super_userMy_friendConnectionWhere
              my_friendConnection_SOME: super_userMy_friendConnectionWhere
              \\"\\"\\"
              Return super_users where all of the related super_friends match this filter
              \\"\\"\\"
              my_friend_ALL: super_friendWhere
              \\"\\"\\"
              Return super_users where none of the related super_friends match this filter
              \\"\\"\\"
              my_friend_NONE: super_friendWhere
              my_friend_NOT: super_friendWhere @deprecated(reason: \\"Use \`my_friend_NONE\` instead.\\")
              \\"\\"\\"
              Return super_users where one of the related super_friends match this filter
              \\"\\"\\"
              my_friend_SINGLE: super_friendWhere
              \\"\\"\\"
              Return super_users where some of the related super_friends match this filter
              \\"\\"\\"
              my_friend_SOME: super_friendWhere
              name: String
              name_CONTAINS: String
              name_ENDS_WITH: String
              name_IN: [String!]
              name_NOT: String
              name_NOT_CONTAINS: String
              name_NOT_ENDS_WITH: String
              name_NOT_IN: [String!]
              name_NOT_STARTS_WITH: String
              name_STARTS_WITH: String
            }

            type super_usersuper_friendMy_friendAggregationSelection {
              count: Int!
              node: super_usersuper_friendMy_friendNodeAggregateSelection
            }

            type super_usersuper_friendMy_friendNodeAggregateSelection {
              name: StringAggregateSelectionNonNullable!
            }"
        `);
    });
});<|MERGE_RESOLUTION|>--- conflicted
+++ resolved
@@ -83,19 +83,12 @@
             }
 
             type Query {
-<<<<<<< HEAD
-              super_friends(options: super_friendOptions, where: super_friendWhere): [super_friend!]!
-              super_friendsAggregate(where: super_friendWhere): super_friendAggregateSelection!
-              super_friendsConnection(after: String, first: Int, sort: [super_friendSort], where: super_friendWhere): super_friendConnection!
-              super_users(options: super_userOptions, where: super_userWhere): [super_user!]!
-              super_usersAggregate(where: super_userWhere): super_userAggregateSelection!
-              super_usersConnection(after: String, first: Int, sort: [super_userSort], where: super_userWhere): super_userConnection!
-=======
               superFriends(options: super_friendOptions, where: super_friendWhere): [super_friend!]!
               superFriendsAggregate(where: super_friendWhere): super_friendAggregateSelection!
+              superFriendsConnection(after: String, first: Int, sort: [super_friendSort], where: super_friendWhere): super_friendConnection!
               superUsers(options: super_userOptions, where: super_userWhere): [super_user!]!
               superUsersAggregate(where: super_userWhere): super_userAggregateSelection!
->>>>>>> 498626a7
+              superUsersConnection(after: String, first: Int, sort: [super_userSort], where: super_userWhere): super_userConnection!
             }
 
             enum SortDirection {
