--- conflicted
+++ resolved
@@ -1109,13 +1109,6 @@
                 input GenreOptions {
                   limit: Int
                   offset: Int
-<<<<<<< HEAD
-                  \\"\\"\\"Specify one or more GenreSort objects to sort Genres by. The sorts will be applied in the order in which they are arranged in the array.\\"\\"\\"
-                  sort: [GenreSort]
-                }
-
-                \\"\\"\\"Fields to sort Genres by. The order in which sorts are applied is not guaranteed when specifying many fields in one GenreSort object.\\"\\"\\"
-=======
                   \\"\\"\\"
                   Specify one or more GenreSort objects to sort Genres by. The sorts will be applied in the order in which they are arranged in the array.
                   \\"\\"\\"
@@ -1125,7 +1118,6 @@
                 \\"\\"\\"
                 Fields to sort Genres by. The order in which sorts are applied is not guaranteed when specifying many fields in one GenreSort object.
                 \\"\\"\\"
->>>>>>> 12fedf42
                 input GenreSort {
                   id: SortDirection
                 }
@@ -1156,11 +1148,7 @@
 
                 type Movie {
                   id: ID
-<<<<<<< HEAD
                   search(directed: Boolean = true, options: QueryOptions, where: SearchWhere): [Search!]!
-=======
-                  search(options: QueryOptions, where: SearchWhere): [Search!]!
->>>>>>> 12fedf42
                   searchConnection(where: MovieSearchConnectionWhere): MovieSearchConnection!
                   searchNoDirective: Search
                 }
@@ -1194,13 +1182,9 @@
                 input MovieOptions {
                   limit: Int
                   offset: Int
-<<<<<<< HEAD
-                  \\"\\"\\"Specify one or more MovieSort objects to sort Movies by. The sorts will be applied in the order in which they are arranged in the array.\\"\\"\\"
-=======
                   \\"\\"\\"
                   Specify one or more MovieSort objects to sort Movies by. The sorts will be applied in the order in which they are arranged in the array.
                   \\"\\"\\"
->>>>>>> 12fedf42
                   sort: [MovieSort]
                 }
 
@@ -1353,13 +1337,9 @@
                   Movie: [MovieSearchMovieUpdateFieldInput!]
                 }
 
-<<<<<<< HEAD
-                \\"\\"\\"Fields to sort Movies by. The order in which sorts are applied is not guaranteed when specifying many fields in one MovieSort object.\\"\\"\\"
-=======
                 \\"\\"\\"
                 Fields to sort Movies by. The order in which sorts are applied is not guaranteed when specifying many fields in one MovieSort object.
                 \\"\\"\\"
->>>>>>> 12fedf42
                 input MovieSort {
                   id: SortDirection
                 }
@@ -1445,12 +1425,7 @@
                 type UpdateMoviesMutationResponse {
                   info: UpdateInfo!
                   movies: [Movie!]!
-<<<<<<< HEAD
-                }
-                "
-=======
                 }"
->>>>>>> 12fedf42
             `);
         });
     });
