--- conflicted
+++ resolved
@@ -392,31 +392,18 @@
               relationshipsDeleted: Int!
             }
 
-<<<<<<< HEAD
             type FloatAggregateSelectionNullable {
               average: Float
               max: Float
               min: Float
+              sum: Float
             }
 
             type IntAggregateSelectionNullable {
               average: Float
               max: Int
               min: Int
-=======
-            type FloatAggregateSelection {
-              average: Float!
-              max: Float!
-              min: Float!
-              sum: Float!
-            }
-
-            type IntAggregateSelection {
-              average: Float!
-              max: Int!
-              min: Int!
-              sum: Int!
->>>>>>> 96f60cbc
+              sum: Int
             }
 
             type Movie {
