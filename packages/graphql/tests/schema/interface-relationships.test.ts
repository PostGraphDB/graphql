/*
 * Copyright (c) "Neo4j"
 * Neo4j Sweden AB [http://neo4j.com]
 *
 * This file is part of Neo4j.
 *
 * Licensed under the Apache License, Version 2.0 (the "License");
 * you may not use this file except in compliance with the License.
 * You may obtain a copy of the License at
 *
 *     http://www.apache.org/licenses/LICENSE-2.0
 *
 * Unless required by applicable law or agreed to in writing, software
 * distributed under the License is distributed on an "AS IS" BASIS,
 * WITHOUT WARRANTIES OR CONDITIONS OF ANY KIND, either express or implied.
 * See the License for the specific language governing permissions and
 * limitations under the License.
 */

import { printSchemaWithDirectives } from "@graphql-tools/utils";
import { lexicographicSortSchema } from "graphql/utilities";
import { gql } from "apollo-server";
import { Neo4jGraphQL } from "../../src";

describe("Interface Relationships", () => {
    test("Interface Relationships - single", async () => {
        const typeDefs = gql`
            interface Production {
                title: String!
            }

            type Movie implements Production {
                title: String!
                runtime: Int!
            }

            type Series implements Production {
                title: String!
                episodes: Int!
            }

            interface ActedIn @relationshipProperties {
                screenTime: Int!
            }

            type Actor {
                name: String!
                actedIn: [Production!]! @relationship(type: "ACTED_IN", direction: OUT, properties: "ActedIn")
            }
        `;
        const neoSchema = new Neo4jGraphQL({ typeDefs });
        const printedSchema = printSchemaWithDirectives(lexicographicSortSchema(await neoSchema.getSchema()));

        expect(printedSchema).toMatchInlineSnapshot(`
            "schema {
              query: Query
              mutation: Mutation
            }

            interface ActedIn {
              screenTime: Int!
            }

            input ActedInCreateInput {
              screenTime: Int!
            }

            input ActedInSort {
              screenTime: SortDirection
            }

            input ActedInUpdateInput {
              screenTime: Int
              screenTime_DECREMENT: Int
              screenTime_INCREMENT: Int
            }

            input ActedInWhere {
              AND: [ActedInWhere!]
              NOT: ActedInWhere
              OR: [ActedInWhere!]
              screenTime: Int
              screenTime_GT: Int
              screenTime_GTE: Int
              screenTime_IN: [Int!]
              screenTime_LT: Int
              screenTime_LTE: Int
              screenTime_NOT: Int @deprecated(reason: \\"Negation filters will be deprecated, use the NOT operator to achieve the same behavior\\")
              screenTime_NOT_IN: [Int!] @deprecated(reason: \\"Negation filters will be deprecated, use the NOT operator to achieve the same behavior\\")
            }

            type Actor {
              actedIn(directed: Boolean = true, options: ProductionOptions, where: ProductionWhere): [Production!]!
              actedInConnection(after: String, directed: Boolean = true, first: Int, sort: [ActorActedInConnectionSort!], where: ActorActedInConnectionWhere): ActorActedInConnection!
              name: String!
            }

            input ActorActedInConnectFieldInput {
              edge: ActedInCreateInput!
              where: ProductionConnectWhere
            }

            type ActorActedInConnection {
              edges: [ActorActedInRelationship!]!
              pageInfo: PageInfo!
              totalCount: Int!
            }

            input ActorActedInConnectionSort {
              edge: ActedInSort
              node: ProductionSort
            }

            input ActorActedInConnectionWhere {
              AND: [ActorActedInConnectionWhere!]
              NOT: ActorActedInConnectionWhere
              OR: [ActorActedInConnectionWhere!]
              edge: ActedInWhere
              edge_NOT: ActedInWhere @deprecated(reason: \\"Negation filters will be deprecated, use the NOT operator to achieve the same behavior\\")
              node: ProductionWhere
              node_NOT: ProductionWhere @deprecated(reason: \\"Negation filters will be deprecated, use the NOT operator to achieve the same behavior\\")
            }

            input ActorActedInCreateFieldInput {
              edge: ActedInCreateInput!
              node: ProductionCreateInput!
            }

            input ActorActedInDeleteFieldInput {
              where: ActorActedInConnectionWhere
            }

            input ActorActedInDisconnectFieldInput {
              where: ActorActedInConnectionWhere
            }

            input ActorActedInFieldInput {
              connect: [ActorActedInConnectFieldInput!]
              create: [ActorActedInCreateFieldInput!]
            }

            type ActorActedInRelationship implements ActedIn {
              cursor: String!
              node: Production!
              screenTime: Int!
            }

            input ActorActedInUpdateConnectionInput {
              edge: ActedInUpdateInput
              node: ProductionUpdateInput
            }

            input ActorActedInUpdateFieldInput {
              connect: [ActorActedInConnectFieldInput!]
              create: [ActorActedInCreateFieldInput!]
              delete: [ActorActedInDeleteFieldInput!]
              disconnect: [ActorActedInDisconnectFieldInput!]
              update: ActorActedInUpdateConnectionInput
              where: ActorActedInConnectionWhere
            }

            type ActorAggregateSelection {
              count: Int!
              name: StringAggregateSelectionNonNullable!
            }

            input ActorConnectInput {
              actedIn: [ActorActedInConnectFieldInput!]
            }

            input ActorCreateInput {
              actedIn: ActorActedInFieldInput
              name: String!
            }

            input ActorDeleteInput {
              actedIn: [ActorActedInDeleteFieldInput!]
            }

            input ActorDisconnectInput {
              actedIn: [ActorActedInDisconnectFieldInput!]
            }

            type ActorEdge {
              cursor: String!
              node: Actor!
            }

            input ActorOptions {
              limit: Int
              offset: Int
              \\"\\"\\"
              Specify one or more ActorSort objects to sort Actors by. The sorts will be applied in the order in which they are arranged in the array.
              \\"\\"\\"
              sort: [ActorSort!]
            }

            input ActorRelationInput {
              actedIn: [ActorActedInCreateFieldInput!]
            }

            \\"\\"\\"
            Fields to sort Actors by. The order in which sorts are applied is not guaranteed when specifying many fields in one ActorSort object.
            \\"\\"\\"
            input ActorSort {
              name: SortDirection
            }

            input ActorUpdateInput {
              actedIn: [ActorActedInUpdateFieldInput!]
              name: String
            }

            input ActorWhere {
              AND: [ActorWhere!]
              NOT: ActorWhere
              OR: [ActorWhere!]
              actedInConnection: ActorActedInConnectionWhere @deprecated(reason: \\"Use \`actedInConnection_SOME\` instead.\\")
              actedInConnection_ALL: ActorActedInConnectionWhere
              actedInConnection_NONE: ActorActedInConnectionWhere
              actedInConnection_NOT: ActorActedInConnectionWhere @deprecated(reason: \\"Use \`actedInConnection_NONE\` instead.\\")
              actedInConnection_SINGLE: ActorActedInConnectionWhere
              actedInConnection_SOME: ActorActedInConnectionWhere
              name: String
              name_CONTAINS: String
              name_ENDS_WITH: String
              name_IN: [String!]
              name_NOT: String @deprecated(reason: \\"Negation filters will be deprecated, use the NOT operator to achieve the same behavior\\")
              name_NOT_CONTAINS: String @deprecated(reason: \\"Negation filters will be deprecated, use the NOT operator to achieve the same behavior\\")
              name_NOT_ENDS_WITH: String @deprecated(reason: \\"Negation filters will be deprecated, use the NOT operator to achieve the same behavior\\")
              name_NOT_IN: [String!] @deprecated(reason: \\"Negation filters will be deprecated, use the NOT operator to achieve the same behavior\\")
              name_NOT_STARTS_WITH: String @deprecated(reason: \\"Negation filters will be deprecated, use the NOT operator to achieve the same behavior\\")
              name_STARTS_WITH: String
            }

            type ActorsConnection {
              edges: [ActorEdge!]!
              pageInfo: PageInfo!
              totalCount: Int!
            }

            type CreateActorsMutationResponse {
              actors: [Actor!]!
              info: CreateInfo!
            }

            type CreateInfo {
              bookmark: String
              nodesCreated: Int!
              relationshipsCreated: Int!
            }

            type CreateMoviesMutationResponse {
              info: CreateInfo!
              movies: [Movie!]!
            }

            type CreateSeriesMutationResponse {
              info: CreateInfo!
              series: [Series!]!
            }

            type DeleteInfo {
              bookmark: String
              nodesDeleted: Int!
              relationshipsDeleted: Int!
            }

            type IntAggregateSelectionNonNullable {
              average: Float!
              max: Int!
              min: Int!
              sum: Int!
            }

            type Movie implements Production {
              runtime: Int!
              title: String!
            }

            type MovieAggregateSelection {
              count: Int!
              runtime: IntAggregateSelectionNonNullable!
              title: StringAggregateSelectionNonNullable!
            }

            input MovieCreateInput {
              runtime: Int!
              title: String!
            }

            type MovieEdge {
              cursor: String!
              node: Movie!
            }

            input MovieOptions {
              limit: Int
              offset: Int
              \\"\\"\\"
              Specify one or more MovieSort objects to sort Movies by. The sorts will be applied in the order in which they are arranged in the array.
              \\"\\"\\"
              sort: [MovieSort!]
            }

            \\"\\"\\"
            Fields to sort Movies by. The order in which sorts are applied is not guaranteed when specifying many fields in one MovieSort object.
            \\"\\"\\"
            input MovieSort {
              runtime: SortDirection
              title: SortDirection
            }

            input MovieUpdateInput {
              runtime: Int
              runtime_DECREMENT: Int
              runtime_INCREMENT: Int
              title: String
            }

            input MovieWhere {
              AND: [MovieWhere!]
              NOT: MovieWhere
              OR: [MovieWhere!]
              runtime: Int
              runtime_GT: Int
              runtime_GTE: Int
              runtime_IN: [Int!]
              runtime_LT: Int
              runtime_LTE: Int
              runtime_NOT: Int @deprecated(reason: \\"Negation filters will be deprecated, use the NOT operator to achieve the same behavior\\")
              runtime_NOT_IN: [Int!] @deprecated(reason: \\"Negation filters will be deprecated, use the NOT operator to achieve the same behavior\\")
              title: String
              title_CONTAINS: String
              title_ENDS_WITH: String
              title_IN: [String!]
              title_NOT: String @deprecated(reason: \\"Negation filters will be deprecated, use the NOT operator to achieve the same behavior\\")
              title_NOT_CONTAINS: String @deprecated(reason: \\"Negation filters will be deprecated, use the NOT operator to achieve the same behavior\\")
              title_NOT_ENDS_WITH: String @deprecated(reason: \\"Negation filters will be deprecated, use the NOT operator to achieve the same behavior\\")
              title_NOT_IN: [String!] @deprecated(reason: \\"Negation filters will be deprecated, use the NOT operator to achieve the same behavior\\")
              title_NOT_STARTS_WITH: String @deprecated(reason: \\"Negation filters will be deprecated, use the NOT operator to achieve the same behavior\\")
              title_STARTS_WITH: String
            }

            type MoviesConnection {
              edges: [MovieEdge!]!
              pageInfo: PageInfo!
              totalCount: Int!
            }

            type Mutation {
              createActors(input: [ActorCreateInput!]!): CreateActorsMutationResponse!
              createMovies(input: [MovieCreateInput!]!): CreateMoviesMutationResponse!
              createSeries(input: [SeriesCreateInput!]!): CreateSeriesMutationResponse!
              deleteActors(delete: ActorDeleteInput, where: ActorWhere): DeleteInfo!
              deleteMovies(where: MovieWhere): DeleteInfo!
              deleteSeries(where: SeriesWhere): DeleteInfo!
              updateActors(connect: ActorConnectInput, create: ActorRelationInput, delete: ActorDeleteInput, disconnect: ActorDisconnectInput, update: ActorUpdateInput, where: ActorWhere): UpdateActorsMutationResponse!
              updateMovies(update: MovieUpdateInput, where: MovieWhere): UpdateMoviesMutationResponse!
              updateSeries(update: SeriesUpdateInput, where: SeriesWhere): UpdateSeriesMutationResponse!
            }

            \\"\\"\\"Pagination information (Relay)\\"\\"\\"
            type PageInfo {
              endCursor: String
              hasNextPage: Boolean!
              hasPreviousPage: Boolean!
              startCursor: String
            }

            interface Production {
              title: String!
            }

            input ProductionConnectWhere {
              node: ProductionWhere!
            }

            input ProductionCreateInput {
              Movie: MovieCreateInput
              Series: SeriesCreateInput
            }

            input ProductionImplementationsUpdateInput {
              Movie: MovieUpdateInput
              Series: SeriesUpdateInput
            }

            input ProductionImplementationsWhere {
              Movie: MovieWhere
              Series: SeriesWhere
            }

            input ProductionOptions {
              limit: Int
              offset: Int
              \\"\\"\\"
              Specify one or more ProductionSort objects to sort Productions by. The sorts will be applied in the order in which they are arranged in the array.
              \\"\\"\\"
              sort: [ProductionSort]
            }

            \\"\\"\\"
            Fields to sort Productions by. The order in which sorts are applied is not guaranteed when specifying many fields in one ProductionSort object.
            \\"\\"\\"
            input ProductionSort {
              title: SortDirection
            }

            input ProductionUpdateInput {
              _on: ProductionImplementationsUpdateInput
              title: String
            }

            input ProductionWhere {
              _on: ProductionImplementationsWhere
              title: String
              title_CONTAINS: String
              title_ENDS_WITH: String
              title_IN: [String!]
              title_NOT: String @deprecated(reason: \\"Negation filters will be deprecated, use the NOT operator to achieve the same behavior\\")
              title_NOT_CONTAINS: String @deprecated(reason: \\"Negation filters will be deprecated, use the NOT operator to achieve the same behavior\\")
              title_NOT_ENDS_WITH: String @deprecated(reason: \\"Negation filters will be deprecated, use the NOT operator to achieve the same behavior\\")
              title_NOT_IN: [String!] @deprecated(reason: \\"Negation filters will be deprecated, use the NOT operator to achieve the same behavior\\")
              title_NOT_STARTS_WITH: String @deprecated(reason: \\"Negation filters will be deprecated, use the NOT operator to achieve the same behavior\\")
              title_STARTS_WITH: String
            }

            type Query {
              actors(options: ActorOptions, where: ActorWhere): [Actor!]!
              actorsAggregate(where: ActorWhere): ActorAggregateSelection!
              actorsConnection(after: String, first: Int, sort: [ActorSort], where: ActorWhere): ActorsConnection!
              movies(options: MovieOptions, where: MovieWhere): [Movie!]!
              moviesAggregate(where: MovieWhere): MovieAggregateSelection!
              moviesConnection(after: String, first: Int, sort: [MovieSort], where: MovieWhere): MoviesConnection!
              series(options: SeriesOptions, where: SeriesWhere): [Series!]!
              seriesAggregate(where: SeriesWhere): SeriesAggregateSelection!
              seriesConnection(after: String, first: Int, sort: [SeriesSort], where: SeriesWhere): SeriesConnection!
            }

            type Series implements Production {
              episodes: Int!
              title: String!
            }

            type SeriesAggregateSelection {
              count: Int!
              episodes: IntAggregateSelectionNonNullable!
              title: StringAggregateSelectionNonNullable!
            }

            type SeriesConnection {
              edges: [SeriesEdge!]!
              pageInfo: PageInfo!
              totalCount: Int!
            }

            input SeriesCreateInput {
              episodes: Int!
              title: String!
            }

            type SeriesEdge {
              cursor: String!
              node: Series!
            }

            input SeriesOptions {
              limit: Int
              offset: Int
              \\"\\"\\"
              Specify one or more SeriesSort objects to sort Series by. The sorts will be applied in the order in which they are arranged in the array.
              \\"\\"\\"
              sort: [SeriesSort!]
            }

            \\"\\"\\"
            Fields to sort Series by. The order in which sorts are applied is not guaranteed when specifying many fields in one SeriesSort object.
            \\"\\"\\"
            input SeriesSort {
              episodes: SortDirection
              title: SortDirection
            }

            input SeriesUpdateInput {
              episodes: Int
              episodes_DECREMENT: Int
              episodes_INCREMENT: Int
              title: String
            }

            input SeriesWhere {
              AND: [SeriesWhere!]
              NOT: SeriesWhere
              OR: [SeriesWhere!]
              episodes: Int
              episodes_GT: Int
              episodes_GTE: Int
              episodes_IN: [Int!]
              episodes_LT: Int
              episodes_LTE: Int
              episodes_NOT: Int @deprecated(reason: \\"Negation filters will be deprecated, use the NOT operator to achieve the same behavior\\")
              episodes_NOT_IN: [Int!] @deprecated(reason: \\"Negation filters will be deprecated, use the NOT operator to achieve the same behavior\\")
              title: String
              title_CONTAINS: String
              title_ENDS_WITH: String
              title_IN: [String!]
              title_NOT: String @deprecated(reason: \\"Negation filters will be deprecated, use the NOT operator to achieve the same behavior\\")
              title_NOT_CONTAINS: String @deprecated(reason: \\"Negation filters will be deprecated, use the NOT operator to achieve the same behavior\\")
              title_NOT_ENDS_WITH: String @deprecated(reason: \\"Negation filters will be deprecated, use the NOT operator to achieve the same behavior\\")
              title_NOT_IN: [String!] @deprecated(reason: \\"Negation filters will be deprecated, use the NOT operator to achieve the same behavior\\")
              title_NOT_STARTS_WITH: String @deprecated(reason: \\"Negation filters will be deprecated, use the NOT operator to achieve the same behavior\\")
              title_STARTS_WITH: String
            }

            enum SortDirection {
              \\"\\"\\"Sort by field values in ascending order.\\"\\"\\"
              ASC
              \\"\\"\\"Sort by field values in descending order.\\"\\"\\"
              DESC
            }

            type StringAggregateSelectionNonNullable {
              longest: String!
              shortest: String!
            }

            type UpdateActorsMutationResponse {
              actors: [Actor!]!
              info: UpdateInfo!
            }

            type UpdateInfo {
              bookmark: String
              nodesCreated: Int!
              nodesDeleted: Int!
              relationshipsCreated: Int!
              relationshipsDeleted: Int!
            }

            type UpdateMoviesMutationResponse {
              info: UpdateInfo!
              movies: [Movie!]!
            }

            type UpdateSeriesMutationResponse {
              info: UpdateInfo!
              series: [Series!]!
            }"
        `);
    });

    test("Interface Relationships - multiple", async () => {
        const typeDefs = gql`
            type Episode {
                runtime: Int!
                series: Series! @relationship(type: "HAS_EPISODE", direction: IN)
            }

            interface Production {
                title: String!
                actors: [Actor!]! @relationship(type: "ACTED_IN", direction: IN, properties: "ActedIn")
            }

            type Movie implements Production {
                title: String!
                runtime: Int!
                actors: [Actor!]! @relationship(type: "ACTED_IN", direction: IN, properties: "ActedIn")
            }

            type Series implements Production {
                title: String!
                episodeCount: Int!
                episodes: [Episode!]! @relationship(type: "HAS_EPISODE", direction: OUT)
                actors: [Actor!]! @relationship(type: "ACTED_IN", direction: IN, properties: "ActedIn")
            }

            interface ActedIn @relationshipProperties {
                screenTime: Int!
            }

            type Actor {
                name: String!
                actedIn: [Production!]! @relationship(type: "ACTED_IN", direction: OUT, properties: "ActedIn")
            }
        `;
        const neoSchema = new Neo4jGraphQL({ typeDefs });
        const printedSchema = printSchemaWithDirectives(lexicographicSortSchema(await neoSchema.getSchema()));

        expect(printedSchema).toMatchInlineSnapshot(`
            "schema {
              query: Query
              mutation: Mutation
            }

            interface ActedIn {
              screenTime: Int!
            }

            input ActedInCreateInput {
              screenTime: Int!
            }

            input ActedInSort {
              screenTime: SortDirection
            }

            input ActedInUpdateInput {
              screenTime: Int
              screenTime_DECREMENT: Int
              screenTime_INCREMENT: Int
            }

            input ActedInWhere {
              AND: [ActedInWhere!]
              NOT: ActedInWhere
              OR: [ActedInWhere!]
              screenTime: Int
              screenTime_GT: Int
              screenTime_GTE: Int
              screenTime_IN: [Int!]
              screenTime_LT: Int
              screenTime_LTE: Int
              screenTime_NOT: Int @deprecated(reason: \\"Negation filters will be deprecated, use the NOT operator to achieve the same behavior\\")
              screenTime_NOT_IN: [Int!] @deprecated(reason: \\"Negation filters will be deprecated, use the NOT operator to achieve the same behavior\\")
            }

            type Actor {
              actedIn(directed: Boolean = true, options: ProductionOptions, where: ProductionWhere): [Production!]!
              actedInConnection(after: String, directed: Boolean = true, first: Int, sort: [ActorActedInConnectionSort!], where: ActorActedInConnectionWhere): ActorActedInConnection!
              name: String!
            }

            input ActorActedInConnectFieldInput {
              connect: ProductionConnectInput
              edge: ActedInCreateInput!
              where: ProductionConnectWhere
            }

            type ActorActedInConnection {
              edges: [ActorActedInRelationship!]!
              pageInfo: PageInfo!
              totalCount: Int!
            }

            input ActorActedInConnectionSort {
              edge: ActedInSort
              node: ProductionSort
            }

            input ActorActedInConnectionWhere {
              AND: [ActorActedInConnectionWhere!]
              NOT: ActorActedInConnectionWhere
              OR: [ActorActedInConnectionWhere!]
              edge: ActedInWhere
              edge_NOT: ActedInWhere @deprecated(reason: \\"Negation filters will be deprecated, use the NOT operator to achieve the same behavior\\")
              node: ProductionWhere
              node_NOT: ProductionWhere @deprecated(reason: \\"Negation filters will be deprecated, use the NOT operator to achieve the same behavior\\")
            }

            input ActorActedInCreateFieldInput {
              edge: ActedInCreateInput!
              node: ProductionCreateInput!
            }

            input ActorActedInDeleteFieldInput {
              delete: ProductionDeleteInput
              where: ActorActedInConnectionWhere
            }

            input ActorActedInDisconnectFieldInput {
              disconnect: ProductionDisconnectInput
              where: ActorActedInConnectionWhere
            }

            input ActorActedInFieldInput {
              connect: [ActorActedInConnectFieldInput!]
              create: [ActorActedInCreateFieldInput!]
            }

            type ActorActedInRelationship implements ActedIn {
              cursor: String!
              node: Production!
              screenTime: Int!
            }

            input ActorActedInUpdateConnectionInput {
              edge: ActedInUpdateInput
              node: ProductionUpdateInput
            }

            input ActorActedInUpdateFieldInput {
              connect: [ActorActedInConnectFieldInput!]
              create: [ActorActedInCreateFieldInput!]
              delete: [ActorActedInDeleteFieldInput!]
              disconnect: [ActorActedInDisconnectFieldInput!]
              update: ActorActedInUpdateConnectionInput
              where: ActorActedInConnectionWhere
            }

            type ActorAggregateSelection {
              count: Int!
              name: StringAggregateSelectionNonNullable!
            }

            input ActorConnectInput {
              actedIn: [ActorActedInConnectFieldInput!]
            }

            input ActorConnectWhere {
              node: ActorWhere!
            }

            input ActorCreateInput {
              actedIn: ActorActedInFieldInput
              name: String!
            }

            input ActorDeleteInput {
              actedIn: [ActorActedInDeleteFieldInput!]
            }

            input ActorDisconnectInput {
              actedIn: [ActorActedInDisconnectFieldInput!]
            }

            type ActorEdge {
              cursor: String!
              node: Actor!
            }

            input ActorOptions {
              limit: Int
              offset: Int
              \\"\\"\\"
              Specify one or more ActorSort objects to sort Actors by. The sorts will be applied in the order in which they are arranged in the array.
              \\"\\"\\"
              sort: [ActorSort!]
            }

            input ActorRelationInput {
              actedIn: [ActorActedInCreateFieldInput!]
            }

            \\"\\"\\"
            Fields to sort Actors by. The order in which sorts are applied is not guaranteed when specifying many fields in one ActorSort object.
            \\"\\"\\"
            input ActorSort {
              name: SortDirection
            }

            input ActorUpdateInput {
              actedIn: [ActorActedInUpdateFieldInput!]
              name: String
            }

            input ActorWhere {
              AND: [ActorWhere!]
              NOT: ActorWhere
              OR: [ActorWhere!]
              actedInConnection: ActorActedInConnectionWhere @deprecated(reason: \\"Use \`actedInConnection_SOME\` instead.\\")
              actedInConnection_ALL: ActorActedInConnectionWhere
              actedInConnection_NONE: ActorActedInConnectionWhere
              actedInConnection_NOT: ActorActedInConnectionWhere @deprecated(reason: \\"Use \`actedInConnection_NONE\` instead.\\")
              actedInConnection_SINGLE: ActorActedInConnectionWhere
              actedInConnection_SOME: ActorActedInConnectionWhere
              name: String
              name_CONTAINS: String
              name_ENDS_WITH: String
              name_IN: [String!]
              name_NOT: String @deprecated(reason: \\"Negation filters will be deprecated, use the NOT operator to achieve the same behavior\\")
              name_NOT_CONTAINS: String @deprecated(reason: \\"Negation filters will be deprecated, use the NOT operator to achieve the same behavior\\")
              name_NOT_ENDS_WITH: String @deprecated(reason: \\"Negation filters will be deprecated, use the NOT operator to achieve the same behavior\\")
              name_NOT_IN: [String!] @deprecated(reason: \\"Negation filters will be deprecated, use the NOT operator to achieve the same behavior\\")
              name_NOT_STARTS_WITH: String @deprecated(reason: \\"Negation filters will be deprecated, use the NOT operator to achieve the same behavior\\")
              name_STARTS_WITH: String
            }

            type ActorsConnection {
              edges: [ActorEdge!]!
              pageInfo: PageInfo!
              totalCount: Int!
            }

            type CreateActorsMutationResponse {
              actors: [Actor!]!
              info: CreateInfo!
            }

            type CreateEpisodesMutationResponse {
              episodes: [Episode!]!
              info: CreateInfo!
            }

            type CreateInfo {
              bookmark: String
              nodesCreated: Int!
              relationshipsCreated: Int!
            }

            type CreateMoviesMutationResponse {
              info: CreateInfo!
              movies: [Movie!]!
            }

            type CreateSeriesMutationResponse {
              info: CreateInfo!
              series: [Series!]!
            }

            type DeleteInfo {
              bookmark: String
              nodesDeleted: Int!
              relationshipsDeleted: Int!
            }

            type Episode {
              runtime: Int!
              series(directed: Boolean = true, options: SeriesOptions, where: SeriesWhere): Series!
              seriesAggregate(directed: Boolean = true, where: SeriesWhere): EpisodeSeriesSeriesAggregationSelection
              seriesConnection(after: String, directed: Boolean = true, first: Int, sort: [EpisodeSeriesConnectionSort!], where: EpisodeSeriesConnectionWhere): EpisodeSeriesConnection!
            }

            type EpisodeAggregateSelection {
              count: Int!
              runtime: IntAggregateSelectionNonNullable!
            }

            input EpisodeConnectInput {
              series: EpisodeSeriesConnectFieldInput
            }

            input EpisodeConnectWhere {
              node: EpisodeWhere!
            }

            input EpisodeCreateInput {
              runtime: Int!
              series: EpisodeSeriesFieldInput
            }

            input EpisodeDeleteInput {
              series: EpisodeSeriesDeleteFieldInput
            }

            input EpisodeDisconnectInput {
              series: EpisodeSeriesDisconnectFieldInput
            }

            type EpisodeEdge {
              cursor: String!
              node: Episode!
            }

            input EpisodeOptions {
              limit: Int
              offset: Int
              \\"\\"\\"
              Specify one or more EpisodeSort objects to sort Episodes by. The sorts will be applied in the order in which they are arranged in the array.
              \\"\\"\\"
              sort: [EpisodeSort!]
            }

            input EpisodeRelationInput {
              series: EpisodeSeriesCreateFieldInput
            }

            input EpisodeSeriesAggregateInput {
              AND: [EpisodeSeriesAggregateInput!]
              NOT: EpisodeSeriesAggregateInput
              OR: [EpisodeSeriesAggregateInput!]
              count: Int
              count_GT: Int
              count_GTE: Int
              count_LT: Int
              count_LTE: Int
              node: EpisodeSeriesNodeAggregationWhereInput
            }

            input EpisodeSeriesConnectFieldInput {
              connect: SeriesConnectInput
              \\"\\"\\"
              Whether or not to overwrite any matching relationship with the new properties. Will default to \`false\` in 4.0.0.
              \\"\\"\\"
              overwrite: Boolean! = true
              where: SeriesConnectWhere
            }

            type EpisodeSeriesConnection {
              edges: [EpisodeSeriesRelationship!]!
              pageInfo: PageInfo!
              totalCount: Int!
            }

            input EpisodeSeriesConnectionSort {
              node: SeriesSort
            }

            input EpisodeSeriesConnectionWhere {
              AND: [EpisodeSeriesConnectionWhere!]
              NOT: EpisodeSeriesConnectionWhere
              OR: [EpisodeSeriesConnectionWhere!]
              node: SeriesWhere
              node_NOT: SeriesWhere @deprecated(reason: \\"Negation filters will be deprecated, use the NOT operator to achieve the same behavior\\")
            }

            input EpisodeSeriesCreateFieldInput {
              node: SeriesCreateInput!
            }

            input EpisodeSeriesDeleteFieldInput {
              delete: SeriesDeleteInput
              where: EpisodeSeriesConnectionWhere
            }

            input EpisodeSeriesDisconnectFieldInput {
              disconnect: SeriesDisconnectInput
              where: EpisodeSeriesConnectionWhere
            }

            input EpisodeSeriesFieldInput {
              connect: EpisodeSeriesConnectFieldInput
              create: EpisodeSeriesCreateFieldInput
            }

            input EpisodeSeriesNodeAggregationWhereInput {
              AND: [EpisodeSeriesNodeAggregationWhereInput!]
              NOT: EpisodeSeriesNodeAggregationWhereInput
              OR: [EpisodeSeriesNodeAggregationWhereInput!]
              episodeCount_AVERAGE_EQUAL: Float
              episodeCount_AVERAGE_GT: Float
              episodeCount_AVERAGE_GTE: Float
              episodeCount_AVERAGE_LT: Float
              episodeCount_AVERAGE_LTE: Float
              episodeCount_EQUAL: Int @deprecated(reason: \\"Aggregation filters that are not relying on an aggregating function will be deprecated.\\")
              episodeCount_GT: Int @deprecated(reason: \\"Aggregation filters that are not relying on an aggregating function will be deprecated.\\")
              episodeCount_GTE: Int @deprecated(reason: \\"Aggregation filters that are not relying on an aggregating function will be deprecated.\\")
              episodeCount_LT: Int @deprecated(reason: \\"Aggregation filters that are not relying on an aggregating function will be deprecated.\\")
              episodeCount_LTE: Int @deprecated(reason: \\"Aggregation filters that are not relying on an aggregating function will be deprecated.\\")
              episodeCount_MAX_EQUAL: Int
              episodeCount_MAX_GT: Int
              episodeCount_MAX_GTE: Int
              episodeCount_MAX_LT: Int
              episodeCount_MAX_LTE: Int
              episodeCount_MIN_EQUAL: Int
              episodeCount_MIN_GT: Int
              episodeCount_MIN_GTE: Int
              episodeCount_MIN_LT: Int
              episodeCount_MIN_LTE: Int
              episodeCount_SUM_EQUAL: Int
              episodeCount_SUM_GT: Int
              episodeCount_SUM_GTE: Int
              episodeCount_SUM_LT: Int
              episodeCount_SUM_LTE: Int
<<<<<<< HEAD
              title_AVERAGE_EQUAL: Float @deprecated(reason: \\"Please use the explicit _LENGTH version for string aggregation.\\")
              title_AVERAGE_GT: Float @deprecated(reason: \\"Please use the explicit _LENGTH version for string aggregation.\\")
              title_AVERAGE_GTE: Float @deprecated(reason: \\"Please use the explicit _LENGTH version for string aggregation.\\")
              title_AVERAGE_LENGTH_EQUAL: Float
              title_AVERAGE_LENGTH_GT: Float
              title_AVERAGE_LENGTH_GTE: Float
              title_AVERAGE_LENGTH_LT: Float
              title_AVERAGE_LENGTH_LTE: Float
              title_AVERAGE_LT: Float @deprecated(reason: \\"Please use the explicit _LENGTH version for string aggregation.\\")
              title_AVERAGE_LTE: Float @deprecated(reason: \\"Please use the explicit _LENGTH version for string aggregation.\\")
              title_EQUAL: String
              title_GT: Int
              title_GTE: Int
              title_LONGEST_EQUAL: Int @deprecated(reason: \\"Please use the explicit _LENGTH version for string aggregation.\\")
              title_LONGEST_GT: Int @deprecated(reason: \\"Please use the explicit _LENGTH version for string aggregation.\\")
              title_LONGEST_GTE: Int @deprecated(reason: \\"Please use the explicit _LENGTH version for string aggregation.\\")
              title_LONGEST_LENGTH_EQUAL: Int
              title_LONGEST_LENGTH_GT: Int
              title_LONGEST_LENGTH_GTE: Int
              title_LONGEST_LENGTH_LT: Int
              title_LONGEST_LENGTH_LTE: Int
              title_LONGEST_LT: Int @deprecated(reason: \\"Please use the explicit _LENGTH version for string aggregation.\\")
              title_LONGEST_LTE: Int @deprecated(reason: \\"Please use the explicit _LENGTH version for string aggregation.\\")
              title_LT: Int
              title_LTE: Int
              title_SHORTEST_EQUAL: Int @deprecated(reason: \\"Please use the explicit _LENGTH version for string aggregation.\\")
              title_SHORTEST_GT: Int @deprecated(reason: \\"Please use the explicit _LENGTH version for string aggregation.\\")
              title_SHORTEST_GTE: Int @deprecated(reason: \\"Please use the explicit _LENGTH version for string aggregation.\\")
              title_SHORTEST_LENGTH_EQUAL: Int
              title_SHORTEST_LENGTH_GT: Int
              title_SHORTEST_LENGTH_GTE: Int
              title_SHORTEST_LENGTH_LT: Int
              title_SHORTEST_LENGTH_LTE: Int
              title_SHORTEST_LT: Int @deprecated(reason: \\"Please use the explicit _LENGTH version for string aggregation.\\")
              title_SHORTEST_LTE: Int @deprecated(reason: \\"Please use the explicit _LENGTH version for string aggregation.\\")
=======
              title_AVERAGE_EQUAL: Float
              title_AVERAGE_GT: Float
              title_AVERAGE_GTE: Float
              title_AVERAGE_LT: Float
              title_AVERAGE_LTE: Float
              title_EQUAL: String @deprecated(reason: \\"Aggregation filters that are not relying on an aggregating function will be deprecated.\\")
              title_GT: Int @deprecated(reason: \\"Aggregation filters that are not relying on an aggregating function will be deprecated.\\")
              title_GTE: Int @deprecated(reason: \\"Aggregation filters that are not relying on an aggregating function will be deprecated.\\")
              title_LONGEST_EQUAL: Int
              title_LONGEST_GT: Int
              title_LONGEST_GTE: Int
              title_LONGEST_LT: Int
              title_LONGEST_LTE: Int
              title_LT: Int @deprecated(reason: \\"Aggregation filters that are not relying on an aggregating function will be deprecated.\\")
              title_LTE: Int @deprecated(reason: \\"Aggregation filters that are not relying on an aggregating function will be deprecated.\\")
              title_SHORTEST_EQUAL: Int
              title_SHORTEST_GT: Int
              title_SHORTEST_GTE: Int
              title_SHORTEST_LT: Int
              title_SHORTEST_LTE: Int
>>>>>>> 90380fc3
            }

            type EpisodeSeriesRelationship {
              cursor: String!
              node: Series!
            }

            type EpisodeSeriesSeriesAggregationSelection {
              count: Int!
              node: EpisodeSeriesSeriesNodeAggregateSelection
            }

            type EpisodeSeriesSeriesNodeAggregateSelection {
              episodeCount: IntAggregateSelectionNonNullable!
              title: StringAggregateSelectionNonNullable!
            }

            input EpisodeSeriesUpdateConnectionInput {
              node: SeriesUpdateInput
            }

            input EpisodeSeriesUpdateFieldInput {
              connect: EpisodeSeriesConnectFieldInput
              create: EpisodeSeriesCreateFieldInput
              delete: EpisodeSeriesDeleteFieldInput
              disconnect: EpisodeSeriesDisconnectFieldInput
              update: EpisodeSeriesUpdateConnectionInput
              where: EpisodeSeriesConnectionWhere
            }

            \\"\\"\\"
            Fields to sort Episodes by. The order in which sorts are applied is not guaranteed when specifying many fields in one EpisodeSort object.
            \\"\\"\\"
            input EpisodeSort {
              runtime: SortDirection
            }

            input EpisodeUpdateInput {
              runtime: Int
              runtime_DECREMENT: Int
              runtime_INCREMENT: Int
              series: EpisodeSeriesUpdateFieldInput
            }

            input EpisodeWhere {
              AND: [EpisodeWhere!]
              NOT: EpisodeWhere
              OR: [EpisodeWhere!]
              runtime: Int
              runtime_GT: Int
              runtime_GTE: Int
              runtime_IN: [Int!]
              runtime_LT: Int
              runtime_LTE: Int
              runtime_NOT: Int @deprecated(reason: \\"Negation filters will be deprecated, use the NOT operator to achieve the same behavior\\")
              runtime_NOT_IN: [Int!] @deprecated(reason: \\"Negation filters will be deprecated, use the NOT operator to achieve the same behavior\\")
              series: SeriesWhere @deprecated(reason: \\"Use \`series_SOME\` instead.\\")
              seriesAggregate: EpisodeSeriesAggregateInput
              seriesConnection: EpisodeSeriesConnectionWhere
              seriesConnection_NOT: EpisodeSeriesConnectionWhere @deprecated(reason: \\"Use \`seriesConnection_NONE\` instead.\\")
              series_NOT: SeriesWhere @deprecated(reason: \\"Use \`series_NONE\` instead.\\")
            }

            type EpisodesConnection {
              edges: [EpisodeEdge!]!
              pageInfo: PageInfo!
              totalCount: Int!
            }

            type IntAggregateSelectionNonNullable {
              average: Float!
              max: Int!
              min: Int!
              sum: Int!
            }

            type Movie implements Production {
              actors(directed: Boolean = true, options: ActorOptions, where: ActorWhere): [Actor!]!
              actorsAggregate(directed: Boolean = true, where: ActorWhere): MovieActorActorsAggregationSelection
              actorsConnection(after: String, directed: Boolean = true, first: Int, sort: [ProductionActorsConnectionSort!], where: ProductionActorsConnectionWhere): ProductionActorsConnection!
              runtime: Int!
              title: String!
            }

            type MovieActorActorsAggregationSelection {
              count: Int!
              edge: MovieActorActorsEdgeAggregateSelection
              node: MovieActorActorsNodeAggregateSelection
            }

            type MovieActorActorsEdgeAggregateSelection {
              screenTime: IntAggregateSelectionNonNullable!
            }

            type MovieActorActorsNodeAggregateSelection {
              name: StringAggregateSelectionNonNullable!
            }

            input MovieActorsAggregateInput {
              AND: [MovieActorsAggregateInput!]
              NOT: MovieActorsAggregateInput
              OR: [MovieActorsAggregateInput!]
              count: Int
              count_GT: Int
              count_GTE: Int
              count_LT: Int
              count_LTE: Int
              edge: MovieActorsEdgeAggregationWhereInput
              node: MovieActorsNodeAggregationWhereInput
            }

            input MovieActorsEdgeAggregationWhereInput {
              AND: [MovieActorsEdgeAggregationWhereInput!]
              NOT: MovieActorsEdgeAggregationWhereInput
              OR: [MovieActorsEdgeAggregationWhereInput!]
              screenTime_AVERAGE_EQUAL: Float
              screenTime_AVERAGE_GT: Float
              screenTime_AVERAGE_GTE: Float
              screenTime_AVERAGE_LT: Float
              screenTime_AVERAGE_LTE: Float
              screenTime_EQUAL: Int @deprecated(reason: \\"Aggregation filters that are not relying on an aggregating function will be deprecated.\\")
              screenTime_GT: Int @deprecated(reason: \\"Aggregation filters that are not relying on an aggregating function will be deprecated.\\")
              screenTime_GTE: Int @deprecated(reason: \\"Aggregation filters that are not relying on an aggregating function will be deprecated.\\")
              screenTime_LT: Int @deprecated(reason: \\"Aggregation filters that are not relying on an aggregating function will be deprecated.\\")
              screenTime_LTE: Int @deprecated(reason: \\"Aggregation filters that are not relying on an aggregating function will be deprecated.\\")
              screenTime_MAX_EQUAL: Int
              screenTime_MAX_GT: Int
              screenTime_MAX_GTE: Int
              screenTime_MAX_LT: Int
              screenTime_MAX_LTE: Int
              screenTime_MIN_EQUAL: Int
              screenTime_MIN_GT: Int
              screenTime_MIN_GTE: Int
              screenTime_MIN_LT: Int
              screenTime_MIN_LTE: Int
              screenTime_SUM_EQUAL: Int
              screenTime_SUM_GT: Int
              screenTime_SUM_GTE: Int
              screenTime_SUM_LT: Int
              screenTime_SUM_LTE: Int
            }

            input MovieActorsNodeAggregationWhereInput {
              AND: [MovieActorsNodeAggregationWhereInput!]
              NOT: MovieActorsNodeAggregationWhereInput
              OR: [MovieActorsNodeAggregationWhereInput!]
<<<<<<< HEAD
              name_AVERAGE_EQUAL: Float @deprecated(reason: \\"Please use the explicit _LENGTH version for string aggregation.\\")
              name_AVERAGE_GT: Float @deprecated(reason: \\"Please use the explicit _LENGTH version for string aggregation.\\")
              name_AVERAGE_GTE: Float @deprecated(reason: \\"Please use the explicit _LENGTH version for string aggregation.\\")
              name_AVERAGE_LENGTH_EQUAL: Float
              name_AVERAGE_LENGTH_GT: Float
              name_AVERAGE_LENGTH_GTE: Float
              name_AVERAGE_LENGTH_LT: Float
              name_AVERAGE_LENGTH_LTE: Float
              name_AVERAGE_LT: Float @deprecated(reason: \\"Please use the explicit _LENGTH version for string aggregation.\\")
              name_AVERAGE_LTE: Float @deprecated(reason: \\"Please use the explicit _LENGTH version for string aggregation.\\")
              name_EQUAL: String
              name_GT: Int
              name_GTE: Int
              name_LONGEST_EQUAL: Int @deprecated(reason: \\"Please use the explicit _LENGTH version for string aggregation.\\")
              name_LONGEST_GT: Int @deprecated(reason: \\"Please use the explicit _LENGTH version for string aggregation.\\")
              name_LONGEST_GTE: Int @deprecated(reason: \\"Please use the explicit _LENGTH version for string aggregation.\\")
              name_LONGEST_LENGTH_EQUAL: Int
              name_LONGEST_LENGTH_GT: Int
              name_LONGEST_LENGTH_GTE: Int
              name_LONGEST_LENGTH_LT: Int
              name_LONGEST_LENGTH_LTE: Int
              name_LONGEST_LT: Int @deprecated(reason: \\"Please use the explicit _LENGTH version for string aggregation.\\")
              name_LONGEST_LTE: Int @deprecated(reason: \\"Please use the explicit _LENGTH version for string aggregation.\\")
              name_LT: Int
              name_LTE: Int
              name_SHORTEST_EQUAL: Int @deprecated(reason: \\"Please use the explicit _LENGTH version for string aggregation.\\")
              name_SHORTEST_GT: Int @deprecated(reason: \\"Please use the explicit _LENGTH version for string aggregation.\\")
              name_SHORTEST_GTE: Int @deprecated(reason: \\"Please use the explicit _LENGTH version for string aggregation.\\")
              name_SHORTEST_LENGTH_EQUAL: Int
              name_SHORTEST_LENGTH_GT: Int
              name_SHORTEST_LENGTH_GTE: Int
              name_SHORTEST_LENGTH_LT: Int
              name_SHORTEST_LENGTH_LTE: Int
              name_SHORTEST_LT: Int @deprecated(reason: \\"Please use the explicit _LENGTH version for string aggregation.\\")
              name_SHORTEST_LTE: Int @deprecated(reason: \\"Please use the explicit _LENGTH version for string aggregation.\\")
=======
              name_AVERAGE_EQUAL: Float
              name_AVERAGE_GT: Float
              name_AVERAGE_GTE: Float
              name_AVERAGE_LT: Float
              name_AVERAGE_LTE: Float
              name_EQUAL: String @deprecated(reason: \\"Aggregation filters that are not relying on an aggregating function will be deprecated.\\")
              name_GT: Int @deprecated(reason: \\"Aggregation filters that are not relying on an aggregating function will be deprecated.\\")
              name_GTE: Int @deprecated(reason: \\"Aggregation filters that are not relying on an aggregating function will be deprecated.\\")
              name_LONGEST_EQUAL: Int
              name_LONGEST_GT: Int
              name_LONGEST_GTE: Int
              name_LONGEST_LT: Int
              name_LONGEST_LTE: Int
              name_LT: Int @deprecated(reason: \\"Aggregation filters that are not relying on an aggregating function will be deprecated.\\")
              name_LTE: Int @deprecated(reason: \\"Aggregation filters that are not relying on an aggregating function will be deprecated.\\")
              name_SHORTEST_EQUAL: Int
              name_SHORTEST_GT: Int
              name_SHORTEST_GTE: Int
              name_SHORTEST_LT: Int
              name_SHORTEST_LTE: Int
>>>>>>> 90380fc3
            }

            type MovieAggregateSelection {
              count: Int!
              runtime: IntAggregateSelectionNonNullable!
              title: StringAggregateSelectionNonNullable!
            }

            input MovieConnectInput {
              actors: [ProductionActorsConnectFieldInput!]
            }

            input MovieCreateInput {
              actors: ProductionActorsFieldInput
              runtime: Int!
              title: String!
            }

            input MovieDeleteInput {
              actors: [ProductionActorsDeleteFieldInput!]
            }

            input MovieDisconnectInput {
              actors: [ProductionActorsDisconnectFieldInput!]
            }

            type MovieEdge {
              cursor: String!
              node: Movie!
            }

            input MovieOptions {
              limit: Int
              offset: Int
              \\"\\"\\"
              Specify one or more MovieSort objects to sort Movies by. The sorts will be applied in the order in which they are arranged in the array.
              \\"\\"\\"
              sort: [MovieSort!]
            }

            input MovieRelationInput {
              actors: [ProductionActorsCreateFieldInput!]
            }

            \\"\\"\\"
            Fields to sort Movies by. The order in which sorts are applied is not guaranteed when specifying many fields in one MovieSort object.
            \\"\\"\\"
            input MovieSort {
              runtime: SortDirection
              title: SortDirection
            }

            input MovieUpdateInput {
              actors: [ProductionActorsUpdateFieldInput!]
              runtime: Int
              runtime_DECREMENT: Int
              runtime_INCREMENT: Int
              title: String
            }

            input MovieWhere {
              AND: [MovieWhere!]
              NOT: MovieWhere
              OR: [MovieWhere!]
              actors: ActorWhere @deprecated(reason: \\"Use \`actors_SOME\` instead.\\")
              actorsAggregate: MovieActorsAggregateInput
              actorsConnection: ProductionActorsConnectionWhere @deprecated(reason: \\"Use \`actorsConnection_SOME\` instead.\\")
              actorsConnection_ALL: ProductionActorsConnectionWhere
              actorsConnection_NONE: ProductionActorsConnectionWhere
              actorsConnection_NOT: ProductionActorsConnectionWhere @deprecated(reason: \\"Use \`actorsConnection_NONE\` instead.\\")
              actorsConnection_SINGLE: ProductionActorsConnectionWhere
              actorsConnection_SOME: ProductionActorsConnectionWhere
              \\"\\"\\"Return Movies where all of the related Actors match this filter\\"\\"\\"
              actors_ALL: ActorWhere
              \\"\\"\\"Return Movies where none of the related Actors match this filter\\"\\"\\"
              actors_NONE: ActorWhere
              actors_NOT: ActorWhere @deprecated(reason: \\"Use \`actors_NONE\` instead.\\")
              \\"\\"\\"Return Movies where one of the related Actors match this filter\\"\\"\\"
              actors_SINGLE: ActorWhere
              \\"\\"\\"Return Movies where some of the related Actors match this filter\\"\\"\\"
              actors_SOME: ActorWhere
              runtime: Int
              runtime_GT: Int
              runtime_GTE: Int
              runtime_IN: [Int!]
              runtime_LT: Int
              runtime_LTE: Int
              runtime_NOT: Int @deprecated(reason: \\"Negation filters will be deprecated, use the NOT operator to achieve the same behavior\\")
              runtime_NOT_IN: [Int!] @deprecated(reason: \\"Negation filters will be deprecated, use the NOT operator to achieve the same behavior\\")
              title: String
              title_CONTAINS: String
              title_ENDS_WITH: String
              title_IN: [String!]
              title_NOT: String @deprecated(reason: \\"Negation filters will be deprecated, use the NOT operator to achieve the same behavior\\")
              title_NOT_CONTAINS: String @deprecated(reason: \\"Negation filters will be deprecated, use the NOT operator to achieve the same behavior\\")
              title_NOT_ENDS_WITH: String @deprecated(reason: \\"Negation filters will be deprecated, use the NOT operator to achieve the same behavior\\")
              title_NOT_IN: [String!] @deprecated(reason: \\"Negation filters will be deprecated, use the NOT operator to achieve the same behavior\\")
              title_NOT_STARTS_WITH: String @deprecated(reason: \\"Negation filters will be deprecated, use the NOT operator to achieve the same behavior\\")
              title_STARTS_WITH: String
            }

            type MoviesConnection {
              edges: [MovieEdge!]!
              pageInfo: PageInfo!
              totalCount: Int!
            }

            type Mutation {
              createActors(input: [ActorCreateInput!]!): CreateActorsMutationResponse!
              createEpisodes(input: [EpisodeCreateInput!]!): CreateEpisodesMutationResponse!
              createMovies(input: [MovieCreateInput!]!): CreateMoviesMutationResponse!
              createSeries(input: [SeriesCreateInput!]!): CreateSeriesMutationResponse!
              deleteActors(delete: ActorDeleteInput, where: ActorWhere): DeleteInfo!
              deleteEpisodes(delete: EpisodeDeleteInput, where: EpisodeWhere): DeleteInfo!
              deleteMovies(delete: MovieDeleteInput, where: MovieWhere): DeleteInfo!
              deleteSeries(delete: SeriesDeleteInput, where: SeriesWhere): DeleteInfo!
              updateActors(connect: ActorConnectInput, create: ActorRelationInput, delete: ActorDeleteInput, disconnect: ActorDisconnectInput, update: ActorUpdateInput, where: ActorWhere): UpdateActorsMutationResponse!
              updateEpisodes(connect: EpisodeConnectInput, create: EpisodeRelationInput, delete: EpisodeDeleteInput, disconnect: EpisodeDisconnectInput, update: EpisodeUpdateInput, where: EpisodeWhere): UpdateEpisodesMutationResponse!
              updateMovies(connect: MovieConnectInput, create: MovieRelationInput, delete: MovieDeleteInput, disconnect: MovieDisconnectInput, update: MovieUpdateInput, where: MovieWhere): UpdateMoviesMutationResponse!
              updateSeries(connect: SeriesConnectInput, create: SeriesRelationInput, delete: SeriesDeleteInput, disconnect: SeriesDisconnectInput, update: SeriesUpdateInput, where: SeriesWhere): UpdateSeriesMutationResponse!
            }

            \\"\\"\\"Pagination information (Relay)\\"\\"\\"
            type PageInfo {
              endCursor: String
              hasNextPage: Boolean!
              hasPreviousPage: Boolean!
              startCursor: String
            }

            interface Production {
              actors(directed: Boolean = true, options: ActorOptions, where: ActorWhere): [Actor!]!
              actorsConnection(after: String, directed: Boolean = true, first: Int, sort: [ProductionActorsConnectionSort!], where: ProductionActorsConnectionWhere): ProductionActorsConnection!
              title: String!
            }

            input ProductionActorsAggregateInput {
              AND: [ProductionActorsAggregateInput!]
              NOT: ProductionActorsAggregateInput
              OR: [ProductionActorsAggregateInput!]
              count: Int
              count_GT: Int
              count_GTE: Int
              count_LT: Int
              count_LTE: Int
              edge: ProductionActorsEdgeAggregationWhereInput
              node: ProductionActorsNodeAggregationWhereInput
            }

            input ProductionActorsConnectFieldInput {
              connect: [ActorConnectInput!]
              edge: ActedInCreateInput!
              \\"\\"\\"
              Whether or not to overwrite any matching relationship with the new properties. Will default to \`false\` in 4.0.0.
              \\"\\"\\"
              overwrite: Boolean! = true
              where: ActorConnectWhere
            }

            type ProductionActorsConnection {
              edges: [ProductionActorsRelationship!]!
              pageInfo: PageInfo!
              totalCount: Int!
            }

            input ProductionActorsConnectionSort {
              edge: ActedInSort
              node: ActorSort
            }

            input ProductionActorsConnectionWhere {
              AND: [ProductionActorsConnectionWhere!]
              NOT: ProductionActorsConnectionWhere
              OR: [ProductionActorsConnectionWhere!]
              edge: ActedInWhere
              edge_NOT: ActedInWhere @deprecated(reason: \\"Negation filters will be deprecated, use the NOT operator to achieve the same behavior\\")
              node: ActorWhere
              node_NOT: ActorWhere @deprecated(reason: \\"Negation filters will be deprecated, use the NOT operator to achieve the same behavior\\")
            }

            input ProductionActorsCreateFieldInput {
              edge: ActedInCreateInput!
              node: ActorCreateInput!
            }

            input ProductionActorsDeleteFieldInput {
              delete: ActorDeleteInput
              where: ProductionActorsConnectionWhere
            }

            input ProductionActorsDisconnectFieldInput {
              disconnect: ActorDisconnectInput
              where: ProductionActorsConnectionWhere
            }

            input ProductionActorsEdgeAggregationWhereInput {
              AND: [ProductionActorsEdgeAggregationWhereInput!]
              NOT: ProductionActorsEdgeAggregationWhereInput
              OR: [ProductionActorsEdgeAggregationWhereInput!]
              screenTime_AVERAGE_EQUAL: Float
              screenTime_AVERAGE_GT: Float
              screenTime_AVERAGE_GTE: Float
              screenTime_AVERAGE_LT: Float
              screenTime_AVERAGE_LTE: Float
              screenTime_EQUAL: Int @deprecated(reason: \\"Aggregation filters that are not relying on an aggregating function will be deprecated.\\")
              screenTime_GT: Int @deprecated(reason: \\"Aggregation filters that are not relying on an aggregating function will be deprecated.\\")
              screenTime_GTE: Int @deprecated(reason: \\"Aggregation filters that are not relying on an aggregating function will be deprecated.\\")
              screenTime_LT: Int @deprecated(reason: \\"Aggregation filters that are not relying on an aggregating function will be deprecated.\\")
              screenTime_LTE: Int @deprecated(reason: \\"Aggregation filters that are not relying on an aggregating function will be deprecated.\\")
              screenTime_MAX_EQUAL: Int
              screenTime_MAX_GT: Int
              screenTime_MAX_GTE: Int
              screenTime_MAX_LT: Int
              screenTime_MAX_LTE: Int
              screenTime_MIN_EQUAL: Int
              screenTime_MIN_GT: Int
              screenTime_MIN_GTE: Int
              screenTime_MIN_LT: Int
              screenTime_MIN_LTE: Int
              screenTime_SUM_EQUAL: Int
              screenTime_SUM_GT: Int
              screenTime_SUM_GTE: Int
              screenTime_SUM_LT: Int
              screenTime_SUM_LTE: Int
            }

            input ProductionActorsFieldInput {
              connect: [ProductionActorsConnectFieldInput!]
              create: [ProductionActorsCreateFieldInput!]
            }

            input ProductionActorsNodeAggregationWhereInput {
              AND: [ProductionActorsNodeAggregationWhereInput!]
              NOT: ProductionActorsNodeAggregationWhereInput
              OR: [ProductionActorsNodeAggregationWhereInput!]
<<<<<<< HEAD
              name_AVERAGE_EQUAL: Float @deprecated(reason: \\"Please use the explicit _LENGTH version for string aggregation.\\")
              name_AVERAGE_GT: Float @deprecated(reason: \\"Please use the explicit _LENGTH version for string aggregation.\\")
              name_AVERAGE_GTE: Float @deprecated(reason: \\"Please use the explicit _LENGTH version for string aggregation.\\")
              name_AVERAGE_LENGTH_EQUAL: Float
              name_AVERAGE_LENGTH_GT: Float
              name_AVERAGE_LENGTH_GTE: Float
              name_AVERAGE_LENGTH_LT: Float
              name_AVERAGE_LENGTH_LTE: Float
              name_AVERAGE_LT: Float @deprecated(reason: \\"Please use the explicit _LENGTH version for string aggregation.\\")
              name_AVERAGE_LTE: Float @deprecated(reason: \\"Please use the explicit _LENGTH version for string aggregation.\\")
              name_EQUAL: String
              name_GT: Int
              name_GTE: Int
              name_LONGEST_EQUAL: Int @deprecated(reason: \\"Please use the explicit _LENGTH version for string aggregation.\\")
              name_LONGEST_GT: Int @deprecated(reason: \\"Please use the explicit _LENGTH version for string aggregation.\\")
              name_LONGEST_GTE: Int @deprecated(reason: \\"Please use the explicit _LENGTH version for string aggregation.\\")
              name_LONGEST_LENGTH_EQUAL: Int
              name_LONGEST_LENGTH_GT: Int
              name_LONGEST_LENGTH_GTE: Int
              name_LONGEST_LENGTH_LT: Int
              name_LONGEST_LENGTH_LTE: Int
              name_LONGEST_LT: Int @deprecated(reason: \\"Please use the explicit _LENGTH version for string aggregation.\\")
              name_LONGEST_LTE: Int @deprecated(reason: \\"Please use the explicit _LENGTH version for string aggregation.\\")
              name_LT: Int
              name_LTE: Int
              name_SHORTEST_EQUAL: Int @deprecated(reason: \\"Please use the explicit _LENGTH version for string aggregation.\\")
              name_SHORTEST_GT: Int @deprecated(reason: \\"Please use the explicit _LENGTH version for string aggregation.\\")
              name_SHORTEST_GTE: Int @deprecated(reason: \\"Please use the explicit _LENGTH version for string aggregation.\\")
              name_SHORTEST_LENGTH_EQUAL: Int
              name_SHORTEST_LENGTH_GT: Int
              name_SHORTEST_LENGTH_GTE: Int
              name_SHORTEST_LENGTH_LT: Int
              name_SHORTEST_LENGTH_LTE: Int
              name_SHORTEST_LT: Int @deprecated(reason: \\"Please use the explicit _LENGTH version for string aggregation.\\")
              name_SHORTEST_LTE: Int @deprecated(reason: \\"Please use the explicit _LENGTH version for string aggregation.\\")
=======
              name_AVERAGE_EQUAL: Float
              name_AVERAGE_GT: Float
              name_AVERAGE_GTE: Float
              name_AVERAGE_LT: Float
              name_AVERAGE_LTE: Float
              name_EQUAL: String @deprecated(reason: \\"Aggregation filters that are not relying on an aggregating function will be deprecated.\\")
              name_GT: Int @deprecated(reason: \\"Aggregation filters that are not relying on an aggregating function will be deprecated.\\")
              name_GTE: Int @deprecated(reason: \\"Aggregation filters that are not relying on an aggregating function will be deprecated.\\")
              name_LONGEST_EQUAL: Int
              name_LONGEST_GT: Int
              name_LONGEST_GTE: Int
              name_LONGEST_LT: Int
              name_LONGEST_LTE: Int
              name_LT: Int @deprecated(reason: \\"Aggregation filters that are not relying on an aggregating function will be deprecated.\\")
              name_LTE: Int @deprecated(reason: \\"Aggregation filters that are not relying on an aggregating function will be deprecated.\\")
              name_SHORTEST_EQUAL: Int
              name_SHORTEST_GT: Int
              name_SHORTEST_GTE: Int
              name_SHORTEST_LT: Int
              name_SHORTEST_LTE: Int
>>>>>>> 90380fc3
            }

            type ProductionActorsRelationship implements ActedIn {
              cursor: String!
              node: Actor!
              screenTime: Int!
            }

            input ProductionActorsUpdateConnectionInput {
              edge: ActedInUpdateInput
              node: ActorUpdateInput
            }

            input ProductionActorsUpdateFieldInput {
              connect: [ProductionActorsConnectFieldInput!]
              create: [ProductionActorsCreateFieldInput!]
              delete: [ProductionActorsDeleteFieldInput!]
              disconnect: [ProductionActorsDisconnectFieldInput!]
              update: ProductionActorsUpdateConnectionInput
              where: ProductionActorsConnectionWhere
            }

            input ProductionConnectInput {
              _on: ProductionImplementationsConnectInput
              actors: [ProductionActorsConnectFieldInput!]
            }

            input ProductionConnectWhere {
              node: ProductionWhere!
            }

            input ProductionCreateInput {
              Movie: MovieCreateInput
              Series: SeriesCreateInput
            }

            input ProductionDeleteInput {
              _on: ProductionImplementationsDeleteInput
              actors: [ProductionActorsDeleteFieldInput!]
            }

            input ProductionDisconnectInput {
              _on: ProductionImplementationsDisconnectInput
              actors: [ProductionActorsDisconnectFieldInput!]
            }

            input ProductionImplementationsConnectInput {
              Movie: [MovieConnectInput!]
              Series: [SeriesConnectInput!]
            }

            input ProductionImplementationsDeleteInput {
              Movie: [MovieDeleteInput!]
              Series: [SeriesDeleteInput!]
            }

            input ProductionImplementationsDisconnectInput {
              Movie: [MovieDisconnectInput!]
              Series: [SeriesDisconnectInput!]
            }

            input ProductionImplementationsUpdateInput {
              Movie: MovieUpdateInput
              Series: SeriesUpdateInput
            }

            input ProductionImplementationsWhere {
              Movie: MovieWhere
              Series: SeriesWhere
            }

            input ProductionOptions {
              limit: Int
              offset: Int
              \\"\\"\\"
              Specify one or more ProductionSort objects to sort Productions by. The sorts will be applied in the order in which they are arranged in the array.
              \\"\\"\\"
              sort: [ProductionSort]
            }

            \\"\\"\\"
            Fields to sort Productions by. The order in which sorts are applied is not guaranteed when specifying many fields in one ProductionSort object.
            \\"\\"\\"
            input ProductionSort {
              title: SortDirection
            }

            input ProductionUpdateInput {
              _on: ProductionImplementationsUpdateInput
              actors: [ProductionActorsUpdateFieldInput!]
              title: String
            }

            input ProductionWhere {
              _on: ProductionImplementationsWhere
              actors: ActorWhere @deprecated(reason: \\"Use \`actors_SOME\` instead.\\")
              actorsAggregate: ProductionActorsAggregateInput
              actorsConnection: ProductionActorsConnectionWhere @deprecated(reason: \\"Use \`actorsConnection_SOME\` instead.\\")
              actorsConnection_ALL: ProductionActorsConnectionWhere
              actorsConnection_NONE: ProductionActorsConnectionWhere
              actorsConnection_NOT: ProductionActorsConnectionWhere @deprecated(reason: \\"Use \`actorsConnection_NONE\` instead.\\")
              actorsConnection_SINGLE: ProductionActorsConnectionWhere
              actorsConnection_SOME: ProductionActorsConnectionWhere
              \\"\\"\\"Return Productions where all of the related Actors match this filter\\"\\"\\"
              actors_ALL: ActorWhere
              \\"\\"\\"Return Productions where none of the related Actors match this filter\\"\\"\\"
              actors_NONE: ActorWhere
              actors_NOT: ActorWhere @deprecated(reason: \\"Use \`actors_NONE\` instead.\\")
              \\"\\"\\"Return Productions where one of the related Actors match this filter\\"\\"\\"
              actors_SINGLE: ActorWhere
              \\"\\"\\"Return Productions where some of the related Actors match this filter\\"\\"\\"
              actors_SOME: ActorWhere
              title: String
              title_CONTAINS: String
              title_ENDS_WITH: String
              title_IN: [String!]
              title_NOT: String @deprecated(reason: \\"Negation filters will be deprecated, use the NOT operator to achieve the same behavior\\")
              title_NOT_CONTAINS: String @deprecated(reason: \\"Negation filters will be deprecated, use the NOT operator to achieve the same behavior\\")
              title_NOT_ENDS_WITH: String @deprecated(reason: \\"Negation filters will be deprecated, use the NOT operator to achieve the same behavior\\")
              title_NOT_IN: [String!] @deprecated(reason: \\"Negation filters will be deprecated, use the NOT operator to achieve the same behavior\\")
              title_NOT_STARTS_WITH: String @deprecated(reason: \\"Negation filters will be deprecated, use the NOT operator to achieve the same behavior\\")
              title_STARTS_WITH: String
            }

            type Query {
              actors(options: ActorOptions, where: ActorWhere): [Actor!]!
              actorsAggregate(where: ActorWhere): ActorAggregateSelection!
              actorsConnection(after: String, first: Int, sort: [ActorSort], where: ActorWhere): ActorsConnection!
              episodes(options: EpisodeOptions, where: EpisodeWhere): [Episode!]!
              episodesAggregate(where: EpisodeWhere): EpisodeAggregateSelection!
              episodesConnection(after: String, first: Int, sort: [EpisodeSort], where: EpisodeWhere): EpisodesConnection!
              movies(options: MovieOptions, where: MovieWhere): [Movie!]!
              moviesAggregate(where: MovieWhere): MovieAggregateSelection!
              moviesConnection(after: String, first: Int, sort: [MovieSort], where: MovieWhere): MoviesConnection!
              series(options: SeriesOptions, where: SeriesWhere): [Series!]!
              seriesAggregate(where: SeriesWhere): SeriesAggregateSelection!
              seriesConnection(after: String, first: Int, sort: [SeriesSort], where: SeriesWhere): SeriesConnection!
            }

            type Series implements Production {
              actors(directed: Boolean = true, options: ActorOptions, where: ActorWhere): [Actor!]!
              actorsAggregate(directed: Boolean = true, where: ActorWhere): SeriesActorActorsAggregationSelection
              actorsConnection(after: String, directed: Boolean = true, first: Int, sort: [ProductionActorsConnectionSort!], where: ProductionActorsConnectionWhere): ProductionActorsConnection!
              episodeCount: Int!
              episodes(directed: Boolean = true, options: EpisodeOptions, where: EpisodeWhere): [Episode!]!
              episodesAggregate(directed: Boolean = true, where: EpisodeWhere): SeriesEpisodeEpisodesAggregationSelection
              episodesConnection(after: String, directed: Boolean = true, first: Int, sort: [SeriesEpisodesConnectionSort!], where: SeriesEpisodesConnectionWhere): SeriesEpisodesConnection!
              title: String!
            }

            type SeriesActorActorsAggregationSelection {
              count: Int!
              edge: SeriesActorActorsEdgeAggregateSelection
              node: SeriesActorActorsNodeAggregateSelection
            }

            type SeriesActorActorsEdgeAggregateSelection {
              screenTime: IntAggregateSelectionNonNullable!
            }

            type SeriesActorActorsNodeAggregateSelection {
              name: StringAggregateSelectionNonNullable!
            }

            input SeriesActorsAggregateInput {
              AND: [SeriesActorsAggregateInput!]
              NOT: SeriesActorsAggregateInput
              OR: [SeriesActorsAggregateInput!]
              count: Int
              count_GT: Int
              count_GTE: Int
              count_LT: Int
              count_LTE: Int
              edge: SeriesActorsEdgeAggregationWhereInput
              node: SeriesActorsNodeAggregationWhereInput
            }

            input SeriesActorsEdgeAggregationWhereInput {
              AND: [SeriesActorsEdgeAggregationWhereInput!]
              NOT: SeriesActorsEdgeAggregationWhereInput
              OR: [SeriesActorsEdgeAggregationWhereInput!]
              screenTime_AVERAGE_EQUAL: Float
              screenTime_AVERAGE_GT: Float
              screenTime_AVERAGE_GTE: Float
              screenTime_AVERAGE_LT: Float
              screenTime_AVERAGE_LTE: Float
              screenTime_EQUAL: Int @deprecated(reason: \\"Aggregation filters that are not relying on an aggregating function will be deprecated.\\")
              screenTime_GT: Int @deprecated(reason: \\"Aggregation filters that are not relying on an aggregating function will be deprecated.\\")
              screenTime_GTE: Int @deprecated(reason: \\"Aggregation filters that are not relying on an aggregating function will be deprecated.\\")
              screenTime_LT: Int @deprecated(reason: \\"Aggregation filters that are not relying on an aggregating function will be deprecated.\\")
              screenTime_LTE: Int @deprecated(reason: \\"Aggregation filters that are not relying on an aggregating function will be deprecated.\\")
              screenTime_MAX_EQUAL: Int
              screenTime_MAX_GT: Int
              screenTime_MAX_GTE: Int
              screenTime_MAX_LT: Int
              screenTime_MAX_LTE: Int
              screenTime_MIN_EQUAL: Int
              screenTime_MIN_GT: Int
              screenTime_MIN_GTE: Int
              screenTime_MIN_LT: Int
              screenTime_MIN_LTE: Int
              screenTime_SUM_EQUAL: Int
              screenTime_SUM_GT: Int
              screenTime_SUM_GTE: Int
              screenTime_SUM_LT: Int
              screenTime_SUM_LTE: Int
            }

            input SeriesActorsNodeAggregationWhereInput {
              AND: [SeriesActorsNodeAggregationWhereInput!]
              NOT: SeriesActorsNodeAggregationWhereInput
              OR: [SeriesActorsNodeAggregationWhereInput!]
<<<<<<< HEAD
              name_AVERAGE_EQUAL: Float @deprecated(reason: \\"Please use the explicit _LENGTH version for string aggregation.\\")
              name_AVERAGE_GT: Float @deprecated(reason: \\"Please use the explicit _LENGTH version for string aggregation.\\")
              name_AVERAGE_GTE: Float @deprecated(reason: \\"Please use the explicit _LENGTH version for string aggregation.\\")
              name_AVERAGE_LENGTH_EQUAL: Float
              name_AVERAGE_LENGTH_GT: Float
              name_AVERAGE_LENGTH_GTE: Float
              name_AVERAGE_LENGTH_LT: Float
              name_AVERAGE_LENGTH_LTE: Float
              name_AVERAGE_LT: Float @deprecated(reason: \\"Please use the explicit _LENGTH version for string aggregation.\\")
              name_AVERAGE_LTE: Float @deprecated(reason: \\"Please use the explicit _LENGTH version for string aggregation.\\")
              name_EQUAL: String
              name_GT: Int
              name_GTE: Int
              name_LONGEST_EQUAL: Int @deprecated(reason: \\"Please use the explicit _LENGTH version for string aggregation.\\")
              name_LONGEST_GT: Int @deprecated(reason: \\"Please use the explicit _LENGTH version for string aggregation.\\")
              name_LONGEST_GTE: Int @deprecated(reason: \\"Please use the explicit _LENGTH version for string aggregation.\\")
              name_LONGEST_LENGTH_EQUAL: Int
              name_LONGEST_LENGTH_GT: Int
              name_LONGEST_LENGTH_GTE: Int
              name_LONGEST_LENGTH_LT: Int
              name_LONGEST_LENGTH_LTE: Int
              name_LONGEST_LT: Int @deprecated(reason: \\"Please use the explicit _LENGTH version for string aggregation.\\")
              name_LONGEST_LTE: Int @deprecated(reason: \\"Please use the explicit _LENGTH version for string aggregation.\\")
              name_LT: Int
              name_LTE: Int
              name_SHORTEST_EQUAL: Int @deprecated(reason: \\"Please use the explicit _LENGTH version for string aggregation.\\")
              name_SHORTEST_GT: Int @deprecated(reason: \\"Please use the explicit _LENGTH version for string aggregation.\\")
              name_SHORTEST_GTE: Int @deprecated(reason: \\"Please use the explicit _LENGTH version for string aggregation.\\")
              name_SHORTEST_LENGTH_EQUAL: Int
              name_SHORTEST_LENGTH_GT: Int
              name_SHORTEST_LENGTH_GTE: Int
              name_SHORTEST_LENGTH_LT: Int
              name_SHORTEST_LENGTH_LTE: Int
              name_SHORTEST_LT: Int @deprecated(reason: \\"Please use the explicit _LENGTH version for string aggregation.\\")
              name_SHORTEST_LTE: Int @deprecated(reason: \\"Please use the explicit _LENGTH version for string aggregation.\\")
=======
              name_AVERAGE_EQUAL: Float
              name_AVERAGE_GT: Float
              name_AVERAGE_GTE: Float
              name_AVERAGE_LT: Float
              name_AVERAGE_LTE: Float
              name_EQUAL: String @deprecated(reason: \\"Aggregation filters that are not relying on an aggregating function will be deprecated.\\")
              name_GT: Int @deprecated(reason: \\"Aggregation filters that are not relying on an aggregating function will be deprecated.\\")
              name_GTE: Int @deprecated(reason: \\"Aggregation filters that are not relying on an aggregating function will be deprecated.\\")
              name_LONGEST_EQUAL: Int
              name_LONGEST_GT: Int
              name_LONGEST_GTE: Int
              name_LONGEST_LT: Int
              name_LONGEST_LTE: Int
              name_LT: Int @deprecated(reason: \\"Aggregation filters that are not relying on an aggregating function will be deprecated.\\")
              name_LTE: Int @deprecated(reason: \\"Aggregation filters that are not relying on an aggregating function will be deprecated.\\")
              name_SHORTEST_EQUAL: Int
              name_SHORTEST_GT: Int
              name_SHORTEST_GTE: Int
              name_SHORTEST_LT: Int
              name_SHORTEST_LTE: Int
>>>>>>> 90380fc3
            }

            type SeriesAggregateSelection {
              count: Int!
              episodeCount: IntAggregateSelectionNonNullable!
              title: StringAggregateSelectionNonNullable!
            }

            input SeriesConnectInput {
              actors: [ProductionActorsConnectFieldInput!]
              episodes: [SeriesEpisodesConnectFieldInput!]
            }

            input SeriesConnectWhere {
              node: SeriesWhere!
            }

            type SeriesConnection {
              edges: [SeriesEdge!]!
              pageInfo: PageInfo!
              totalCount: Int!
            }

            input SeriesCreateInput {
              actors: ProductionActorsFieldInput
              episodeCount: Int!
              episodes: SeriesEpisodesFieldInput
              title: String!
            }

            input SeriesDeleteInput {
              actors: [ProductionActorsDeleteFieldInput!]
              episodes: [SeriesEpisodesDeleteFieldInput!]
            }

            input SeriesDisconnectInput {
              actors: [ProductionActorsDisconnectFieldInput!]
              episodes: [SeriesEpisodesDisconnectFieldInput!]
            }

            type SeriesEdge {
              cursor: String!
              node: Series!
            }

            type SeriesEpisodeEpisodesAggregationSelection {
              count: Int!
              node: SeriesEpisodeEpisodesNodeAggregateSelection
            }

            type SeriesEpisodeEpisodesNodeAggregateSelection {
              runtime: IntAggregateSelectionNonNullable!
            }

            input SeriesEpisodesAggregateInput {
              AND: [SeriesEpisodesAggregateInput!]
              NOT: SeriesEpisodesAggregateInput
              OR: [SeriesEpisodesAggregateInput!]
              count: Int
              count_GT: Int
              count_GTE: Int
              count_LT: Int
              count_LTE: Int
              node: SeriesEpisodesNodeAggregationWhereInput
            }

            input SeriesEpisodesConnectFieldInput {
              connect: [EpisodeConnectInput!]
              \\"\\"\\"
              Whether or not to overwrite any matching relationship with the new properties. Will default to \`false\` in 4.0.0.
              \\"\\"\\"
              overwrite: Boolean! = true
              where: EpisodeConnectWhere
            }

            type SeriesEpisodesConnection {
              edges: [SeriesEpisodesRelationship!]!
              pageInfo: PageInfo!
              totalCount: Int!
            }

            input SeriesEpisodesConnectionSort {
              node: EpisodeSort
            }

            input SeriesEpisodesConnectionWhere {
              AND: [SeriesEpisodesConnectionWhere!]
              NOT: SeriesEpisodesConnectionWhere
              OR: [SeriesEpisodesConnectionWhere!]
              node: EpisodeWhere
              node_NOT: EpisodeWhere @deprecated(reason: \\"Negation filters will be deprecated, use the NOT operator to achieve the same behavior\\")
            }

            input SeriesEpisodesCreateFieldInput {
              node: EpisodeCreateInput!
            }

            input SeriesEpisodesDeleteFieldInput {
              delete: EpisodeDeleteInput
              where: SeriesEpisodesConnectionWhere
            }

            input SeriesEpisodesDisconnectFieldInput {
              disconnect: EpisodeDisconnectInput
              where: SeriesEpisodesConnectionWhere
            }

            input SeriesEpisodesFieldInput {
              connect: [SeriesEpisodesConnectFieldInput!]
              create: [SeriesEpisodesCreateFieldInput!]
            }

            input SeriesEpisodesNodeAggregationWhereInput {
              AND: [SeriesEpisodesNodeAggregationWhereInput!]
              NOT: SeriesEpisodesNodeAggregationWhereInput
              OR: [SeriesEpisodesNodeAggregationWhereInput!]
              runtime_AVERAGE_EQUAL: Float
              runtime_AVERAGE_GT: Float
              runtime_AVERAGE_GTE: Float
              runtime_AVERAGE_LT: Float
              runtime_AVERAGE_LTE: Float
              runtime_EQUAL: Int @deprecated(reason: \\"Aggregation filters that are not relying on an aggregating function will be deprecated.\\")
              runtime_GT: Int @deprecated(reason: \\"Aggregation filters that are not relying on an aggregating function will be deprecated.\\")
              runtime_GTE: Int @deprecated(reason: \\"Aggregation filters that are not relying on an aggregating function will be deprecated.\\")
              runtime_LT: Int @deprecated(reason: \\"Aggregation filters that are not relying on an aggregating function will be deprecated.\\")
              runtime_LTE: Int @deprecated(reason: \\"Aggregation filters that are not relying on an aggregating function will be deprecated.\\")
              runtime_MAX_EQUAL: Int
              runtime_MAX_GT: Int
              runtime_MAX_GTE: Int
              runtime_MAX_LT: Int
              runtime_MAX_LTE: Int
              runtime_MIN_EQUAL: Int
              runtime_MIN_GT: Int
              runtime_MIN_GTE: Int
              runtime_MIN_LT: Int
              runtime_MIN_LTE: Int
              runtime_SUM_EQUAL: Int
              runtime_SUM_GT: Int
              runtime_SUM_GTE: Int
              runtime_SUM_LT: Int
              runtime_SUM_LTE: Int
            }

            type SeriesEpisodesRelationship {
              cursor: String!
              node: Episode!
            }

            input SeriesEpisodesUpdateConnectionInput {
              node: EpisodeUpdateInput
            }

            input SeriesEpisodesUpdateFieldInput {
              connect: [SeriesEpisodesConnectFieldInput!]
              create: [SeriesEpisodesCreateFieldInput!]
              delete: [SeriesEpisodesDeleteFieldInput!]
              disconnect: [SeriesEpisodesDisconnectFieldInput!]
              update: SeriesEpisodesUpdateConnectionInput
              where: SeriesEpisodesConnectionWhere
            }

            input SeriesOptions {
              limit: Int
              offset: Int
              \\"\\"\\"
              Specify one or more SeriesSort objects to sort Series by. The sorts will be applied in the order in which they are arranged in the array.
              \\"\\"\\"
              sort: [SeriesSort!]
            }

            input SeriesRelationInput {
              actors: [ProductionActorsCreateFieldInput!]
              episodes: [SeriesEpisodesCreateFieldInput!]
            }

            \\"\\"\\"
            Fields to sort Series by. The order in which sorts are applied is not guaranteed when specifying many fields in one SeriesSort object.
            \\"\\"\\"
            input SeriesSort {
              episodeCount: SortDirection
              title: SortDirection
            }

            input SeriesUpdateInput {
              actors: [ProductionActorsUpdateFieldInput!]
              episodeCount: Int
              episodeCount_DECREMENT: Int
              episodeCount_INCREMENT: Int
              episodes: [SeriesEpisodesUpdateFieldInput!]
              title: String
            }

            input SeriesWhere {
              AND: [SeriesWhere!]
              NOT: SeriesWhere
              OR: [SeriesWhere!]
              actors: ActorWhere @deprecated(reason: \\"Use \`actors_SOME\` instead.\\")
              actorsAggregate: SeriesActorsAggregateInput
              actorsConnection: ProductionActorsConnectionWhere @deprecated(reason: \\"Use \`actorsConnection_SOME\` instead.\\")
              actorsConnection_ALL: ProductionActorsConnectionWhere
              actorsConnection_NONE: ProductionActorsConnectionWhere
              actorsConnection_NOT: ProductionActorsConnectionWhere @deprecated(reason: \\"Use \`actorsConnection_NONE\` instead.\\")
              actorsConnection_SINGLE: ProductionActorsConnectionWhere
              actorsConnection_SOME: ProductionActorsConnectionWhere
              \\"\\"\\"Return Series where all of the related Actors match this filter\\"\\"\\"
              actors_ALL: ActorWhere
              \\"\\"\\"Return Series where none of the related Actors match this filter\\"\\"\\"
              actors_NONE: ActorWhere
              actors_NOT: ActorWhere @deprecated(reason: \\"Use \`actors_NONE\` instead.\\")
              \\"\\"\\"Return Series where one of the related Actors match this filter\\"\\"\\"
              actors_SINGLE: ActorWhere
              \\"\\"\\"Return Series where some of the related Actors match this filter\\"\\"\\"
              actors_SOME: ActorWhere
              episodeCount: Int
              episodeCount_GT: Int
              episodeCount_GTE: Int
              episodeCount_IN: [Int!]
              episodeCount_LT: Int
              episodeCount_LTE: Int
              episodeCount_NOT: Int @deprecated(reason: \\"Negation filters will be deprecated, use the NOT operator to achieve the same behavior\\")
              episodeCount_NOT_IN: [Int!] @deprecated(reason: \\"Negation filters will be deprecated, use the NOT operator to achieve the same behavior\\")
              episodes: EpisodeWhere @deprecated(reason: \\"Use \`episodes_SOME\` instead.\\")
              episodesAggregate: SeriesEpisodesAggregateInput
              episodesConnection: SeriesEpisodesConnectionWhere @deprecated(reason: \\"Use \`episodesConnection_SOME\` instead.\\")
              episodesConnection_ALL: SeriesEpisodesConnectionWhere
              episodesConnection_NONE: SeriesEpisodesConnectionWhere
              episodesConnection_NOT: SeriesEpisodesConnectionWhere @deprecated(reason: \\"Use \`episodesConnection_NONE\` instead.\\")
              episodesConnection_SINGLE: SeriesEpisodesConnectionWhere
              episodesConnection_SOME: SeriesEpisodesConnectionWhere
              \\"\\"\\"Return Series where all of the related Episodes match this filter\\"\\"\\"
              episodes_ALL: EpisodeWhere
              \\"\\"\\"Return Series where none of the related Episodes match this filter\\"\\"\\"
              episodes_NONE: EpisodeWhere
              episodes_NOT: EpisodeWhere @deprecated(reason: \\"Use \`episodes_NONE\` instead.\\")
              \\"\\"\\"Return Series where one of the related Episodes match this filter\\"\\"\\"
              episodes_SINGLE: EpisodeWhere
              \\"\\"\\"Return Series where some of the related Episodes match this filter\\"\\"\\"
              episodes_SOME: EpisodeWhere
              title: String
              title_CONTAINS: String
              title_ENDS_WITH: String
              title_IN: [String!]
              title_NOT: String @deprecated(reason: \\"Negation filters will be deprecated, use the NOT operator to achieve the same behavior\\")
              title_NOT_CONTAINS: String @deprecated(reason: \\"Negation filters will be deprecated, use the NOT operator to achieve the same behavior\\")
              title_NOT_ENDS_WITH: String @deprecated(reason: \\"Negation filters will be deprecated, use the NOT operator to achieve the same behavior\\")
              title_NOT_IN: [String!] @deprecated(reason: \\"Negation filters will be deprecated, use the NOT operator to achieve the same behavior\\")
              title_NOT_STARTS_WITH: String @deprecated(reason: \\"Negation filters will be deprecated, use the NOT operator to achieve the same behavior\\")
              title_STARTS_WITH: String
            }

            enum SortDirection {
              \\"\\"\\"Sort by field values in ascending order.\\"\\"\\"
              ASC
              \\"\\"\\"Sort by field values in descending order.\\"\\"\\"
              DESC
            }

            type StringAggregateSelectionNonNullable {
              longest: String!
              shortest: String!
            }

            type UpdateActorsMutationResponse {
              actors: [Actor!]!
              info: UpdateInfo!
            }

            type UpdateEpisodesMutationResponse {
              episodes: [Episode!]!
              info: UpdateInfo!
            }

            type UpdateInfo {
              bookmark: String
              nodesCreated: Int!
              nodesDeleted: Int!
              relationshipsCreated: Int!
              relationshipsDeleted: Int!
            }

            type UpdateMoviesMutationResponse {
              info: UpdateInfo!
              movies: [Movie!]!
            }

            type UpdateSeriesMutationResponse {
              info: UpdateInfo!
              series: [Series!]!
            }"
        `);
    });

    test("Interface Relationships - nested interface relationships", async () => {
        const typeDefs = gql`
            interface Interface1 {
                field1: String!
                interface2: [Interface2!]! @relationship(type: "INTERFACE_TWO", direction: OUT)
            }

            interface Interface2 {
                field2: String
            }

            type Type1Interface1 implements Interface1 {
                field1: String!
                interface2: [Interface2!]! @relationship(type: "INTERFACE_TWO", direction: OUT)
            }

            type Type2Interface1 implements Interface1 {
                field1: String!
                interface2: [Interface2!]! @relationship(type: "INTERFACE_TWO", direction: OUT)
            }

            type Type1Interface2 implements Interface2 {
                field2: String!
            }

            type Type2Interface2 implements Interface2 {
                field2: String!
            }

            type Type1 {
                field1: String!
                interface1: [Interface1!]! @relationship(type: "INTERFACE_ONE", direction: OUT)
            }
        `;

        const neoSchema = new Neo4jGraphQL({ typeDefs });
        const printedSchema = printSchemaWithDirectives(lexicographicSortSchema(await neoSchema.getSchema()));

        expect(printedSchema).toMatchInlineSnapshot(`
            "schema {
              query: Query
              mutation: Mutation
            }

            type CreateInfo {
              bookmark: String
              nodesCreated: Int!
              relationshipsCreated: Int!
            }

            type CreateType1Interface1sMutationResponse {
              info: CreateInfo!
              type1Interface1s: [Type1Interface1!]!
            }

            type CreateType1Interface2sMutationResponse {
              info: CreateInfo!
              type1Interface2s: [Type1Interface2!]!
            }

            type CreateType1sMutationResponse {
              info: CreateInfo!
              type1s: [Type1!]!
            }

            type CreateType2Interface1sMutationResponse {
              info: CreateInfo!
              type2Interface1s: [Type2Interface1!]!
            }

            type CreateType2Interface2sMutationResponse {
              info: CreateInfo!
              type2Interface2s: [Type2Interface2!]!
            }

            type DeleteInfo {
              bookmark: String
              nodesDeleted: Int!
              relationshipsDeleted: Int!
            }

            interface Interface1 {
              field1: String!
              interface2(directed: Boolean = true, options: Interface2Options, where: Interface2Where): [Interface2!]!
              interface2Connection(after: String, directed: Boolean = true, first: Int, where: Interface1Interface2ConnectionWhere): Interface1Interface2Connection!
            }

            input Interface1ConnectInput {
              _on: Interface1ImplementationsConnectInput
              interface2: [Interface1Interface2ConnectFieldInput!]
            }

            input Interface1ConnectWhere {
              node: Interface1Where!
            }

            input Interface1CreateInput {
              Type1Interface1: Type1Interface1CreateInput
              Type2Interface1: Type2Interface1CreateInput
            }

            input Interface1DeleteInput {
              _on: Interface1ImplementationsDeleteInput
              interface2: [Interface1Interface2DeleteFieldInput!]
            }

            input Interface1DisconnectInput {
              _on: Interface1ImplementationsDisconnectInput
              interface2: [Interface1Interface2DisconnectFieldInput!]
            }

            input Interface1ImplementationsConnectInput {
              Type1Interface1: [Type1Interface1ConnectInput!]
              Type2Interface1: [Type2Interface1ConnectInput!]
            }

            input Interface1ImplementationsDeleteInput {
              Type1Interface1: [Type1Interface1DeleteInput!]
              Type2Interface1: [Type2Interface1DeleteInput!]
            }

            input Interface1ImplementationsDisconnectInput {
              Type1Interface1: [Type1Interface1DisconnectInput!]
              Type2Interface1: [Type2Interface1DisconnectInput!]
            }

            input Interface1ImplementationsUpdateInput {
              Type1Interface1: Type1Interface1UpdateInput
              Type2Interface1: Type2Interface1UpdateInput
            }

            input Interface1ImplementationsWhere {
              Type1Interface1: Type1Interface1Where
              Type2Interface1: Type2Interface1Where
            }

            input Interface1Interface2ConnectFieldInput {
              where: Interface2ConnectWhere
            }

            type Interface1Interface2Connection {
              edges: [Interface1Interface2Relationship!]!
              pageInfo: PageInfo!
              totalCount: Int!
            }

            input Interface1Interface2ConnectionSort {
              node: Interface2Sort
            }

            input Interface1Interface2ConnectionWhere {
              AND: [Interface1Interface2ConnectionWhere!]
              NOT: Interface1Interface2ConnectionWhere
              OR: [Interface1Interface2ConnectionWhere!]
              node: Interface2Where
              node_NOT: Interface2Where @deprecated(reason: \\"Negation filters will be deprecated, use the NOT operator to achieve the same behavior\\")
            }

            input Interface1Interface2CreateFieldInput {
              node: Interface2CreateInput!
            }

            input Interface1Interface2DeleteFieldInput {
              where: Interface1Interface2ConnectionWhere
            }

            input Interface1Interface2DisconnectFieldInput {
              where: Interface1Interface2ConnectionWhere
            }

            input Interface1Interface2FieldInput {
              connect: [Interface1Interface2ConnectFieldInput!]
              create: [Interface1Interface2CreateFieldInput!]
            }

            type Interface1Interface2Relationship {
              cursor: String!
              node: Interface2!
            }

            input Interface1Interface2UpdateConnectionInput {
              node: Interface2UpdateInput
            }

            input Interface1Interface2UpdateFieldInput {
              connect: [Interface1Interface2ConnectFieldInput!]
              create: [Interface1Interface2CreateFieldInput!]
              delete: [Interface1Interface2DeleteFieldInput!]
              disconnect: [Interface1Interface2DisconnectFieldInput!]
              update: Interface1Interface2UpdateConnectionInput
              where: Interface1Interface2ConnectionWhere
            }

            input Interface1Options {
              limit: Int
              offset: Int
              \\"\\"\\"
              Specify one or more Interface1Sort objects to sort Interface1s by. The sorts will be applied in the order in which they are arranged in the array.
              \\"\\"\\"
              sort: [Interface1Sort]
            }

            \\"\\"\\"
            Fields to sort Interface1s by. The order in which sorts are applied is not guaranteed when specifying many fields in one Interface1Sort object.
            \\"\\"\\"
            input Interface1Sort {
              field1: SortDirection
            }

            input Interface1UpdateInput {
              _on: Interface1ImplementationsUpdateInput
              field1: String
              interface2: [Interface1Interface2UpdateFieldInput!]
            }

            input Interface1Where {
              _on: Interface1ImplementationsWhere
              field1: String
              field1_CONTAINS: String
              field1_ENDS_WITH: String
              field1_IN: [String!]
              field1_NOT: String @deprecated(reason: \\"Negation filters will be deprecated, use the NOT operator to achieve the same behavior\\")
              field1_NOT_CONTAINS: String @deprecated(reason: \\"Negation filters will be deprecated, use the NOT operator to achieve the same behavior\\")
              field1_NOT_ENDS_WITH: String @deprecated(reason: \\"Negation filters will be deprecated, use the NOT operator to achieve the same behavior\\")
              field1_NOT_IN: [String!] @deprecated(reason: \\"Negation filters will be deprecated, use the NOT operator to achieve the same behavior\\")
              field1_NOT_STARTS_WITH: String @deprecated(reason: \\"Negation filters will be deprecated, use the NOT operator to achieve the same behavior\\")
              field1_STARTS_WITH: String
              interface2Connection: Interface1Interface2ConnectionWhere @deprecated(reason: \\"Use \`interface2Connection_SOME\` instead.\\")
              interface2Connection_ALL: Interface1Interface2ConnectionWhere
              interface2Connection_NONE: Interface1Interface2ConnectionWhere
              interface2Connection_NOT: Interface1Interface2ConnectionWhere @deprecated(reason: \\"Use \`interface2Connection_NONE\` instead.\\")
              interface2Connection_SINGLE: Interface1Interface2ConnectionWhere
              interface2Connection_SOME: Interface1Interface2ConnectionWhere
            }

            interface Interface2 {
              field2: String
            }

            input Interface2ConnectWhere {
              node: Interface2Where!
            }

            input Interface2CreateInput {
              Type1Interface2: Type1Interface2CreateInput
              Type2Interface2: Type2Interface2CreateInput
            }

            input Interface2ImplementationsUpdateInput {
              Type1Interface2: Type1Interface2UpdateInput
              Type2Interface2: Type2Interface2UpdateInput
            }

            input Interface2ImplementationsWhere {
              Type1Interface2: Type1Interface2Where
              Type2Interface2: Type2Interface2Where
            }

            input Interface2Options {
              limit: Int
              offset: Int
              \\"\\"\\"
              Specify one or more Interface2Sort objects to sort Interface2s by. The sorts will be applied in the order in which they are arranged in the array.
              \\"\\"\\"
              sort: [Interface2Sort]
            }

            \\"\\"\\"
            Fields to sort Interface2s by. The order in which sorts are applied is not guaranteed when specifying many fields in one Interface2Sort object.
            \\"\\"\\"
            input Interface2Sort {
              field2: SortDirection
            }

            input Interface2UpdateInput {
              _on: Interface2ImplementationsUpdateInput
              field2: String
            }

            input Interface2Where {
              _on: Interface2ImplementationsWhere
              field2: String
              field2_CONTAINS: String
              field2_ENDS_WITH: String
              field2_IN: [String]
              field2_NOT: String @deprecated(reason: \\"Negation filters will be deprecated, use the NOT operator to achieve the same behavior\\")
              field2_NOT_CONTAINS: String @deprecated(reason: \\"Negation filters will be deprecated, use the NOT operator to achieve the same behavior\\")
              field2_NOT_ENDS_WITH: String @deprecated(reason: \\"Negation filters will be deprecated, use the NOT operator to achieve the same behavior\\")
              field2_NOT_IN: [String] @deprecated(reason: \\"Negation filters will be deprecated, use the NOT operator to achieve the same behavior\\")
              field2_NOT_STARTS_WITH: String @deprecated(reason: \\"Negation filters will be deprecated, use the NOT operator to achieve the same behavior\\")
              field2_STARTS_WITH: String
            }

            type Mutation {
              createType1Interface1s(input: [Type1Interface1CreateInput!]!): CreateType1Interface1sMutationResponse!
              createType1Interface2s(input: [Type1Interface2CreateInput!]!): CreateType1Interface2sMutationResponse!
              createType1s(input: [Type1CreateInput!]!): CreateType1sMutationResponse!
              createType2Interface1s(input: [Type2Interface1CreateInput!]!): CreateType2Interface1sMutationResponse!
              createType2Interface2s(input: [Type2Interface2CreateInput!]!): CreateType2Interface2sMutationResponse!
              deleteType1Interface1s(delete: Type1Interface1DeleteInput, where: Type1Interface1Where): DeleteInfo!
              deleteType1Interface2s(where: Type1Interface2Where): DeleteInfo!
              deleteType1s(delete: Type1DeleteInput, where: Type1Where): DeleteInfo!
              deleteType2Interface1s(delete: Type2Interface1DeleteInput, where: Type2Interface1Where): DeleteInfo!
              deleteType2Interface2s(where: Type2Interface2Where): DeleteInfo!
              updateType1Interface1s(connect: Type1Interface1ConnectInput, create: Type1Interface1RelationInput, delete: Type1Interface1DeleteInput, disconnect: Type1Interface1DisconnectInput, update: Type1Interface1UpdateInput, where: Type1Interface1Where): UpdateType1Interface1sMutationResponse!
              updateType1Interface2s(update: Type1Interface2UpdateInput, where: Type1Interface2Where): UpdateType1Interface2sMutationResponse!
              updateType1s(connect: Type1ConnectInput, create: Type1RelationInput, delete: Type1DeleteInput, disconnect: Type1DisconnectInput, update: Type1UpdateInput, where: Type1Where): UpdateType1sMutationResponse!
              updateType2Interface1s(connect: Type2Interface1ConnectInput, create: Type2Interface1RelationInput, delete: Type2Interface1DeleteInput, disconnect: Type2Interface1DisconnectInput, update: Type2Interface1UpdateInput, where: Type2Interface1Where): UpdateType2Interface1sMutationResponse!
              updateType2Interface2s(update: Type2Interface2UpdateInput, where: Type2Interface2Where): UpdateType2Interface2sMutationResponse!
            }

            \\"\\"\\"Pagination information (Relay)\\"\\"\\"
            type PageInfo {
              endCursor: String
              hasNextPage: Boolean!
              hasPreviousPage: Boolean!
              startCursor: String
            }

            type Query {
              type1Interface1s(options: Type1Interface1Options, where: Type1Interface1Where): [Type1Interface1!]!
              type1Interface1sAggregate(where: Type1Interface1Where): Type1Interface1AggregateSelection!
              type1Interface1sConnection(after: String, first: Int, sort: [Type1Interface1Sort], where: Type1Interface1Where): Type1Interface1sConnection!
              type1Interface2s(options: Type1Interface2Options, where: Type1Interface2Where): [Type1Interface2!]!
              type1Interface2sAggregate(where: Type1Interface2Where): Type1Interface2AggregateSelection!
              type1Interface2sConnection(after: String, first: Int, sort: [Type1Interface2Sort], where: Type1Interface2Where): Type1Interface2sConnection!
              type1s(options: Type1Options, where: Type1Where): [Type1!]!
              type1sAggregate(where: Type1Where): Type1AggregateSelection!
              type1sConnection(after: String, first: Int, sort: [Type1Sort], where: Type1Where): Type1sConnection!
              type2Interface1s(options: Type2Interface1Options, where: Type2Interface1Where): [Type2Interface1!]!
              type2Interface1sAggregate(where: Type2Interface1Where): Type2Interface1AggregateSelection!
              type2Interface1sConnection(after: String, first: Int, sort: [Type2Interface1Sort], where: Type2Interface1Where): Type2Interface1sConnection!
              type2Interface2s(options: Type2Interface2Options, where: Type2Interface2Where): [Type2Interface2!]!
              type2Interface2sAggregate(where: Type2Interface2Where): Type2Interface2AggregateSelection!
              type2Interface2sConnection(after: String, first: Int, sort: [Type2Interface2Sort], where: Type2Interface2Where): Type2Interface2sConnection!
            }

            enum SortDirection {
              \\"\\"\\"Sort by field values in ascending order.\\"\\"\\"
              ASC
              \\"\\"\\"Sort by field values in descending order.\\"\\"\\"
              DESC
            }

            type StringAggregateSelectionNonNullable {
              longest: String!
              shortest: String!
            }

            type Type1 {
              field1: String!
              interface1(directed: Boolean = true, options: Interface1Options, where: Interface1Where): [Interface1!]!
              interface1Connection(after: String, directed: Boolean = true, first: Int, sort: [Type1Interface1ConnectionSort!], where: Type1Interface1ConnectionWhere): Type1Interface1Connection!
            }

            type Type1AggregateSelection {
              count: Int!
              field1: StringAggregateSelectionNonNullable!
            }

            input Type1ConnectInput {
              interface1: [Type1Interface1ConnectFieldInput!]
            }

            input Type1CreateInput {
              field1: String!
              interface1: Type1Interface1FieldInput
            }

            input Type1DeleteInput {
              interface1: [Type1Interface1DeleteFieldInput!]
            }

            input Type1DisconnectInput {
              interface1: [Type1Interface1DisconnectFieldInput!]
            }

            type Type1Edge {
              cursor: String!
              node: Type1!
            }

            type Type1Interface1 implements Interface1 {
              field1: String!
              interface2(directed: Boolean = true, options: Interface2Options, where: Interface2Where): [Interface2!]!
              interface2Connection(after: String, directed: Boolean = true, first: Int, sort: [Interface1Interface2ConnectionSort!], where: Interface1Interface2ConnectionWhere): Interface1Interface2Connection!
            }

            type Type1Interface1AggregateSelection {
              count: Int!
              field1: StringAggregateSelectionNonNullable!
            }

            input Type1Interface1ConnectFieldInput {
              connect: Interface1ConnectInput
              where: Interface1ConnectWhere
            }

            input Type1Interface1ConnectInput {
              interface2: [Type1Interface1Interface2ConnectFieldInput!]
            }

            type Type1Interface1Connection {
              edges: [Type1Interface1Relationship!]!
              pageInfo: PageInfo!
              totalCount: Int!
            }

            input Type1Interface1ConnectionSort {
              node: Interface1Sort
            }

            input Type1Interface1ConnectionWhere {
              AND: [Type1Interface1ConnectionWhere!]
              NOT: Type1Interface1ConnectionWhere
              OR: [Type1Interface1ConnectionWhere!]
              node: Interface1Where
              node_NOT: Interface1Where @deprecated(reason: \\"Negation filters will be deprecated, use the NOT operator to achieve the same behavior\\")
            }

            input Type1Interface1CreateFieldInput {
              node: Interface1CreateInput!
            }

            input Type1Interface1CreateInput {
              field1: String!
              interface2: Interface1Interface2FieldInput
            }

            input Type1Interface1DeleteFieldInput {
              delete: Interface1DeleteInput
              where: Type1Interface1ConnectionWhere
            }

            input Type1Interface1DeleteInput {
              interface2: [Type1Interface1Interface2DeleteFieldInput!]
            }

            input Type1Interface1DisconnectFieldInput {
              disconnect: Interface1DisconnectInput
              where: Type1Interface1ConnectionWhere
            }

            input Type1Interface1DisconnectInput {
              interface2: [Type1Interface1Interface2DisconnectFieldInput!]
            }

            type Type1Interface1Edge {
              cursor: String!
              node: Type1Interface1!
            }

            input Type1Interface1FieldInput {
              connect: [Type1Interface1ConnectFieldInput!]
              create: [Type1Interface1CreateFieldInput!]
            }

            input Type1Interface1Interface2ConnectFieldInput {
              where: Interface2ConnectWhere
            }

            input Type1Interface1Interface2CreateFieldInput {
              node: Interface2CreateInput!
            }

            input Type1Interface1Interface2DeleteFieldInput {
              where: Interface1Interface2ConnectionWhere
            }

            input Type1Interface1Interface2DisconnectFieldInput {
              where: Interface1Interface2ConnectionWhere
            }

            input Type1Interface1Interface2UpdateConnectionInput {
              node: Interface2UpdateInput
            }

            input Type1Interface1Interface2UpdateFieldInput {
              connect: [Type1Interface1Interface2ConnectFieldInput!]
              create: [Type1Interface1Interface2CreateFieldInput!]
              delete: [Type1Interface1Interface2DeleteFieldInput!]
              disconnect: [Type1Interface1Interface2DisconnectFieldInput!]
              update: Type1Interface1Interface2UpdateConnectionInput
              where: Interface1Interface2ConnectionWhere
            }

            input Type1Interface1Options {
              limit: Int
              offset: Int
              \\"\\"\\"
              Specify one or more Type1Interface1Sort objects to sort Type1Interface1s by. The sorts will be applied in the order in which they are arranged in the array.
              \\"\\"\\"
              sort: [Type1Interface1Sort!]
            }

            input Type1Interface1RelationInput {
              interface2: [Type1Interface1Interface2CreateFieldInput!]
            }

            type Type1Interface1Relationship {
              cursor: String!
              node: Interface1!
            }

            \\"\\"\\"
            Fields to sort Type1Interface1s by. The order in which sorts are applied is not guaranteed when specifying many fields in one Type1Interface1Sort object.
            \\"\\"\\"
            input Type1Interface1Sort {
              field1: SortDirection
            }

            input Type1Interface1UpdateConnectionInput {
              node: Interface1UpdateInput
            }

            input Type1Interface1UpdateFieldInput {
              connect: [Type1Interface1ConnectFieldInput!]
              create: [Type1Interface1CreateFieldInput!]
              delete: [Type1Interface1DeleteFieldInput!]
              disconnect: [Type1Interface1DisconnectFieldInput!]
              update: Type1Interface1UpdateConnectionInput
              where: Type1Interface1ConnectionWhere
            }

            input Type1Interface1UpdateInput {
              field1: String
              interface2: [Type1Interface1Interface2UpdateFieldInput!]
            }

            input Type1Interface1Where {
              AND: [Type1Interface1Where!]
              NOT: Type1Interface1Where
              OR: [Type1Interface1Where!]
              field1: String
              field1_CONTAINS: String
              field1_ENDS_WITH: String
              field1_IN: [String!]
              field1_NOT: String @deprecated(reason: \\"Negation filters will be deprecated, use the NOT operator to achieve the same behavior\\")
              field1_NOT_CONTAINS: String @deprecated(reason: \\"Negation filters will be deprecated, use the NOT operator to achieve the same behavior\\")
              field1_NOT_ENDS_WITH: String @deprecated(reason: \\"Negation filters will be deprecated, use the NOT operator to achieve the same behavior\\")
              field1_NOT_IN: [String!] @deprecated(reason: \\"Negation filters will be deprecated, use the NOT operator to achieve the same behavior\\")
              field1_NOT_STARTS_WITH: String @deprecated(reason: \\"Negation filters will be deprecated, use the NOT operator to achieve the same behavior\\")
              field1_STARTS_WITH: String
              interface2Connection: Interface1Interface2ConnectionWhere @deprecated(reason: \\"Use \`interface2Connection_SOME\` instead.\\")
              interface2Connection_ALL: Interface1Interface2ConnectionWhere
              interface2Connection_NONE: Interface1Interface2ConnectionWhere
              interface2Connection_NOT: Interface1Interface2ConnectionWhere @deprecated(reason: \\"Use \`interface2Connection_NONE\` instead.\\")
              interface2Connection_SINGLE: Interface1Interface2ConnectionWhere
              interface2Connection_SOME: Interface1Interface2ConnectionWhere
            }

            type Type1Interface1sConnection {
              edges: [Type1Interface1Edge!]!
              pageInfo: PageInfo!
              totalCount: Int!
            }

            type Type1Interface2 implements Interface2 {
              field2: String!
            }

            type Type1Interface2AggregateSelection {
              count: Int!
              field2: StringAggregateSelectionNonNullable!
            }

            input Type1Interface2CreateInput {
              field2: String!
            }

            type Type1Interface2Edge {
              cursor: String!
              node: Type1Interface2!
            }

            input Type1Interface2Options {
              limit: Int
              offset: Int
              \\"\\"\\"
              Specify one or more Type1Interface2Sort objects to sort Type1Interface2s by. The sorts will be applied in the order in which they are arranged in the array.
              \\"\\"\\"
              sort: [Type1Interface2Sort!]
            }

            \\"\\"\\"
            Fields to sort Type1Interface2s by. The order in which sorts are applied is not guaranteed when specifying many fields in one Type1Interface2Sort object.
            \\"\\"\\"
            input Type1Interface2Sort {
              field2: SortDirection
            }

            input Type1Interface2UpdateInput {
              field2: String
            }

            input Type1Interface2Where {
              AND: [Type1Interface2Where!]
              NOT: Type1Interface2Where
              OR: [Type1Interface2Where!]
              field2: String
              field2_CONTAINS: String
              field2_ENDS_WITH: String
              field2_IN: [String!]
              field2_NOT: String @deprecated(reason: \\"Negation filters will be deprecated, use the NOT operator to achieve the same behavior\\")
              field2_NOT_CONTAINS: String @deprecated(reason: \\"Negation filters will be deprecated, use the NOT operator to achieve the same behavior\\")
              field2_NOT_ENDS_WITH: String @deprecated(reason: \\"Negation filters will be deprecated, use the NOT operator to achieve the same behavior\\")
              field2_NOT_IN: [String!] @deprecated(reason: \\"Negation filters will be deprecated, use the NOT operator to achieve the same behavior\\")
              field2_NOT_STARTS_WITH: String @deprecated(reason: \\"Negation filters will be deprecated, use the NOT operator to achieve the same behavior\\")
              field2_STARTS_WITH: String
            }

            type Type1Interface2sConnection {
              edges: [Type1Interface2Edge!]!
              pageInfo: PageInfo!
              totalCount: Int!
            }

            input Type1Options {
              limit: Int
              offset: Int
              \\"\\"\\"
              Specify one or more Type1Sort objects to sort Type1s by. The sorts will be applied in the order in which they are arranged in the array.
              \\"\\"\\"
              sort: [Type1Sort!]
            }

            input Type1RelationInput {
              interface1: [Type1Interface1CreateFieldInput!]
            }

            \\"\\"\\"
            Fields to sort Type1s by. The order in which sorts are applied is not guaranteed when specifying many fields in one Type1Sort object.
            \\"\\"\\"
            input Type1Sort {
              field1: SortDirection
            }

            input Type1UpdateInput {
              field1: String
              interface1: [Type1Interface1UpdateFieldInput!]
            }

            input Type1Where {
              AND: [Type1Where!]
              NOT: Type1Where
              OR: [Type1Where!]
              field1: String
              field1_CONTAINS: String
              field1_ENDS_WITH: String
              field1_IN: [String!]
              field1_NOT: String @deprecated(reason: \\"Negation filters will be deprecated, use the NOT operator to achieve the same behavior\\")
              field1_NOT_CONTAINS: String @deprecated(reason: \\"Negation filters will be deprecated, use the NOT operator to achieve the same behavior\\")
              field1_NOT_ENDS_WITH: String @deprecated(reason: \\"Negation filters will be deprecated, use the NOT operator to achieve the same behavior\\")
              field1_NOT_IN: [String!] @deprecated(reason: \\"Negation filters will be deprecated, use the NOT operator to achieve the same behavior\\")
              field1_NOT_STARTS_WITH: String @deprecated(reason: \\"Negation filters will be deprecated, use the NOT operator to achieve the same behavior\\")
              field1_STARTS_WITH: String
              interface1Connection: Type1Interface1ConnectionWhere @deprecated(reason: \\"Use \`interface1Connection_SOME\` instead.\\")
              interface1Connection_ALL: Type1Interface1ConnectionWhere
              interface1Connection_NONE: Type1Interface1ConnectionWhere
              interface1Connection_NOT: Type1Interface1ConnectionWhere @deprecated(reason: \\"Use \`interface1Connection_NONE\` instead.\\")
              interface1Connection_SINGLE: Type1Interface1ConnectionWhere
              interface1Connection_SOME: Type1Interface1ConnectionWhere
            }

            type Type1sConnection {
              edges: [Type1Edge!]!
              pageInfo: PageInfo!
              totalCount: Int!
            }

            type Type2Interface1 implements Interface1 {
              field1: String!
              interface2(directed: Boolean = true, options: Interface2Options, where: Interface2Where): [Interface2!]!
              interface2Connection(after: String, directed: Boolean = true, first: Int, sort: [Interface1Interface2ConnectionSort!], where: Interface1Interface2ConnectionWhere): Interface1Interface2Connection!
            }

            type Type2Interface1AggregateSelection {
              count: Int!
              field1: StringAggregateSelectionNonNullable!
            }

            input Type2Interface1ConnectInput {
              interface2: [Type2Interface1Interface2ConnectFieldInput!]
            }

            input Type2Interface1CreateInput {
              field1: String!
              interface2: Interface1Interface2FieldInput
            }

            input Type2Interface1DeleteInput {
              interface2: [Type2Interface1Interface2DeleteFieldInput!]
            }

            input Type2Interface1DisconnectInput {
              interface2: [Type2Interface1Interface2DisconnectFieldInput!]
            }

            type Type2Interface1Edge {
              cursor: String!
              node: Type2Interface1!
            }

            input Type2Interface1Interface2ConnectFieldInput {
              where: Interface2ConnectWhere
            }

            input Type2Interface1Interface2CreateFieldInput {
              node: Interface2CreateInput!
            }

            input Type2Interface1Interface2DeleteFieldInput {
              where: Interface1Interface2ConnectionWhere
            }

            input Type2Interface1Interface2DisconnectFieldInput {
              where: Interface1Interface2ConnectionWhere
            }

            input Type2Interface1Interface2UpdateConnectionInput {
              node: Interface2UpdateInput
            }

            input Type2Interface1Interface2UpdateFieldInput {
              connect: [Type2Interface1Interface2ConnectFieldInput!]
              create: [Type2Interface1Interface2CreateFieldInput!]
              delete: [Type2Interface1Interface2DeleteFieldInput!]
              disconnect: [Type2Interface1Interface2DisconnectFieldInput!]
              update: Type2Interface1Interface2UpdateConnectionInput
              where: Interface1Interface2ConnectionWhere
            }

            input Type2Interface1Options {
              limit: Int
              offset: Int
              \\"\\"\\"
              Specify one or more Type2Interface1Sort objects to sort Type2Interface1s by. The sorts will be applied in the order in which they are arranged in the array.
              \\"\\"\\"
              sort: [Type2Interface1Sort!]
            }

            input Type2Interface1RelationInput {
              interface2: [Type2Interface1Interface2CreateFieldInput!]
            }

            \\"\\"\\"
            Fields to sort Type2Interface1s by. The order in which sorts are applied is not guaranteed when specifying many fields in one Type2Interface1Sort object.
            \\"\\"\\"
            input Type2Interface1Sort {
              field1: SortDirection
            }

            input Type2Interface1UpdateInput {
              field1: String
              interface2: [Type2Interface1Interface2UpdateFieldInput!]
            }

            input Type2Interface1Where {
              AND: [Type2Interface1Where!]
              NOT: Type2Interface1Where
              OR: [Type2Interface1Where!]
              field1: String
              field1_CONTAINS: String
              field1_ENDS_WITH: String
              field1_IN: [String!]
              field1_NOT: String @deprecated(reason: \\"Negation filters will be deprecated, use the NOT operator to achieve the same behavior\\")
              field1_NOT_CONTAINS: String @deprecated(reason: \\"Negation filters will be deprecated, use the NOT operator to achieve the same behavior\\")
              field1_NOT_ENDS_WITH: String @deprecated(reason: \\"Negation filters will be deprecated, use the NOT operator to achieve the same behavior\\")
              field1_NOT_IN: [String!] @deprecated(reason: \\"Negation filters will be deprecated, use the NOT operator to achieve the same behavior\\")
              field1_NOT_STARTS_WITH: String @deprecated(reason: \\"Negation filters will be deprecated, use the NOT operator to achieve the same behavior\\")
              field1_STARTS_WITH: String
              interface2Connection: Interface1Interface2ConnectionWhere @deprecated(reason: \\"Use \`interface2Connection_SOME\` instead.\\")
              interface2Connection_ALL: Interface1Interface2ConnectionWhere
              interface2Connection_NONE: Interface1Interface2ConnectionWhere
              interface2Connection_NOT: Interface1Interface2ConnectionWhere @deprecated(reason: \\"Use \`interface2Connection_NONE\` instead.\\")
              interface2Connection_SINGLE: Interface1Interface2ConnectionWhere
              interface2Connection_SOME: Interface1Interface2ConnectionWhere
            }

            type Type2Interface1sConnection {
              edges: [Type2Interface1Edge!]!
              pageInfo: PageInfo!
              totalCount: Int!
            }

            type Type2Interface2 implements Interface2 {
              field2: String!
            }

            type Type2Interface2AggregateSelection {
              count: Int!
              field2: StringAggregateSelectionNonNullable!
            }

            input Type2Interface2CreateInput {
              field2: String!
            }

            type Type2Interface2Edge {
              cursor: String!
              node: Type2Interface2!
            }

            input Type2Interface2Options {
              limit: Int
              offset: Int
              \\"\\"\\"
              Specify one or more Type2Interface2Sort objects to sort Type2Interface2s by. The sorts will be applied in the order in which they are arranged in the array.
              \\"\\"\\"
              sort: [Type2Interface2Sort!]
            }

            \\"\\"\\"
            Fields to sort Type2Interface2s by. The order in which sorts are applied is not guaranteed when specifying many fields in one Type2Interface2Sort object.
            \\"\\"\\"
            input Type2Interface2Sort {
              field2: SortDirection
            }

            input Type2Interface2UpdateInput {
              field2: String
            }

            input Type2Interface2Where {
              AND: [Type2Interface2Where!]
              NOT: Type2Interface2Where
              OR: [Type2Interface2Where!]
              field2: String
              field2_CONTAINS: String
              field2_ENDS_WITH: String
              field2_IN: [String!]
              field2_NOT: String @deprecated(reason: \\"Negation filters will be deprecated, use the NOT operator to achieve the same behavior\\")
              field2_NOT_CONTAINS: String @deprecated(reason: \\"Negation filters will be deprecated, use the NOT operator to achieve the same behavior\\")
              field2_NOT_ENDS_WITH: String @deprecated(reason: \\"Negation filters will be deprecated, use the NOT operator to achieve the same behavior\\")
              field2_NOT_IN: [String!] @deprecated(reason: \\"Negation filters will be deprecated, use the NOT operator to achieve the same behavior\\")
              field2_NOT_STARTS_WITH: String @deprecated(reason: \\"Negation filters will be deprecated, use the NOT operator to achieve the same behavior\\")
              field2_STARTS_WITH: String
            }

            type Type2Interface2sConnection {
              edges: [Type2Interface2Edge!]!
              pageInfo: PageInfo!
              totalCount: Int!
            }

            type UpdateInfo {
              bookmark: String
              nodesCreated: Int!
              nodesDeleted: Int!
              relationshipsCreated: Int!
              relationshipsDeleted: Int!
            }

            type UpdateType1Interface1sMutationResponse {
              info: UpdateInfo!
              type1Interface1s: [Type1Interface1!]!
            }

            type UpdateType1Interface2sMutationResponse {
              info: UpdateInfo!
              type1Interface2s: [Type1Interface2!]!
            }

            type UpdateType1sMutationResponse {
              info: UpdateInfo!
              type1s: [Type1!]!
            }

            type UpdateType2Interface1sMutationResponse {
              info: UpdateInfo!
              type2Interface1s: [Type2Interface1!]!
            }

            type UpdateType2Interface2sMutationResponse {
              info: UpdateInfo!
              type2Interface2s: [Type2Interface2!]!
            }"
        `);

        // expect(() => {
        //     // eslint-disable-next-line @typescript-eslint/no-unused-vars
        //     const neoSchema = new Neo4jGraphQL({ typeDefs });
        // }).toThrowError("Nested interface relationship fields are not supported: Interface1.interface2");
    });

    test("Interface Relationships - nested relationships", async () => {
        const typeDefs = gql`
            interface Content {
                id: ID
                content: String
                creator: User! @relationship(type: "HAS_CONTENT", direction: IN)
            }

            type Comment implements Content {
                id: ID
                content: String
                creator: User!
                post: Post! @relationship(type: "HAS_COMMENT", direction: IN)
            }

            type Post implements Content {
                id: ID
                content: String
                creator: User!
                comments: [Comment!]! @relationship(type: "HAS_COMMENT", direction: OUT)
            }

            type User {
                id: ID
                name: String
                content: [Content!]! @relationship(type: "HAS_CONTENT", direction: OUT)
            }
        `;

        const neoSchema = new Neo4jGraphQL({ typeDefs });
        const printedSchema = printSchemaWithDirectives(lexicographicSortSchema(await neoSchema.getSchema()));

        expect(printedSchema).toMatchInlineSnapshot(`
            "schema {
              query: Query
              mutation: Mutation
            }

            type Comment implements Content {
              content: String
              creator(directed: Boolean = true, options: UserOptions, where: UserWhere): User!
              creatorAggregate(directed: Boolean = true, where: UserWhere): CommentUserCreatorAggregationSelection
              creatorConnection(after: String, directed: Boolean = true, first: Int, sort: [ContentCreatorConnectionSort!], where: ContentCreatorConnectionWhere): ContentCreatorConnection!
              id: ID
              post(directed: Boolean = true, options: PostOptions, where: PostWhere): Post!
              postAggregate(directed: Boolean = true, where: PostWhere): CommentPostPostAggregationSelection
              postConnection(after: String, directed: Boolean = true, first: Int, sort: [CommentPostConnectionSort!], where: CommentPostConnectionWhere): CommentPostConnection!
            }

            type CommentAggregateSelection {
              content: StringAggregateSelectionNullable!
              count: Int!
              id: IDAggregateSelectionNullable!
            }

            input CommentConnectInput {
              creator: ContentCreatorConnectFieldInput
              post: CommentPostConnectFieldInput
            }

            input CommentConnectWhere {
              node: CommentWhere!
            }

            input CommentCreateInput {
              content: String
              creator: ContentCreatorFieldInput
              id: ID
              post: CommentPostFieldInput
            }

            input CommentCreatorAggregateInput {
              AND: [CommentCreatorAggregateInput!]
              NOT: CommentCreatorAggregateInput
              OR: [CommentCreatorAggregateInput!]
              count: Int
              count_GT: Int
              count_GTE: Int
              count_LT: Int
              count_LTE: Int
              node: CommentCreatorNodeAggregationWhereInput
            }

            input CommentCreatorNodeAggregationWhereInput {
              AND: [CommentCreatorNodeAggregationWhereInput!]
              NOT: CommentCreatorNodeAggregationWhereInput
              OR: [CommentCreatorNodeAggregationWhereInput!]
<<<<<<< HEAD
              id_EQUAL: ID
              name_AVERAGE_EQUAL: Float @deprecated(reason: \\"Please use the explicit _LENGTH version for string aggregation.\\")
              name_AVERAGE_GT: Float @deprecated(reason: \\"Please use the explicit _LENGTH version for string aggregation.\\")
              name_AVERAGE_GTE: Float @deprecated(reason: \\"Please use the explicit _LENGTH version for string aggregation.\\")
              name_AVERAGE_LENGTH_EQUAL: Float
              name_AVERAGE_LENGTH_GT: Float
              name_AVERAGE_LENGTH_GTE: Float
              name_AVERAGE_LENGTH_LT: Float
              name_AVERAGE_LENGTH_LTE: Float
              name_AVERAGE_LT: Float @deprecated(reason: \\"Please use the explicit _LENGTH version for string aggregation.\\")
              name_AVERAGE_LTE: Float @deprecated(reason: \\"Please use the explicit _LENGTH version for string aggregation.\\")
              name_EQUAL: String
              name_GT: Int
              name_GTE: Int
              name_LONGEST_EQUAL: Int @deprecated(reason: \\"Please use the explicit _LENGTH version for string aggregation.\\")
              name_LONGEST_GT: Int @deprecated(reason: \\"Please use the explicit _LENGTH version for string aggregation.\\")
              name_LONGEST_GTE: Int @deprecated(reason: \\"Please use the explicit _LENGTH version for string aggregation.\\")
              name_LONGEST_LENGTH_EQUAL: Int
              name_LONGEST_LENGTH_GT: Int
              name_LONGEST_LENGTH_GTE: Int
              name_LONGEST_LENGTH_LT: Int
              name_LONGEST_LENGTH_LTE: Int
              name_LONGEST_LT: Int @deprecated(reason: \\"Please use the explicit _LENGTH version for string aggregation.\\")
              name_LONGEST_LTE: Int @deprecated(reason: \\"Please use the explicit _LENGTH version for string aggregation.\\")
              name_LT: Int
              name_LTE: Int
              name_SHORTEST_EQUAL: Int @deprecated(reason: \\"Please use the explicit _LENGTH version for string aggregation.\\")
              name_SHORTEST_GT: Int @deprecated(reason: \\"Please use the explicit _LENGTH version for string aggregation.\\")
              name_SHORTEST_GTE: Int @deprecated(reason: \\"Please use the explicit _LENGTH version for string aggregation.\\")
              name_SHORTEST_LENGTH_EQUAL: Int
              name_SHORTEST_LENGTH_GT: Int
              name_SHORTEST_LENGTH_GTE: Int
              name_SHORTEST_LENGTH_LT: Int
              name_SHORTEST_LENGTH_LTE: Int
              name_SHORTEST_LT: Int @deprecated(reason: \\"Please use the explicit _LENGTH version for string aggregation.\\")
              name_SHORTEST_LTE: Int @deprecated(reason: \\"Please use the explicit _LENGTH version for string aggregation.\\")
=======
              id_EQUAL: ID @deprecated(reason: \\"Aggregation filters that are not relying on an aggregating function will be deprecated.\\")
              name_AVERAGE_EQUAL: Float
              name_AVERAGE_GT: Float
              name_AVERAGE_GTE: Float
              name_AVERAGE_LT: Float
              name_AVERAGE_LTE: Float
              name_EQUAL: String @deprecated(reason: \\"Aggregation filters that are not relying on an aggregating function will be deprecated.\\")
              name_GT: Int @deprecated(reason: \\"Aggregation filters that are not relying on an aggregating function will be deprecated.\\")
              name_GTE: Int @deprecated(reason: \\"Aggregation filters that are not relying on an aggregating function will be deprecated.\\")
              name_LONGEST_EQUAL: Int
              name_LONGEST_GT: Int
              name_LONGEST_GTE: Int
              name_LONGEST_LT: Int
              name_LONGEST_LTE: Int
              name_LT: Int @deprecated(reason: \\"Aggregation filters that are not relying on an aggregating function will be deprecated.\\")
              name_LTE: Int @deprecated(reason: \\"Aggregation filters that are not relying on an aggregating function will be deprecated.\\")
              name_SHORTEST_EQUAL: Int
              name_SHORTEST_GT: Int
              name_SHORTEST_GTE: Int
              name_SHORTEST_LT: Int
              name_SHORTEST_LTE: Int
>>>>>>> 90380fc3
            }

            input CommentDeleteInput {
              creator: ContentCreatorDeleteFieldInput
              post: CommentPostDeleteFieldInput
            }

            input CommentDisconnectInput {
              creator: ContentCreatorDisconnectFieldInput
              post: CommentPostDisconnectFieldInput
            }

            type CommentEdge {
              cursor: String!
              node: Comment!
            }

            input CommentOptions {
              limit: Int
              offset: Int
              \\"\\"\\"
              Specify one or more CommentSort objects to sort Comments by. The sorts will be applied in the order in which they are arranged in the array.
              \\"\\"\\"
              sort: [CommentSort!]
            }

            input CommentPostAggregateInput {
              AND: [CommentPostAggregateInput!]
              NOT: CommentPostAggregateInput
              OR: [CommentPostAggregateInput!]
              count: Int
              count_GT: Int
              count_GTE: Int
              count_LT: Int
              count_LTE: Int
              node: CommentPostNodeAggregationWhereInput
            }

            input CommentPostConnectFieldInput {
              connect: PostConnectInput
              \\"\\"\\"
              Whether or not to overwrite any matching relationship with the new properties. Will default to \`false\` in 4.0.0.
              \\"\\"\\"
              overwrite: Boolean! = true
              where: PostConnectWhere
            }

            type CommentPostConnection {
              edges: [CommentPostRelationship!]!
              pageInfo: PageInfo!
              totalCount: Int!
            }

            input CommentPostConnectionSort {
              node: PostSort
            }

            input CommentPostConnectionWhere {
              AND: [CommentPostConnectionWhere!]
              NOT: CommentPostConnectionWhere
              OR: [CommentPostConnectionWhere!]
              node: PostWhere
              node_NOT: PostWhere @deprecated(reason: \\"Negation filters will be deprecated, use the NOT operator to achieve the same behavior\\")
            }

            input CommentPostCreateFieldInput {
              node: PostCreateInput!
            }

            input CommentPostDeleteFieldInput {
              delete: PostDeleteInput
              where: CommentPostConnectionWhere
            }

            input CommentPostDisconnectFieldInput {
              disconnect: PostDisconnectInput
              where: CommentPostConnectionWhere
            }

            input CommentPostFieldInput {
              connect: CommentPostConnectFieldInput
              create: CommentPostCreateFieldInput
            }

            input CommentPostNodeAggregationWhereInput {
              AND: [CommentPostNodeAggregationWhereInput!]
              NOT: CommentPostNodeAggregationWhereInput
              OR: [CommentPostNodeAggregationWhereInput!]
<<<<<<< HEAD
              content_AVERAGE_EQUAL: Float @deprecated(reason: \\"Please use the explicit _LENGTH version for string aggregation.\\")
              content_AVERAGE_GT: Float @deprecated(reason: \\"Please use the explicit _LENGTH version for string aggregation.\\")
              content_AVERAGE_GTE: Float @deprecated(reason: \\"Please use the explicit _LENGTH version for string aggregation.\\")
              content_AVERAGE_LENGTH_EQUAL: Float
              content_AVERAGE_LENGTH_GT: Float
              content_AVERAGE_LENGTH_GTE: Float
              content_AVERAGE_LENGTH_LT: Float
              content_AVERAGE_LENGTH_LTE: Float
              content_AVERAGE_LT: Float @deprecated(reason: \\"Please use the explicit _LENGTH version for string aggregation.\\")
              content_AVERAGE_LTE: Float @deprecated(reason: \\"Please use the explicit _LENGTH version for string aggregation.\\")
              content_EQUAL: String
              content_GT: Int
              content_GTE: Int
              content_LONGEST_EQUAL: Int @deprecated(reason: \\"Please use the explicit _LENGTH version for string aggregation.\\")
              content_LONGEST_GT: Int @deprecated(reason: \\"Please use the explicit _LENGTH version for string aggregation.\\")
              content_LONGEST_GTE: Int @deprecated(reason: \\"Please use the explicit _LENGTH version for string aggregation.\\")
              content_LONGEST_LENGTH_EQUAL: Int
              content_LONGEST_LENGTH_GT: Int
              content_LONGEST_LENGTH_GTE: Int
              content_LONGEST_LENGTH_LT: Int
              content_LONGEST_LENGTH_LTE: Int
              content_LONGEST_LT: Int @deprecated(reason: \\"Please use the explicit _LENGTH version for string aggregation.\\")
              content_LONGEST_LTE: Int @deprecated(reason: \\"Please use the explicit _LENGTH version for string aggregation.\\")
              content_LT: Int
              content_LTE: Int
              content_SHORTEST_EQUAL: Int @deprecated(reason: \\"Please use the explicit _LENGTH version for string aggregation.\\")
              content_SHORTEST_GT: Int @deprecated(reason: \\"Please use the explicit _LENGTH version for string aggregation.\\")
              content_SHORTEST_GTE: Int @deprecated(reason: \\"Please use the explicit _LENGTH version for string aggregation.\\")
              content_SHORTEST_LENGTH_EQUAL: Int
              content_SHORTEST_LENGTH_GT: Int
              content_SHORTEST_LENGTH_GTE: Int
              content_SHORTEST_LENGTH_LT: Int
              content_SHORTEST_LENGTH_LTE: Int
              content_SHORTEST_LT: Int @deprecated(reason: \\"Please use the explicit _LENGTH version for string aggregation.\\")
              content_SHORTEST_LTE: Int @deprecated(reason: \\"Please use the explicit _LENGTH version for string aggregation.\\")
              id_EQUAL: ID
=======
              content_AVERAGE_EQUAL: Float
              content_AVERAGE_GT: Float
              content_AVERAGE_GTE: Float
              content_AVERAGE_LT: Float
              content_AVERAGE_LTE: Float
              content_EQUAL: String @deprecated(reason: \\"Aggregation filters that are not relying on an aggregating function will be deprecated.\\")
              content_GT: Int @deprecated(reason: \\"Aggregation filters that are not relying on an aggregating function will be deprecated.\\")
              content_GTE: Int @deprecated(reason: \\"Aggregation filters that are not relying on an aggregating function will be deprecated.\\")
              content_LONGEST_EQUAL: Int
              content_LONGEST_GT: Int
              content_LONGEST_GTE: Int
              content_LONGEST_LT: Int
              content_LONGEST_LTE: Int
              content_LT: Int @deprecated(reason: \\"Aggregation filters that are not relying on an aggregating function will be deprecated.\\")
              content_LTE: Int @deprecated(reason: \\"Aggregation filters that are not relying on an aggregating function will be deprecated.\\")
              content_SHORTEST_EQUAL: Int
              content_SHORTEST_GT: Int
              content_SHORTEST_GTE: Int
              content_SHORTEST_LT: Int
              content_SHORTEST_LTE: Int
              id_EQUAL: ID @deprecated(reason: \\"Aggregation filters that are not relying on an aggregating function will be deprecated.\\")
>>>>>>> 90380fc3
            }

            type CommentPostPostAggregationSelection {
              count: Int!
              node: CommentPostPostNodeAggregateSelection
            }

            type CommentPostPostNodeAggregateSelection {
              content: StringAggregateSelectionNullable!
              id: IDAggregateSelectionNullable!
            }

            type CommentPostRelationship {
              cursor: String!
              node: Post!
            }

            input CommentPostUpdateConnectionInput {
              node: PostUpdateInput
            }

            input CommentPostUpdateFieldInput {
              connect: CommentPostConnectFieldInput
              create: CommentPostCreateFieldInput
              delete: CommentPostDeleteFieldInput
              disconnect: CommentPostDisconnectFieldInput
              update: CommentPostUpdateConnectionInput
              where: CommentPostConnectionWhere
            }

            input CommentRelationInput {
              creator: ContentCreatorCreateFieldInput
              post: CommentPostCreateFieldInput
            }

            \\"\\"\\"
            Fields to sort Comments by. The order in which sorts are applied is not guaranteed when specifying many fields in one CommentSort object.
            \\"\\"\\"
            input CommentSort {
              content: SortDirection
              id: SortDirection
            }

            input CommentUpdateInput {
              content: String
              creator: ContentCreatorUpdateFieldInput
              id: ID
              post: CommentPostUpdateFieldInput
            }

            type CommentUserCreatorAggregationSelection {
              count: Int!
              node: CommentUserCreatorNodeAggregateSelection
            }

            type CommentUserCreatorNodeAggregateSelection {
              id: IDAggregateSelectionNullable!
              name: StringAggregateSelectionNullable!
            }

            input CommentWhere {
              AND: [CommentWhere!]
              NOT: CommentWhere
              OR: [CommentWhere!]
              content: String
              content_CONTAINS: String
              content_ENDS_WITH: String
              content_IN: [String]
              content_NOT: String @deprecated(reason: \\"Negation filters will be deprecated, use the NOT operator to achieve the same behavior\\")
              content_NOT_CONTAINS: String @deprecated(reason: \\"Negation filters will be deprecated, use the NOT operator to achieve the same behavior\\")
              content_NOT_ENDS_WITH: String @deprecated(reason: \\"Negation filters will be deprecated, use the NOT operator to achieve the same behavior\\")
              content_NOT_IN: [String] @deprecated(reason: \\"Negation filters will be deprecated, use the NOT operator to achieve the same behavior\\")
              content_NOT_STARTS_WITH: String @deprecated(reason: \\"Negation filters will be deprecated, use the NOT operator to achieve the same behavior\\")
              content_STARTS_WITH: String
              creator: UserWhere @deprecated(reason: \\"Use \`creator_SOME\` instead.\\")
              creatorAggregate: CommentCreatorAggregateInput
              creatorConnection: ContentCreatorConnectionWhere
              creatorConnection_NOT: ContentCreatorConnectionWhere @deprecated(reason: \\"Use \`creatorConnection_NONE\` instead.\\")
              creator_NOT: UserWhere @deprecated(reason: \\"Use \`creator_NONE\` instead.\\")
              id: ID
              id_CONTAINS: ID
              id_ENDS_WITH: ID
              id_IN: [ID]
              id_NOT: ID @deprecated(reason: \\"Negation filters will be deprecated, use the NOT operator to achieve the same behavior\\")
              id_NOT_CONTAINS: ID @deprecated(reason: \\"Negation filters will be deprecated, use the NOT operator to achieve the same behavior\\")
              id_NOT_ENDS_WITH: ID @deprecated(reason: \\"Negation filters will be deprecated, use the NOT operator to achieve the same behavior\\")
              id_NOT_IN: [ID] @deprecated(reason: \\"Negation filters will be deprecated, use the NOT operator to achieve the same behavior\\")
              id_NOT_STARTS_WITH: ID @deprecated(reason: \\"Negation filters will be deprecated, use the NOT operator to achieve the same behavior\\")
              id_STARTS_WITH: ID
              post: PostWhere @deprecated(reason: \\"Use \`post_SOME\` instead.\\")
              postAggregate: CommentPostAggregateInput
              postConnection: CommentPostConnectionWhere
              postConnection_NOT: CommentPostConnectionWhere @deprecated(reason: \\"Use \`postConnection_NONE\` instead.\\")
              post_NOT: PostWhere @deprecated(reason: \\"Use \`post_NONE\` instead.\\")
            }

            type CommentsConnection {
              edges: [CommentEdge!]!
              pageInfo: PageInfo!
              totalCount: Int!
            }

            interface Content {
              content: String
              creator(directed: Boolean = true, options: UserOptions, where: UserWhere): User!
              creatorConnection(after: String, directed: Boolean = true, first: Int, sort: [ContentCreatorConnectionSort!], where: ContentCreatorConnectionWhere): ContentCreatorConnection!
              id: ID
            }

            input ContentConnectInput {
              _on: ContentImplementationsConnectInput
              creator: ContentCreatorConnectFieldInput
            }

            input ContentConnectWhere {
              node: ContentWhere!
            }

            input ContentCreateInput {
              Comment: CommentCreateInput
              Post: PostCreateInput
            }

            input ContentCreatorAggregateInput {
              AND: [ContentCreatorAggregateInput!]
              NOT: ContentCreatorAggregateInput
              OR: [ContentCreatorAggregateInput!]
              count: Int
              count_GT: Int
              count_GTE: Int
              count_LT: Int
              count_LTE: Int
              node: ContentCreatorNodeAggregationWhereInput
            }

            input ContentCreatorConnectFieldInput {
              connect: UserConnectInput
              \\"\\"\\"
              Whether or not to overwrite any matching relationship with the new properties. Will default to \`false\` in 4.0.0.
              \\"\\"\\"
              overwrite: Boolean! = true
              where: UserConnectWhere
            }

            type ContentCreatorConnection {
              edges: [ContentCreatorRelationship!]!
              pageInfo: PageInfo!
              totalCount: Int!
            }

            input ContentCreatorConnectionSort {
              node: UserSort
            }

            input ContentCreatorConnectionWhere {
              AND: [ContentCreatorConnectionWhere!]
              NOT: ContentCreatorConnectionWhere
              OR: [ContentCreatorConnectionWhere!]
              node: UserWhere
              node_NOT: UserWhere @deprecated(reason: \\"Negation filters will be deprecated, use the NOT operator to achieve the same behavior\\")
            }

            input ContentCreatorCreateFieldInput {
              node: UserCreateInput!
            }

            input ContentCreatorDeleteFieldInput {
              delete: UserDeleteInput
              where: ContentCreatorConnectionWhere
            }

            input ContentCreatorDisconnectFieldInput {
              disconnect: UserDisconnectInput
              where: ContentCreatorConnectionWhere
            }

            input ContentCreatorFieldInput {
              connect: ContentCreatorConnectFieldInput
              create: ContentCreatorCreateFieldInput
            }

            input ContentCreatorNodeAggregationWhereInput {
              AND: [ContentCreatorNodeAggregationWhereInput!]
              NOT: ContentCreatorNodeAggregationWhereInput
              OR: [ContentCreatorNodeAggregationWhereInput!]
<<<<<<< HEAD
              id_EQUAL: ID
              name_AVERAGE_EQUAL: Float @deprecated(reason: \\"Please use the explicit _LENGTH version for string aggregation.\\")
              name_AVERAGE_GT: Float @deprecated(reason: \\"Please use the explicit _LENGTH version for string aggregation.\\")
              name_AVERAGE_GTE: Float @deprecated(reason: \\"Please use the explicit _LENGTH version for string aggregation.\\")
              name_AVERAGE_LENGTH_EQUAL: Float
              name_AVERAGE_LENGTH_GT: Float
              name_AVERAGE_LENGTH_GTE: Float
              name_AVERAGE_LENGTH_LT: Float
              name_AVERAGE_LENGTH_LTE: Float
              name_AVERAGE_LT: Float @deprecated(reason: \\"Please use the explicit _LENGTH version for string aggregation.\\")
              name_AVERAGE_LTE: Float @deprecated(reason: \\"Please use the explicit _LENGTH version for string aggregation.\\")
              name_EQUAL: String
              name_GT: Int
              name_GTE: Int
              name_LONGEST_EQUAL: Int @deprecated(reason: \\"Please use the explicit _LENGTH version for string aggregation.\\")
              name_LONGEST_GT: Int @deprecated(reason: \\"Please use the explicit _LENGTH version for string aggregation.\\")
              name_LONGEST_GTE: Int @deprecated(reason: \\"Please use the explicit _LENGTH version for string aggregation.\\")
              name_LONGEST_LENGTH_EQUAL: Int
              name_LONGEST_LENGTH_GT: Int
              name_LONGEST_LENGTH_GTE: Int
              name_LONGEST_LENGTH_LT: Int
              name_LONGEST_LENGTH_LTE: Int
              name_LONGEST_LT: Int @deprecated(reason: \\"Please use the explicit _LENGTH version for string aggregation.\\")
              name_LONGEST_LTE: Int @deprecated(reason: \\"Please use the explicit _LENGTH version for string aggregation.\\")
              name_LT: Int
              name_LTE: Int
              name_SHORTEST_EQUAL: Int @deprecated(reason: \\"Please use the explicit _LENGTH version for string aggregation.\\")
              name_SHORTEST_GT: Int @deprecated(reason: \\"Please use the explicit _LENGTH version for string aggregation.\\")
              name_SHORTEST_GTE: Int @deprecated(reason: \\"Please use the explicit _LENGTH version for string aggregation.\\")
              name_SHORTEST_LENGTH_EQUAL: Int
              name_SHORTEST_LENGTH_GT: Int
              name_SHORTEST_LENGTH_GTE: Int
              name_SHORTEST_LENGTH_LT: Int
              name_SHORTEST_LENGTH_LTE: Int
              name_SHORTEST_LT: Int @deprecated(reason: \\"Please use the explicit _LENGTH version for string aggregation.\\")
              name_SHORTEST_LTE: Int @deprecated(reason: \\"Please use the explicit _LENGTH version for string aggregation.\\")
=======
              id_EQUAL: ID @deprecated(reason: \\"Aggregation filters that are not relying on an aggregating function will be deprecated.\\")
              name_AVERAGE_EQUAL: Float
              name_AVERAGE_GT: Float
              name_AVERAGE_GTE: Float
              name_AVERAGE_LT: Float
              name_AVERAGE_LTE: Float
              name_EQUAL: String @deprecated(reason: \\"Aggregation filters that are not relying on an aggregating function will be deprecated.\\")
              name_GT: Int @deprecated(reason: \\"Aggregation filters that are not relying on an aggregating function will be deprecated.\\")
              name_GTE: Int @deprecated(reason: \\"Aggregation filters that are not relying on an aggregating function will be deprecated.\\")
              name_LONGEST_EQUAL: Int
              name_LONGEST_GT: Int
              name_LONGEST_GTE: Int
              name_LONGEST_LT: Int
              name_LONGEST_LTE: Int
              name_LT: Int @deprecated(reason: \\"Aggregation filters that are not relying on an aggregating function will be deprecated.\\")
              name_LTE: Int @deprecated(reason: \\"Aggregation filters that are not relying on an aggregating function will be deprecated.\\")
              name_SHORTEST_EQUAL: Int
              name_SHORTEST_GT: Int
              name_SHORTEST_GTE: Int
              name_SHORTEST_LT: Int
              name_SHORTEST_LTE: Int
>>>>>>> 90380fc3
            }

            type ContentCreatorRelationship {
              cursor: String!
              node: User!
            }

            input ContentCreatorUpdateConnectionInput {
              node: UserUpdateInput
            }

            input ContentCreatorUpdateFieldInput {
              connect: ContentCreatorConnectFieldInput
              create: ContentCreatorCreateFieldInput
              delete: ContentCreatorDeleteFieldInput
              disconnect: ContentCreatorDisconnectFieldInput
              update: ContentCreatorUpdateConnectionInput
              where: ContentCreatorConnectionWhere
            }

            input ContentDeleteInput {
              _on: ContentImplementationsDeleteInput
              creator: ContentCreatorDeleteFieldInput
            }

            input ContentDisconnectInput {
              _on: ContentImplementationsDisconnectInput
              creator: ContentCreatorDisconnectFieldInput
            }

            input ContentImplementationsConnectInput {
              Comment: [CommentConnectInput!]
              Post: [PostConnectInput!]
            }

            input ContentImplementationsDeleteInput {
              Comment: [CommentDeleteInput!]
              Post: [PostDeleteInput!]
            }

            input ContentImplementationsDisconnectInput {
              Comment: [CommentDisconnectInput!]
              Post: [PostDisconnectInput!]
            }

            input ContentImplementationsUpdateInput {
              Comment: CommentUpdateInput
              Post: PostUpdateInput
            }

            input ContentImplementationsWhere {
              Comment: CommentWhere
              Post: PostWhere
            }

            input ContentOptions {
              limit: Int
              offset: Int
              \\"\\"\\"
              Specify one or more ContentSort objects to sort Contents by. The sorts will be applied in the order in which they are arranged in the array.
              \\"\\"\\"
              sort: [ContentSort]
            }

            \\"\\"\\"
            Fields to sort Contents by. The order in which sorts are applied is not guaranteed when specifying many fields in one ContentSort object.
            \\"\\"\\"
            input ContentSort {
              content: SortDirection
              id: SortDirection
            }

            input ContentUpdateInput {
              _on: ContentImplementationsUpdateInput
              content: String
              creator: ContentCreatorUpdateFieldInput
              id: ID
            }

            input ContentWhere {
              _on: ContentImplementationsWhere
              content: String
              content_CONTAINS: String
              content_ENDS_WITH: String
              content_IN: [String]
              content_NOT: String @deprecated(reason: \\"Negation filters will be deprecated, use the NOT operator to achieve the same behavior\\")
              content_NOT_CONTAINS: String @deprecated(reason: \\"Negation filters will be deprecated, use the NOT operator to achieve the same behavior\\")
              content_NOT_ENDS_WITH: String @deprecated(reason: \\"Negation filters will be deprecated, use the NOT operator to achieve the same behavior\\")
              content_NOT_IN: [String] @deprecated(reason: \\"Negation filters will be deprecated, use the NOT operator to achieve the same behavior\\")
              content_NOT_STARTS_WITH: String @deprecated(reason: \\"Negation filters will be deprecated, use the NOT operator to achieve the same behavior\\")
              content_STARTS_WITH: String
              creator: UserWhere @deprecated(reason: \\"Use \`creator_SOME\` instead.\\")
              creatorAggregate: ContentCreatorAggregateInput
              creatorConnection: ContentCreatorConnectionWhere
              creatorConnection_NOT: ContentCreatorConnectionWhere @deprecated(reason: \\"Use \`creatorConnection_NONE\` instead.\\")
              creator_NOT: UserWhere @deprecated(reason: \\"Use \`creator_NONE\` instead.\\")
              id: ID
              id_CONTAINS: ID
              id_ENDS_WITH: ID
              id_IN: [ID]
              id_NOT: ID @deprecated(reason: \\"Negation filters will be deprecated, use the NOT operator to achieve the same behavior\\")
              id_NOT_CONTAINS: ID @deprecated(reason: \\"Negation filters will be deprecated, use the NOT operator to achieve the same behavior\\")
              id_NOT_ENDS_WITH: ID @deprecated(reason: \\"Negation filters will be deprecated, use the NOT operator to achieve the same behavior\\")
              id_NOT_IN: [ID] @deprecated(reason: \\"Negation filters will be deprecated, use the NOT operator to achieve the same behavior\\")
              id_NOT_STARTS_WITH: ID @deprecated(reason: \\"Negation filters will be deprecated, use the NOT operator to achieve the same behavior\\")
              id_STARTS_WITH: ID
            }

            type CreateCommentsMutationResponse {
              comments: [Comment!]!
              info: CreateInfo!
            }

            type CreateInfo {
              bookmark: String
              nodesCreated: Int!
              relationshipsCreated: Int!
            }

            type CreatePostsMutationResponse {
              info: CreateInfo!
              posts: [Post!]!
            }

            type CreateUsersMutationResponse {
              info: CreateInfo!
              users: [User!]!
            }

            type DeleteInfo {
              bookmark: String
              nodesDeleted: Int!
              relationshipsDeleted: Int!
            }

            type IDAggregateSelectionNullable {
              longest: ID
              shortest: ID
            }

            type Mutation {
              createComments(input: [CommentCreateInput!]!): CreateCommentsMutationResponse!
              createPosts(input: [PostCreateInput!]!): CreatePostsMutationResponse!
              createUsers(input: [UserCreateInput!]!): CreateUsersMutationResponse!
              deleteComments(delete: CommentDeleteInput, where: CommentWhere): DeleteInfo!
              deletePosts(delete: PostDeleteInput, where: PostWhere): DeleteInfo!
              deleteUsers(delete: UserDeleteInput, where: UserWhere): DeleteInfo!
              updateComments(connect: CommentConnectInput, create: CommentRelationInput, delete: CommentDeleteInput, disconnect: CommentDisconnectInput, update: CommentUpdateInput, where: CommentWhere): UpdateCommentsMutationResponse!
              updatePosts(connect: PostConnectInput, create: PostRelationInput, delete: PostDeleteInput, disconnect: PostDisconnectInput, update: PostUpdateInput, where: PostWhere): UpdatePostsMutationResponse!
              updateUsers(connect: UserConnectInput, create: UserRelationInput, delete: UserDeleteInput, disconnect: UserDisconnectInput, update: UserUpdateInput, where: UserWhere): UpdateUsersMutationResponse!
            }

            \\"\\"\\"Pagination information (Relay)\\"\\"\\"
            type PageInfo {
              endCursor: String
              hasNextPage: Boolean!
              hasPreviousPage: Boolean!
              startCursor: String
            }

            type Post implements Content {
              comments(directed: Boolean = true, options: CommentOptions, where: CommentWhere): [Comment!]!
              commentsAggregate(directed: Boolean = true, where: CommentWhere): PostCommentCommentsAggregationSelection
              commentsConnection(after: String, directed: Boolean = true, first: Int, sort: [PostCommentsConnectionSort!], where: PostCommentsConnectionWhere): PostCommentsConnection!
              content: String
              creator(directed: Boolean = true, options: UserOptions, where: UserWhere): User!
              creatorAggregate(directed: Boolean = true, where: UserWhere): PostUserCreatorAggregationSelection
              creatorConnection(after: String, directed: Boolean = true, first: Int, sort: [ContentCreatorConnectionSort!], where: ContentCreatorConnectionWhere): ContentCreatorConnection!
              id: ID
            }

            type PostAggregateSelection {
              content: StringAggregateSelectionNullable!
              count: Int!
              id: IDAggregateSelectionNullable!
            }

            type PostCommentCommentsAggregationSelection {
              count: Int!
              node: PostCommentCommentsNodeAggregateSelection
            }

            type PostCommentCommentsNodeAggregateSelection {
              content: StringAggregateSelectionNullable!
              id: IDAggregateSelectionNullable!
            }

            input PostCommentsAggregateInput {
              AND: [PostCommentsAggregateInput!]
              NOT: PostCommentsAggregateInput
              OR: [PostCommentsAggregateInput!]
              count: Int
              count_GT: Int
              count_GTE: Int
              count_LT: Int
              count_LTE: Int
              node: PostCommentsNodeAggregationWhereInput
            }

            input PostCommentsConnectFieldInput {
              connect: [CommentConnectInput!]
              \\"\\"\\"
              Whether or not to overwrite any matching relationship with the new properties. Will default to \`false\` in 4.0.0.
              \\"\\"\\"
              overwrite: Boolean! = true
              where: CommentConnectWhere
            }

            type PostCommentsConnection {
              edges: [PostCommentsRelationship!]!
              pageInfo: PageInfo!
              totalCount: Int!
            }

            input PostCommentsConnectionSort {
              node: CommentSort
            }

            input PostCommentsConnectionWhere {
              AND: [PostCommentsConnectionWhere!]
              NOT: PostCommentsConnectionWhere
              OR: [PostCommentsConnectionWhere!]
              node: CommentWhere
              node_NOT: CommentWhere @deprecated(reason: \\"Negation filters will be deprecated, use the NOT operator to achieve the same behavior\\")
            }

            input PostCommentsCreateFieldInput {
              node: CommentCreateInput!
            }

            input PostCommentsDeleteFieldInput {
              delete: CommentDeleteInput
              where: PostCommentsConnectionWhere
            }

            input PostCommentsDisconnectFieldInput {
              disconnect: CommentDisconnectInput
              where: PostCommentsConnectionWhere
            }

            input PostCommentsFieldInput {
              connect: [PostCommentsConnectFieldInput!]
              create: [PostCommentsCreateFieldInput!]
            }

            input PostCommentsNodeAggregationWhereInput {
              AND: [PostCommentsNodeAggregationWhereInput!]
              NOT: PostCommentsNodeAggregationWhereInput
              OR: [PostCommentsNodeAggregationWhereInput!]
<<<<<<< HEAD
              content_AVERAGE_EQUAL: Float @deprecated(reason: \\"Please use the explicit _LENGTH version for string aggregation.\\")
              content_AVERAGE_GT: Float @deprecated(reason: \\"Please use the explicit _LENGTH version for string aggregation.\\")
              content_AVERAGE_GTE: Float @deprecated(reason: \\"Please use the explicit _LENGTH version for string aggregation.\\")
              content_AVERAGE_LENGTH_EQUAL: Float
              content_AVERAGE_LENGTH_GT: Float
              content_AVERAGE_LENGTH_GTE: Float
              content_AVERAGE_LENGTH_LT: Float
              content_AVERAGE_LENGTH_LTE: Float
              content_AVERAGE_LT: Float @deprecated(reason: \\"Please use the explicit _LENGTH version for string aggregation.\\")
              content_AVERAGE_LTE: Float @deprecated(reason: \\"Please use the explicit _LENGTH version for string aggregation.\\")
              content_EQUAL: String
              content_GT: Int
              content_GTE: Int
              content_LONGEST_EQUAL: Int @deprecated(reason: \\"Please use the explicit _LENGTH version for string aggregation.\\")
              content_LONGEST_GT: Int @deprecated(reason: \\"Please use the explicit _LENGTH version for string aggregation.\\")
              content_LONGEST_GTE: Int @deprecated(reason: \\"Please use the explicit _LENGTH version for string aggregation.\\")
              content_LONGEST_LENGTH_EQUAL: Int
              content_LONGEST_LENGTH_GT: Int
              content_LONGEST_LENGTH_GTE: Int
              content_LONGEST_LENGTH_LT: Int
              content_LONGEST_LENGTH_LTE: Int
              content_LONGEST_LT: Int @deprecated(reason: \\"Please use the explicit _LENGTH version for string aggregation.\\")
              content_LONGEST_LTE: Int @deprecated(reason: \\"Please use the explicit _LENGTH version for string aggregation.\\")
              content_LT: Int
              content_LTE: Int
              content_SHORTEST_EQUAL: Int @deprecated(reason: \\"Please use the explicit _LENGTH version for string aggregation.\\")
              content_SHORTEST_GT: Int @deprecated(reason: \\"Please use the explicit _LENGTH version for string aggregation.\\")
              content_SHORTEST_GTE: Int @deprecated(reason: \\"Please use the explicit _LENGTH version for string aggregation.\\")
              content_SHORTEST_LENGTH_EQUAL: Int
              content_SHORTEST_LENGTH_GT: Int
              content_SHORTEST_LENGTH_GTE: Int
              content_SHORTEST_LENGTH_LT: Int
              content_SHORTEST_LENGTH_LTE: Int
              content_SHORTEST_LT: Int @deprecated(reason: \\"Please use the explicit _LENGTH version for string aggregation.\\")
              content_SHORTEST_LTE: Int @deprecated(reason: \\"Please use the explicit _LENGTH version for string aggregation.\\")
              id_EQUAL: ID
=======
              content_AVERAGE_EQUAL: Float
              content_AVERAGE_GT: Float
              content_AVERAGE_GTE: Float
              content_AVERAGE_LT: Float
              content_AVERAGE_LTE: Float
              content_EQUAL: String @deprecated(reason: \\"Aggregation filters that are not relying on an aggregating function will be deprecated.\\")
              content_GT: Int @deprecated(reason: \\"Aggregation filters that are not relying on an aggregating function will be deprecated.\\")
              content_GTE: Int @deprecated(reason: \\"Aggregation filters that are not relying on an aggregating function will be deprecated.\\")
              content_LONGEST_EQUAL: Int
              content_LONGEST_GT: Int
              content_LONGEST_GTE: Int
              content_LONGEST_LT: Int
              content_LONGEST_LTE: Int
              content_LT: Int @deprecated(reason: \\"Aggregation filters that are not relying on an aggregating function will be deprecated.\\")
              content_LTE: Int @deprecated(reason: \\"Aggregation filters that are not relying on an aggregating function will be deprecated.\\")
              content_SHORTEST_EQUAL: Int
              content_SHORTEST_GT: Int
              content_SHORTEST_GTE: Int
              content_SHORTEST_LT: Int
              content_SHORTEST_LTE: Int
              id_EQUAL: ID @deprecated(reason: \\"Aggregation filters that are not relying on an aggregating function will be deprecated.\\")
>>>>>>> 90380fc3
            }

            type PostCommentsRelationship {
              cursor: String!
              node: Comment!
            }

            input PostCommentsUpdateConnectionInput {
              node: CommentUpdateInput
            }

            input PostCommentsUpdateFieldInput {
              connect: [PostCommentsConnectFieldInput!]
              create: [PostCommentsCreateFieldInput!]
              delete: [PostCommentsDeleteFieldInput!]
              disconnect: [PostCommentsDisconnectFieldInput!]
              update: PostCommentsUpdateConnectionInput
              where: PostCommentsConnectionWhere
            }

            input PostConnectInput {
              comments: [PostCommentsConnectFieldInput!]
              creator: ContentCreatorConnectFieldInput
            }

            input PostConnectWhere {
              node: PostWhere!
            }

            input PostCreateInput {
              comments: PostCommentsFieldInput
              content: String
              creator: ContentCreatorFieldInput
              id: ID
            }

            input PostCreatorAggregateInput {
              AND: [PostCreatorAggregateInput!]
              NOT: PostCreatorAggregateInput
              OR: [PostCreatorAggregateInput!]
              count: Int
              count_GT: Int
              count_GTE: Int
              count_LT: Int
              count_LTE: Int
              node: PostCreatorNodeAggregationWhereInput
            }

            input PostCreatorNodeAggregationWhereInput {
              AND: [PostCreatorNodeAggregationWhereInput!]
              NOT: PostCreatorNodeAggregationWhereInput
              OR: [PostCreatorNodeAggregationWhereInput!]
<<<<<<< HEAD
              id_EQUAL: ID
              name_AVERAGE_EQUAL: Float @deprecated(reason: \\"Please use the explicit _LENGTH version for string aggregation.\\")
              name_AVERAGE_GT: Float @deprecated(reason: \\"Please use the explicit _LENGTH version for string aggregation.\\")
              name_AVERAGE_GTE: Float @deprecated(reason: \\"Please use the explicit _LENGTH version for string aggregation.\\")
              name_AVERAGE_LENGTH_EQUAL: Float
              name_AVERAGE_LENGTH_GT: Float
              name_AVERAGE_LENGTH_GTE: Float
              name_AVERAGE_LENGTH_LT: Float
              name_AVERAGE_LENGTH_LTE: Float
              name_AVERAGE_LT: Float @deprecated(reason: \\"Please use the explicit _LENGTH version for string aggregation.\\")
              name_AVERAGE_LTE: Float @deprecated(reason: \\"Please use the explicit _LENGTH version for string aggregation.\\")
              name_EQUAL: String
              name_GT: Int
              name_GTE: Int
              name_LONGEST_EQUAL: Int @deprecated(reason: \\"Please use the explicit _LENGTH version for string aggregation.\\")
              name_LONGEST_GT: Int @deprecated(reason: \\"Please use the explicit _LENGTH version for string aggregation.\\")
              name_LONGEST_GTE: Int @deprecated(reason: \\"Please use the explicit _LENGTH version for string aggregation.\\")
              name_LONGEST_LENGTH_EQUAL: Int
              name_LONGEST_LENGTH_GT: Int
              name_LONGEST_LENGTH_GTE: Int
              name_LONGEST_LENGTH_LT: Int
              name_LONGEST_LENGTH_LTE: Int
              name_LONGEST_LT: Int @deprecated(reason: \\"Please use the explicit _LENGTH version for string aggregation.\\")
              name_LONGEST_LTE: Int @deprecated(reason: \\"Please use the explicit _LENGTH version for string aggregation.\\")
              name_LT: Int
              name_LTE: Int
              name_SHORTEST_EQUAL: Int @deprecated(reason: \\"Please use the explicit _LENGTH version for string aggregation.\\")
              name_SHORTEST_GT: Int @deprecated(reason: \\"Please use the explicit _LENGTH version for string aggregation.\\")
              name_SHORTEST_GTE: Int @deprecated(reason: \\"Please use the explicit _LENGTH version for string aggregation.\\")
              name_SHORTEST_LENGTH_EQUAL: Int
              name_SHORTEST_LENGTH_GT: Int
              name_SHORTEST_LENGTH_GTE: Int
              name_SHORTEST_LENGTH_LT: Int
              name_SHORTEST_LENGTH_LTE: Int
              name_SHORTEST_LT: Int @deprecated(reason: \\"Please use the explicit _LENGTH version for string aggregation.\\")
              name_SHORTEST_LTE: Int @deprecated(reason: \\"Please use the explicit _LENGTH version for string aggregation.\\")
=======
              id_EQUAL: ID @deprecated(reason: \\"Aggregation filters that are not relying on an aggregating function will be deprecated.\\")
              name_AVERAGE_EQUAL: Float
              name_AVERAGE_GT: Float
              name_AVERAGE_GTE: Float
              name_AVERAGE_LT: Float
              name_AVERAGE_LTE: Float
              name_EQUAL: String @deprecated(reason: \\"Aggregation filters that are not relying on an aggregating function will be deprecated.\\")
              name_GT: Int @deprecated(reason: \\"Aggregation filters that are not relying on an aggregating function will be deprecated.\\")
              name_GTE: Int @deprecated(reason: \\"Aggregation filters that are not relying on an aggregating function will be deprecated.\\")
              name_LONGEST_EQUAL: Int
              name_LONGEST_GT: Int
              name_LONGEST_GTE: Int
              name_LONGEST_LT: Int
              name_LONGEST_LTE: Int
              name_LT: Int @deprecated(reason: \\"Aggregation filters that are not relying on an aggregating function will be deprecated.\\")
              name_LTE: Int @deprecated(reason: \\"Aggregation filters that are not relying on an aggregating function will be deprecated.\\")
              name_SHORTEST_EQUAL: Int
              name_SHORTEST_GT: Int
              name_SHORTEST_GTE: Int
              name_SHORTEST_LT: Int
              name_SHORTEST_LTE: Int
>>>>>>> 90380fc3
            }

            input PostDeleteInput {
              comments: [PostCommentsDeleteFieldInput!]
              creator: ContentCreatorDeleteFieldInput
            }

            input PostDisconnectInput {
              comments: [PostCommentsDisconnectFieldInput!]
              creator: ContentCreatorDisconnectFieldInput
            }

            type PostEdge {
              cursor: String!
              node: Post!
            }

            input PostOptions {
              limit: Int
              offset: Int
              \\"\\"\\"
              Specify one or more PostSort objects to sort Posts by. The sorts will be applied in the order in which they are arranged in the array.
              \\"\\"\\"
              sort: [PostSort!]
            }

            input PostRelationInput {
              comments: [PostCommentsCreateFieldInput!]
              creator: ContentCreatorCreateFieldInput
            }

            \\"\\"\\"
            Fields to sort Posts by. The order in which sorts are applied is not guaranteed when specifying many fields in one PostSort object.
            \\"\\"\\"
            input PostSort {
              content: SortDirection
              id: SortDirection
            }

            input PostUpdateInput {
              comments: [PostCommentsUpdateFieldInput!]
              content: String
              creator: ContentCreatorUpdateFieldInput
              id: ID
            }

            type PostUserCreatorAggregationSelection {
              count: Int!
              node: PostUserCreatorNodeAggregateSelection
            }

            type PostUserCreatorNodeAggregateSelection {
              id: IDAggregateSelectionNullable!
              name: StringAggregateSelectionNullable!
            }

            input PostWhere {
              AND: [PostWhere!]
              NOT: PostWhere
              OR: [PostWhere!]
              comments: CommentWhere @deprecated(reason: \\"Use \`comments_SOME\` instead.\\")
              commentsAggregate: PostCommentsAggregateInput
              commentsConnection: PostCommentsConnectionWhere @deprecated(reason: \\"Use \`commentsConnection_SOME\` instead.\\")
              commentsConnection_ALL: PostCommentsConnectionWhere
              commentsConnection_NONE: PostCommentsConnectionWhere
              commentsConnection_NOT: PostCommentsConnectionWhere @deprecated(reason: \\"Use \`commentsConnection_NONE\` instead.\\")
              commentsConnection_SINGLE: PostCommentsConnectionWhere
              commentsConnection_SOME: PostCommentsConnectionWhere
              \\"\\"\\"Return Posts where all of the related Comments match this filter\\"\\"\\"
              comments_ALL: CommentWhere
              \\"\\"\\"Return Posts where none of the related Comments match this filter\\"\\"\\"
              comments_NONE: CommentWhere
              comments_NOT: CommentWhere @deprecated(reason: \\"Use \`comments_NONE\` instead.\\")
              \\"\\"\\"Return Posts where one of the related Comments match this filter\\"\\"\\"
              comments_SINGLE: CommentWhere
              \\"\\"\\"Return Posts where some of the related Comments match this filter\\"\\"\\"
              comments_SOME: CommentWhere
              content: String
              content_CONTAINS: String
              content_ENDS_WITH: String
              content_IN: [String]
              content_NOT: String @deprecated(reason: \\"Negation filters will be deprecated, use the NOT operator to achieve the same behavior\\")
              content_NOT_CONTAINS: String @deprecated(reason: \\"Negation filters will be deprecated, use the NOT operator to achieve the same behavior\\")
              content_NOT_ENDS_WITH: String @deprecated(reason: \\"Negation filters will be deprecated, use the NOT operator to achieve the same behavior\\")
              content_NOT_IN: [String] @deprecated(reason: \\"Negation filters will be deprecated, use the NOT operator to achieve the same behavior\\")
              content_NOT_STARTS_WITH: String @deprecated(reason: \\"Negation filters will be deprecated, use the NOT operator to achieve the same behavior\\")
              content_STARTS_WITH: String
              creator: UserWhere @deprecated(reason: \\"Use \`creator_SOME\` instead.\\")
              creatorAggregate: PostCreatorAggregateInput
              creatorConnection: ContentCreatorConnectionWhere
              creatorConnection_NOT: ContentCreatorConnectionWhere @deprecated(reason: \\"Use \`creatorConnection_NONE\` instead.\\")
              creator_NOT: UserWhere @deprecated(reason: \\"Use \`creator_NONE\` instead.\\")
              id: ID
              id_CONTAINS: ID
              id_ENDS_WITH: ID
              id_IN: [ID]
              id_NOT: ID @deprecated(reason: \\"Negation filters will be deprecated, use the NOT operator to achieve the same behavior\\")
              id_NOT_CONTAINS: ID @deprecated(reason: \\"Negation filters will be deprecated, use the NOT operator to achieve the same behavior\\")
              id_NOT_ENDS_WITH: ID @deprecated(reason: \\"Negation filters will be deprecated, use the NOT operator to achieve the same behavior\\")
              id_NOT_IN: [ID] @deprecated(reason: \\"Negation filters will be deprecated, use the NOT operator to achieve the same behavior\\")
              id_NOT_STARTS_WITH: ID @deprecated(reason: \\"Negation filters will be deprecated, use the NOT operator to achieve the same behavior\\")
              id_STARTS_WITH: ID
            }

            type PostsConnection {
              edges: [PostEdge!]!
              pageInfo: PageInfo!
              totalCount: Int!
            }

            type Query {
              comments(options: CommentOptions, where: CommentWhere): [Comment!]!
              commentsAggregate(where: CommentWhere): CommentAggregateSelection!
              commentsConnection(after: String, first: Int, sort: [CommentSort], where: CommentWhere): CommentsConnection!
              posts(options: PostOptions, where: PostWhere): [Post!]!
              postsAggregate(where: PostWhere): PostAggregateSelection!
              postsConnection(after: String, first: Int, sort: [PostSort], where: PostWhere): PostsConnection!
              users(options: UserOptions, where: UserWhere): [User!]!
              usersAggregate(where: UserWhere): UserAggregateSelection!
              usersConnection(after: String, first: Int, sort: [UserSort], where: UserWhere): UsersConnection!
            }

            enum SortDirection {
              \\"\\"\\"Sort by field values in ascending order.\\"\\"\\"
              ASC
              \\"\\"\\"Sort by field values in descending order.\\"\\"\\"
              DESC
            }

            type StringAggregateSelectionNullable {
              longest: String
              shortest: String
            }

            type UpdateCommentsMutationResponse {
              comments: [Comment!]!
              info: UpdateInfo!
            }

            type UpdateInfo {
              bookmark: String
              nodesCreated: Int!
              nodesDeleted: Int!
              relationshipsCreated: Int!
              relationshipsDeleted: Int!
            }

            type UpdatePostsMutationResponse {
              info: UpdateInfo!
              posts: [Post!]!
            }

            type UpdateUsersMutationResponse {
              info: UpdateInfo!
              users: [User!]!
            }

            type User {
              content(directed: Boolean = true, options: ContentOptions, where: ContentWhere): [Content!]!
              contentConnection(after: String, directed: Boolean = true, first: Int, sort: [UserContentConnectionSort!], where: UserContentConnectionWhere): UserContentConnection!
              id: ID
              name: String
            }

            type UserAggregateSelection {
              count: Int!
              id: IDAggregateSelectionNullable!
              name: StringAggregateSelectionNullable!
            }

            input UserConnectInput {
              content: [UserContentConnectFieldInput!]
            }

            input UserConnectWhere {
              node: UserWhere!
            }

            input UserContentConnectFieldInput {
              connect: ContentConnectInput
              where: ContentConnectWhere
            }

            type UserContentConnection {
              edges: [UserContentRelationship!]!
              pageInfo: PageInfo!
              totalCount: Int!
            }

            input UserContentConnectionSort {
              node: ContentSort
            }

            input UserContentConnectionWhere {
              AND: [UserContentConnectionWhere!]
              NOT: UserContentConnectionWhere
              OR: [UserContentConnectionWhere!]
              node: ContentWhere
              node_NOT: ContentWhere @deprecated(reason: \\"Negation filters will be deprecated, use the NOT operator to achieve the same behavior\\")
            }

            input UserContentCreateFieldInput {
              node: ContentCreateInput!
            }

            input UserContentDeleteFieldInput {
              delete: ContentDeleteInput
              where: UserContentConnectionWhere
            }

            input UserContentDisconnectFieldInput {
              disconnect: ContentDisconnectInput
              where: UserContentConnectionWhere
            }

            input UserContentFieldInput {
              connect: [UserContentConnectFieldInput!]
              create: [UserContentCreateFieldInput!]
            }

            type UserContentRelationship {
              cursor: String!
              node: Content!
            }

            input UserContentUpdateConnectionInput {
              node: ContentUpdateInput
            }

            input UserContentUpdateFieldInput {
              connect: [UserContentConnectFieldInput!]
              create: [UserContentCreateFieldInput!]
              delete: [UserContentDeleteFieldInput!]
              disconnect: [UserContentDisconnectFieldInput!]
              update: UserContentUpdateConnectionInput
              where: UserContentConnectionWhere
            }

            input UserCreateInput {
              content: UserContentFieldInput
              id: ID
              name: String
            }

            input UserDeleteInput {
              content: [UserContentDeleteFieldInput!]
            }

            input UserDisconnectInput {
              content: [UserContentDisconnectFieldInput!]
            }

            type UserEdge {
              cursor: String!
              node: User!
            }

            input UserOptions {
              limit: Int
              offset: Int
              \\"\\"\\"
              Specify one or more UserSort objects to sort Users by. The sorts will be applied in the order in which they are arranged in the array.
              \\"\\"\\"
              sort: [UserSort!]
            }

            input UserRelationInput {
              content: [UserContentCreateFieldInput!]
            }

            \\"\\"\\"
            Fields to sort Users by. The order in which sorts are applied is not guaranteed when specifying many fields in one UserSort object.
            \\"\\"\\"
            input UserSort {
              id: SortDirection
              name: SortDirection
            }

            input UserUpdateInput {
              content: [UserContentUpdateFieldInput!]
              id: ID
              name: String
            }

            input UserWhere {
              AND: [UserWhere!]
              NOT: UserWhere
              OR: [UserWhere!]
              contentConnection: UserContentConnectionWhere @deprecated(reason: \\"Use \`contentConnection_SOME\` instead.\\")
              contentConnection_ALL: UserContentConnectionWhere
              contentConnection_NONE: UserContentConnectionWhere
              contentConnection_NOT: UserContentConnectionWhere @deprecated(reason: \\"Use \`contentConnection_NONE\` instead.\\")
              contentConnection_SINGLE: UserContentConnectionWhere
              contentConnection_SOME: UserContentConnectionWhere
              id: ID
              id_CONTAINS: ID
              id_ENDS_WITH: ID
              id_IN: [ID]
              id_NOT: ID @deprecated(reason: \\"Negation filters will be deprecated, use the NOT operator to achieve the same behavior\\")
              id_NOT_CONTAINS: ID @deprecated(reason: \\"Negation filters will be deprecated, use the NOT operator to achieve the same behavior\\")
              id_NOT_ENDS_WITH: ID @deprecated(reason: \\"Negation filters will be deprecated, use the NOT operator to achieve the same behavior\\")
              id_NOT_IN: [ID] @deprecated(reason: \\"Negation filters will be deprecated, use the NOT operator to achieve the same behavior\\")
              id_NOT_STARTS_WITH: ID @deprecated(reason: \\"Negation filters will be deprecated, use the NOT operator to achieve the same behavior\\")
              id_STARTS_WITH: ID
              name: String
              name_CONTAINS: String
              name_ENDS_WITH: String
              name_IN: [String]
              name_NOT: String @deprecated(reason: \\"Negation filters will be deprecated, use the NOT operator to achieve the same behavior\\")
              name_NOT_CONTAINS: String @deprecated(reason: \\"Negation filters will be deprecated, use the NOT operator to achieve the same behavior\\")
              name_NOT_ENDS_WITH: String @deprecated(reason: \\"Negation filters will be deprecated, use the NOT operator to achieve the same behavior\\")
              name_NOT_IN: [String] @deprecated(reason: \\"Negation filters will be deprecated, use the NOT operator to achieve the same behavior\\")
              name_NOT_STARTS_WITH: String @deprecated(reason: \\"Negation filters will be deprecated, use the NOT operator to achieve the same behavior\\")
              name_STARTS_WITH: String
            }

            type UsersConnection {
              edges: [UserEdge!]!
              pageInfo: PageInfo!
              totalCount: Int!
            }"
        `);
    });
});<|MERGE_RESOLUTION|>--- conflicted
+++ resolved
@@ -952,7 +952,6 @@
               episodeCount_SUM_GTE: Int
               episodeCount_SUM_LT: Int
               episodeCount_SUM_LTE: Int
-<<<<<<< HEAD
               title_AVERAGE_EQUAL: Float @deprecated(reason: \\"Please use the explicit _LENGTH version for string aggregation.\\")
               title_AVERAGE_GT: Float @deprecated(reason: \\"Please use the explicit _LENGTH version for string aggregation.\\")
               title_AVERAGE_GTE: Float @deprecated(reason: \\"Please use the explicit _LENGTH version for string aggregation.\\")
@@ -963,9 +962,9 @@
               title_AVERAGE_LENGTH_LTE: Float
               title_AVERAGE_LT: Float @deprecated(reason: \\"Please use the explicit _LENGTH version for string aggregation.\\")
               title_AVERAGE_LTE: Float @deprecated(reason: \\"Please use the explicit _LENGTH version for string aggregation.\\")
-              title_EQUAL: String
-              title_GT: Int
-              title_GTE: Int
+              title_EQUAL: String @deprecated(reason: \\"Aggregation filters that are not relying on an aggregating function will be deprecated.\\")
+              title_GT: Int @deprecated(reason: \\"Aggregation filters that are not relying on an aggregating function will be deprecated.\\")
+              title_GTE: Int @deprecated(reason: \\"Aggregation filters that are not relying on an aggregating function will be deprecated.\\")
               title_LONGEST_EQUAL: Int @deprecated(reason: \\"Please use the explicit _LENGTH version for string aggregation.\\")
               title_LONGEST_GT: Int @deprecated(reason: \\"Please use the explicit _LENGTH version for string aggregation.\\")
               title_LONGEST_GTE: Int @deprecated(reason: \\"Please use the explicit _LENGTH version for string aggregation.\\")
@@ -976,8 +975,8 @@
               title_LONGEST_LENGTH_LTE: Int
               title_LONGEST_LT: Int @deprecated(reason: \\"Please use the explicit _LENGTH version for string aggregation.\\")
               title_LONGEST_LTE: Int @deprecated(reason: \\"Please use the explicit _LENGTH version for string aggregation.\\")
-              title_LT: Int
-              title_LTE: Int
+              title_LT: Int @deprecated(reason: \\"Aggregation filters that are not relying on an aggregating function will be deprecated.\\")
+              title_LTE: Int @deprecated(reason: \\"Aggregation filters that are not relying on an aggregating function will be deprecated.\\")
               title_SHORTEST_EQUAL: Int @deprecated(reason: \\"Please use the explicit _LENGTH version for string aggregation.\\")
               title_SHORTEST_GT: Int @deprecated(reason: \\"Please use the explicit _LENGTH version for string aggregation.\\")
               title_SHORTEST_GTE: Int @deprecated(reason: \\"Please use the explicit _LENGTH version for string aggregation.\\")
@@ -988,28 +987,6 @@
               title_SHORTEST_LENGTH_LTE: Int
               title_SHORTEST_LT: Int @deprecated(reason: \\"Please use the explicit _LENGTH version for string aggregation.\\")
               title_SHORTEST_LTE: Int @deprecated(reason: \\"Please use the explicit _LENGTH version for string aggregation.\\")
-=======
-              title_AVERAGE_EQUAL: Float
-              title_AVERAGE_GT: Float
-              title_AVERAGE_GTE: Float
-              title_AVERAGE_LT: Float
-              title_AVERAGE_LTE: Float
-              title_EQUAL: String @deprecated(reason: \\"Aggregation filters that are not relying on an aggregating function will be deprecated.\\")
-              title_GT: Int @deprecated(reason: \\"Aggregation filters that are not relying on an aggregating function will be deprecated.\\")
-              title_GTE: Int @deprecated(reason: \\"Aggregation filters that are not relying on an aggregating function will be deprecated.\\")
-              title_LONGEST_EQUAL: Int
-              title_LONGEST_GT: Int
-              title_LONGEST_GTE: Int
-              title_LONGEST_LT: Int
-              title_LONGEST_LTE: Int
-              title_LT: Int @deprecated(reason: \\"Aggregation filters that are not relying on an aggregating function will be deprecated.\\")
-              title_LTE: Int @deprecated(reason: \\"Aggregation filters that are not relying on an aggregating function will be deprecated.\\")
-              title_SHORTEST_EQUAL: Int
-              title_SHORTEST_GT: Int
-              title_SHORTEST_GTE: Int
-              title_SHORTEST_LT: Int
-              title_SHORTEST_LTE: Int
->>>>>>> 90380fc3
             }
 
             type EpisodeSeriesRelationship {
@@ -1156,7 +1133,6 @@
               AND: [MovieActorsNodeAggregationWhereInput!]
               NOT: MovieActorsNodeAggregationWhereInput
               OR: [MovieActorsNodeAggregationWhereInput!]
-<<<<<<< HEAD
               name_AVERAGE_EQUAL: Float @deprecated(reason: \\"Please use the explicit _LENGTH version for string aggregation.\\")
               name_AVERAGE_GT: Float @deprecated(reason: \\"Please use the explicit _LENGTH version for string aggregation.\\")
               name_AVERAGE_GTE: Float @deprecated(reason: \\"Please use the explicit _LENGTH version for string aggregation.\\")
@@ -1167,9 +1143,9 @@
               name_AVERAGE_LENGTH_LTE: Float
               name_AVERAGE_LT: Float @deprecated(reason: \\"Please use the explicit _LENGTH version for string aggregation.\\")
               name_AVERAGE_LTE: Float @deprecated(reason: \\"Please use the explicit _LENGTH version for string aggregation.\\")
-              name_EQUAL: String
-              name_GT: Int
-              name_GTE: Int
+              name_EQUAL: String @deprecated(reason: \\"Aggregation filters that are not relying on an aggregating function will be deprecated.\\")
+              name_GT: Int @deprecated(reason: \\"Aggregation filters that are not relying on an aggregating function will be deprecated.\\")
+              name_GTE: Int @deprecated(reason: \\"Aggregation filters that are not relying on an aggregating function will be deprecated.\\")
               name_LONGEST_EQUAL: Int @deprecated(reason: \\"Please use the explicit _LENGTH version for string aggregation.\\")
               name_LONGEST_GT: Int @deprecated(reason: \\"Please use the explicit _LENGTH version for string aggregation.\\")
               name_LONGEST_GTE: Int @deprecated(reason: \\"Please use the explicit _LENGTH version for string aggregation.\\")
@@ -1180,8 +1156,8 @@
               name_LONGEST_LENGTH_LTE: Int
               name_LONGEST_LT: Int @deprecated(reason: \\"Please use the explicit _LENGTH version for string aggregation.\\")
               name_LONGEST_LTE: Int @deprecated(reason: \\"Please use the explicit _LENGTH version for string aggregation.\\")
-              name_LT: Int
-              name_LTE: Int
+              name_LT: Int @deprecated(reason: \\"Aggregation filters that are not relying on an aggregating function will be deprecated.\\")
+              name_LTE: Int @deprecated(reason: \\"Aggregation filters that are not relying on an aggregating function will be deprecated.\\")
               name_SHORTEST_EQUAL: Int @deprecated(reason: \\"Please use the explicit _LENGTH version for string aggregation.\\")
               name_SHORTEST_GT: Int @deprecated(reason: \\"Please use the explicit _LENGTH version for string aggregation.\\")
               name_SHORTEST_GTE: Int @deprecated(reason: \\"Please use the explicit _LENGTH version for string aggregation.\\")
@@ -1192,28 +1168,6 @@
               name_SHORTEST_LENGTH_LTE: Int
               name_SHORTEST_LT: Int @deprecated(reason: \\"Please use the explicit _LENGTH version for string aggregation.\\")
               name_SHORTEST_LTE: Int @deprecated(reason: \\"Please use the explicit _LENGTH version for string aggregation.\\")
-=======
-              name_AVERAGE_EQUAL: Float
-              name_AVERAGE_GT: Float
-              name_AVERAGE_GTE: Float
-              name_AVERAGE_LT: Float
-              name_AVERAGE_LTE: Float
-              name_EQUAL: String @deprecated(reason: \\"Aggregation filters that are not relying on an aggregating function will be deprecated.\\")
-              name_GT: Int @deprecated(reason: \\"Aggregation filters that are not relying on an aggregating function will be deprecated.\\")
-              name_GTE: Int @deprecated(reason: \\"Aggregation filters that are not relying on an aggregating function will be deprecated.\\")
-              name_LONGEST_EQUAL: Int
-              name_LONGEST_GT: Int
-              name_LONGEST_GTE: Int
-              name_LONGEST_LT: Int
-              name_LONGEST_LTE: Int
-              name_LT: Int @deprecated(reason: \\"Aggregation filters that are not relying on an aggregating function will be deprecated.\\")
-              name_LTE: Int @deprecated(reason: \\"Aggregation filters that are not relying on an aggregating function will be deprecated.\\")
-              name_SHORTEST_EQUAL: Int
-              name_SHORTEST_GT: Int
-              name_SHORTEST_GTE: Int
-              name_SHORTEST_LT: Int
-              name_SHORTEST_LTE: Int
->>>>>>> 90380fc3
             }
 
             type MovieAggregateSelection {
@@ -1449,7 +1403,6 @@
               AND: [ProductionActorsNodeAggregationWhereInput!]
               NOT: ProductionActorsNodeAggregationWhereInput
               OR: [ProductionActorsNodeAggregationWhereInput!]
-<<<<<<< HEAD
               name_AVERAGE_EQUAL: Float @deprecated(reason: \\"Please use the explicit _LENGTH version for string aggregation.\\")
               name_AVERAGE_GT: Float @deprecated(reason: \\"Please use the explicit _LENGTH version for string aggregation.\\")
               name_AVERAGE_GTE: Float @deprecated(reason: \\"Please use the explicit _LENGTH version for string aggregation.\\")
@@ -1460,9 +1413,9 @@
               name_AVERAGE_LENGTH_LTE: Float
               name_AVERAGE_LT: Float @deprecated(reason: \\"Please use the explicit _LENGTH version for string aggregation.\\")
               name_AVERAGE_LTE: Float @deprecated(reason: \\"Please use the explicit _LENGTH version for string aggregation.\\")
-              name_EQUAL: String
-              name_GT: Int
-              name_GTE: Int
+              name_EQUAL: String @deprecated(reason: \\"Aggregation filters that are not relying on an aggregating function will be deprecated.\\")
+              name_GT: Int @deprecated(reason: \\"Aggregation filters that are not relying on an aggregating function will be deprecated.\\")
+              name_GTE: Int @deprecated(reason: \\"Aggregation filters that are not relying on an aggregating function will be deprecated.\\")
               name_LONGEST_EQUAL: Int @deprecated(reason: \\"Please use the explicit _LENGTH version for string aggregation.\\")
               name_LONGEST_GT: Int @deprecated(reason: \\"Please use the explicit _LENGTH version for string aggregation.\\")
               name_LONGEST_GTE: Int @deprecated(reason: \\"Please use the explicit _LENGTH version for string aggregation.\\")
@@ -1473,8 +1426,8 @@
               name_LONGEST_LENGTH_LTE: Int
               name_LONGEST_LT: Int @deprecated(reason: \\"Please use the explicit _LENGTH version for string aggregation.\\")
               name_LONGEST_LTE: Int @deprecated(reason: \\"Please use the explicit _LENGTH version for string aggregation.\\")
-              name_LT: Int
-              name_LTE: Int
+              name_LT: Int @deprecated(reason: \\"Aggregation filters that are not relying on an aggregating function will be deprecated.\\")
+              name_LTE: Int @deprecated(reason: \\"Aggregation filters that are not relying on an aggregating function will be deprecated.\\")
               name_SHORTEST_EQUAL: Int @deprecated(reason: \\"Please use the explicit _LENGTH version for string aggregation.\\")
               name_SHORTEST_GT: Int @deprecated(reason: \\"Please use the explicit _LENGTH version for string aggregation.\\")
               name_SHORTEST_GTE: Int @deprecated(reason: \\"Please use the explicit _LENGTH version for string aggregation.\\")
@@ -1485,28 +1438,6 @@
               name_SHORTEST_LENGTH_LTE: Int
               name_SHORTEST_LT: Int @deprecated(reason: \\"Please use the explicit _LENGTH version for string aggregation.\\")
               name_SHORTEST_LTE: Int @deprecated(reason: \\"Please use the explicit _LENGTH version for string aggregation.\\")
-=======
-              name_AVERAGE_EQUAL: Float
-              name_AVERAGE_GT: Float
-              name_AVERAGE_GTE: Float
-              name_AVERAGE_LT: Float
-              name_AVERAGE_LTE: Float
-              name_EQUAL: String @deprecated(reason: \\"Aggregation filters that are not relying on an aggregating function will be deprecated.\\")
-              name_GT: Int @deprecated(reason: \\"Aggregation filters that are not relying on an aggregating function will be deprecated.\\")
-              name_GTE: Int @deprecated(reason: \\"Aggregation filters that are not relying on an aggregating function will be deprecated.\\")
-              name_LONGEST_EQUAL: Int
-              name_LONGEST_GT: Int
-              name_LONGEST_GTE: Int
-              name_LONGEST_LT: Int
-              name_LONGEST_LTE: Int
-              name_LT: Int @deprecated(reason: \\"Aggregation filters that are not relying on an aggregating function will be deprecated.\\")
-              name_LTE: Int @deprecated(reason: \\"Aggregation filters that are not relying on an aggregating function will be deprecated.\\")
-              name_SHORTEST_EQUAL: Int
-              name_SHORTEST_GT: Int
-              name_SHORTEST_GTE: Int
-              name_SHORTEST_LT: Int
-              name_SHORTEST_LTE: Int
->>>>>>> 90380fc3
             }
 
             type ProductionActorsRelationship implements ActedIn {
@@ -1719,7 +1650,6 @@
               AND: [SeriesActorsNodeAggregationWhereInput!]
               NOT: SeriesActorsNodeAggregationWhereInput
               OR: [SeriesActorsNodeAggregationWhereInput!]
-<<<<<<< HEAD
               name_AVERAGE_EQUAL: Float @deprecated(reason: \\"Please use the explicit _LENGTH version for string aggregation.\\")
               name_AVERAGE_GT: Float @deprecated(reason: \\"Please use the explicit _LENGTH version for string aggregation.\\")
               name_AVERAGE_GTE: Float @deprecated(reason: \\"Please use the explicit _LENGTH version for string aggregation.\\")
@@ -1730,9 +1660,9 @@
               name_AVERAGE_LENGTH_LTE: Float
               name_AVERAGE_LT: Float @deprecated(reason: \\"Please use the explicit _LENGTH version for string aggregation.\\")
               name_AVERAGE_LTE: Float @deprecated(reason: \\"Please use the explicit _LENGTH version for string aggregation.\\")
-              name_EQUAL: String
-              name_GT: Int
-              name_GTE: Int
+              name_EQUAL: String @deprecated(reason: \\"Aggregation filters that are not relying on an aggregating function will be deprecated.\\")
+              name_GT: Int @deprecated(reason: \\"Aggregation filters that are not relying on an aggregating function will be deprecated.\\")
+              name_GTE: Int @deprecated(reason: \\"Aggregation filters that are not relying on an aggregating function will be deprecated.\\")
               name_LONGEST_EQUAL: Int @deprecated(reason: \\"Please use the explicit _LENGTH version for string aggregation.\\")
               name_LONGEST_GT: Int @deprecated(reason: \\"Please use the explicit _LENGTH version for string aggregation.\\")
               name_LONGEST_GTE: Int @deprecated(reason: \\"Please use the explicit _LENGTH version for string aggregation.\\")
@@ -1743,8 +1673,8 @@
               name_LONGEST_LENGTH_LTE: Int
               name_LONGEST_LT: Int @deprecated(reason: \\"Please use the explicit _LENGTH version for string aggregation.\\")
               name_LONGEST_LTE: Int @deprecated(reason: \\"Please use the explicit _LENGTH version for string aggregation.\\")
-              name_LT: Int
-              name_LTE: Int
+              name_LT: Int @deprecated(reason: \\"Aggregation filters that are not relying on an aggregating function will be deprecated.\\")
+              name_LTE: Int @deprecated(reason: \\"Aggregation filters that are not relying on an aggregating function will be deprecated.\\")
               name_SHORTEST_EQUAL: Int @deprecated(reason: \\"Please use the explicit _LENGTH version for string aggregation.\\")
               name_SHORTEST_GT: Int @deprecated(reason: \\"Please use the explicit _LENGTH version for string aggregation.\\")
               name_SHORTEST_GTE: Int @deprecated(reason: \\"Please use the explicit _LENGTH version for string aggregation.\\")
@@ -1755,28 +1685,6 @@
               name_SHORTEST_LENGTH_LTE: Int
               name_SHORTEST_LT: Int @deprecated(reason: \\"Please use the explicit _LENGTH version for string aggregation.\\")
               name_SHORTEST_LTE: Int @deprecated(reason: \\"Please use the explicit _LENGTH version for string aggregation.\\")
-=======
-              name_AVERAGE_EQUAL: Float
-              name_AVERAGE_GT: Float
-              name_AVERAGE_GTE: Float
-              name_AVERAGE_LT: Float
-              name_AVERAGE_LTE: Float
-              name_EQUAL: String @deprecated(reason: \\"Aggregation filters that are not relying on an aggregating function will be deprecated.\\")
-              name_GT: Int @deprecated(reason: \\"Aggregation filters that are not relying on an aggregating function will be deprecated.\\")
-              name_GTE: Int @deprecated(reason: \\"Aggregation filters that are not relying on an aggregating function will be deprecated.\\")
-              name_LONGEST_EQUAL: Int
-              name_LONGEST_GT: Int
-              name_LONGEST_GTE: Int
-              name_LONGEST_LT: Int
-              name_LONGEST_LTE: Int
-              name_LT: Int @deprecated(reason: \\"Aggregation filters that are not relying on an aggregating function will be deprecated.\\")
-              name_LTE: Int @deprecated(reason: \\"Aggregation filters that are not relying on an aggregating function will be deprecated.\\")
-              name_SHORTEST_EQUAL: Int
-              name_SHORTEST_GT: Int
-              name_SHORTEST_GTE: Int
-              name_SHORTEST_LT: Int
-              name_SHORTEST_LTE: Int
->>>>>>> 90380fc3
             }
 
             type SeriesAggregateSelection {
@@ -3041,8 +2949,7 @@
               AND: [CommentCreatorNodeAggregationWhereInput!]
               NOT: CommentCreatorNodeAggregationWhereInput
               OR: [CommentCreatorNodeAggregationWhereInput!]
-<<<<<<< HEAD
-              id_EQUAL: ID
+              id_EQUAL: ID @deprecated(reason: \\"Aggregation filters that are not relying on an aggregating function will be deprecated.\\")
               name_AVERAGE_EQUAL: Float @deprecated(reason: \\"Please use the explicit _LENGTH version for string aggregation.\\")
               name_AVERAGE_GT: Float @deprecated(reason: \\"Please use the explicit _LENGTH version for string aggregation.\\")
               name_AVERAGE_GTE: Float @deprecated(reason: \\"Please use the explicit _LENGTH version for string aggregation.\\")
@@ -3053,9 +2960,9 @@
               name_AVERAGE_LENGTH_LTE: Float
               name_AVERAGE_LT: Float @deprecated(reason: \\"Please use the explicit _LENGTH version for string aggregation.\\")
               name_AVERAGE_LTE: Float @deprecated(reason: \\"Please use the explicit _LENGTH version for string aggregation.\\")
-              name_EQUAL: String
-              name_GT: Int
-              name_GTE: Int
+              name_EQUAL: String @deprecated(reason: \\"Aggregation filters that are not relying on an aggregating function will be deprecated.\\")
+              name_GT: Int @deprecated(reason: \\"Aggregation filters that are not relying on an aggregating function will be deprecated.\\")
+              name_GTE: Int @deprecated(reason: \\"Aggregation filters that are not relying on an aggregating function will be deprecated.\\")
               name_LONGEST_EQUAL: Int @deprecated(reason: \\"Please use the explicit _LENGTH version for string aggregation.\\")
               name_LONGEST_GT: Int @deprecated(reason: \\"Please use the explicit _LENGTH version for string aggregation.\\")
               name_LONGEST_GTE: Int @deprecated(reason: \\"Please use the explicit _LENGTH version for string aggregation.\\")
@@ -3066,8 +2973,8 @@
               name_LONGEST_LENGTH_LTE: Int
               name_LONGEST_LT: Int @deprecated(reason: \\"Please use the explicit _LENGTH version for string aggregation.\\")
               name_LONGEST_LTE: Int @deprecated(reason: \\"Please use the explicit _LENGTH version for string aggregation.\\")
-              name_LT: Int
-              name_LTE: Int
+              name_LT: Int @deprecated(reason: \\"Aggregation filters that are not relying on an aggregating function will be deprecated.\\")
+              name_LTE: Int @deprecated(reason: \\"Aggregation filters that are not relying on an aggregating function will be deprecated.\\")
               name_SHORTEST_EQUAL: Int @deprecated(reason: \\"Please use the explicit _LENGTH version for string aggregation.\\")
               name_SHORTEST_GT: Int @deprecated(reason: \\"Please use the explicit _LENGTH version for string aggregation.\\")
               name_SHORTEST_GTE: Int @deprecated(reason: \\"Please use the explicit _LENGTH version for string aggregation.\\")
@@ -3078,29 +2985,6 @@
               name_SHORTEST_LENGTH_LTE: Int
               name_SHORTEST_LT: Int @deprecated(reason: \\"Please use the explicit _LENGTH version for string aggregation.\\")
               name_SHORTEST_LTE: Int @deprecated(reason: \\"Please use the explicit _LENGTH version for string aggregation.\\")
-=======
-              id_EQUAL: ID @deprecated(reason: \\"Aggregation filters that are not relying on an aggregating function will be deprecated.\\")
-              name_AVERAGE_EQUAL: Float
-              name_AVERAGE_GT: Float
-              name_AVERAGE_GTE: Float
-              name_AVERAGE_LT: Float
-              name_AVERAGE_LTE: Float
-              name_EQUAL: String @deprecated(reason: \\"Aggregation filters that are not relying on an aggregating function will be deprecated.\\")
-              name_GT: Int @deprecated(reason: \\"Aggregation filters that are not relying on an aggregating function will be deprecated.\\")
-              name_GTE: Int @deprecated(reason: \\"Aggregation filters that are not relying on an aggregating function will be deprecated.\\")
-              name_LONGEST_EQUAL: Int
-              name_LONGEST_GT: Int
-              name_LONGEST_GTE: Int
-              name_LONGEST_LT: Int
-              name_LONGEST_LTE: Int
-              name_LT: Int @deprecated(reason: \\"Aggregation filters that are not relying on an aggregating function will be deprecated.\\")
-              name_LTE: Int @deprecated(reason: \\"Aggregation filters that are not relying on an aggregating function will be deprecated.\\")
-              name_SHORTEST_EQUAL: Int
-              name_SHORTEST_GT: Int
-              name_SHORTEST_GTE: Int
-              name_SHORTEST_LT: Int
-              name_SHORTEST_LTE: Int
->>>>>>> 90380fc3
             }
 
             input CommentDeleteInput {
@@ -3189,7 +3073,6 @@
               AND: [CommentPostNodeAggregationWhereInput!]
               NOT: CommentPostNodeAggregationWhereInput
               OR: [CommentPostNodeAggregationWhereInput!]
-<<<<<<< HEAD
               content_AVERAGE_EQUAL: Float @deprecated(reason: \\"Please use the explicit _LENGTH version for string aggregation.\\")
               content_AVERAGE_GT: Float @deprecated(reason: \\"Please use the explicit _LENGTH version for string aggregation.\\")
               content_AVERAGE_GTE: Float @deprecated(reason: \\"Please use the explicit _LENGTH version for string aggregation.\\")
@@ -3200,9 +3083,9 @@
               content_AVERAGE_LENGTH_LTE: Float
               content_AVERAGE_LT: Float @deprecated(reason: \\"Please use the explicit _LENGTH version for string aggregation.\\")
               content_AVERAGE_LTE: Float @deprecated(reason: \\"Please use the explicit _LENGTH version for string aggregation.\\")
-              content_EQUAL: String
-              content_GT: Int
-              content_GTE: Int
+              content_EQUAL: String @deprecated(reason: \\"Aggregation filters that are not relying on an aggregating function will be deprecated.\\")
+              content_GT: Int @deprecated(reason: \\"Aggregation filters that are not relying on an aggregating function will be deprecated.\\")
+              content_GTE: Int @deprecated(reason: \\"Aggregation filters that are not relying on an aggregating function will be deprecated.\\")
               content_LONGEST_EQUAL: Int @deprecated(reason: \\"Please use the explicit _LENGTH version for string aggregation.\\")
               content_LONGEST_GT: Int @deprecated(reason: \\"Please use the explicit _LENGTH version for string aggregation.\\")
               content_LONGEST_GTE: Int @deprecated(reason: \\"Please use the explicit _LENGTH version for string aggregation.\\")
@@ -3213,8 +3096,8 @@
               content_LONGEST_LENGTH_LTE: Int
               content_LONGEST_LT: Int @deprecated(reason: \\"Please use the explicit _LENGTH version for string aggregation.\\")
               content_LONGEST_LTE: Int @deprecated(reason: \\"Please use the explicit _LENGTH version for string aggregation.\\")
-              content_LT: Int
-              content_LTE: Int
+              content_LT: Int @deprecated(reason: \\"Aggregation filters that are not relying on an aggregating function will be deprecated.\\")
+              content_LTE: Int @deprecated(reason: \\"Aggregation filters that are not relying on an aggregating function will be deprecated.\\")
               content_SHORTEST_EQUAL: Int @deprecated(reason: \\"Please use the explicit _LENGTH version for string aggregation.\\")
               content_SHORTEST_GT: Int @deprecated(reason: \\"Please use the explicit _LENGTH version for string aggregation.\\")
               content_SHORTEST_GTE: Int @deprecated(reason: \\"Please use the explicit _LENGTH version for string aggregation.\\")
@@ -3225,30 +3108,7 @@
               content_SHORTEST_LENGTH_LTE: Int
               content_SHORTEST_LT: Int @deprecated(reason: \\"Please use the explicit _LENGTH version for string aggregation.\\")
               content_SHORTEST_LTE: Int @deprecated(reason: \\"Please use the explicit _LENGTH version for string aggregation.\\")
-              id_EQUAL: ID
-=======
-              content_AVERAGE_EQUAL: Float
-              content_AVERAGE_GT: Float
-              content_AVERAGE_GTE: Float
-              content_AVERAGE_LT: Float
-              content_AVERAGE_LTE: Float
-              content_EQUAL: String @deprecated(reason: \\"Aggregation filters that are not relying on an aggregating function will be deprecated.\\")
-              content_GT: Int @deprecated(reason: \\"Aggregation filters that are not relying on an aggregating function will be deprecated.\\")
-              content_GTE: Int @deprecated(reason: \\"Aggregation filters that are not relying on an aggregating function will be deprecated.\\")
-              content_LONGEST_EQUAL: Int
-              content_LONGEST_GT: Int
-              content_LONGEST_GTE: Int
-              content_LONGEST_LT: Int
-              content_LONGEST_LTE: Int
-              content_LT: Int @deprecated(reason: \\"Aggregation filters that are not relying on an aggregating function will be deprecated.\\")
-              content_LTE: Int @deprecated(reason: \\"Aggregation filters that are not relying on an aggregating function will be deprecated.\\")
-              content_SHORTEST_EQUAL: Int
-              content_SHORTEST_GT: Int
-              content_SHORTEST_GTE: Int
-              content_SHORTEST_LT: Int
-              content_SHORTEST_LTE: Int
               id_EQUAL: ID @deprecated(reason: \\"Aggregation filters that are not relying on an aggregating function will be deprecated.\\")
->>>>>>> 90380fc3
             }
 
             type CommentPostPostAggregationSelection {
@@ -3434,8 +3294,7 @@
               AND: [ContentCreatorNodeAggregationWhereInput!]
               NOT: ContentCreatorNodeAggregationWhereInput
               OR: [ContentCreatorNodeAggregationWhereInput!]
-<<<<<<< HEAD
-              id_EQUAL: ID
+              id_EQUAL: ID @deprecated(reason: \\"Aggregation filters that are not relying on an aggregating function will be deprecated.\\")
               name_AVERAGE_EQUAL: Float @deprecated(reason: \\"Please use the explicit _LENGTH version for string aggregation.\\")
               name_AVERAGE_GT: Float @deprecated(reason: \\"Please use the explicit _LENGTH version for string aggregation.\\")
               name_AVERAGE_GTE: Float @deprecated(reason: \\"Please use the explicit _LENGTH version for string aggregation.\\")
@@ -3446,9 +3305,9 @@
               name_AVERAGE_LENGTH_LTE: Float
               name_AVERAGE_LT: Float @deprecated(reason: \\"Please use the explicit _LENGTH version for string aggregation.\\")
               name_AVERAGE_LTE: Float @deprecated(reason: \\"Please use the explicit _LENGTH version for string aggregation.\\")
-              name_EQUAL: String
-              name_GT: Int
-              name_GTE: Int
+              name_EQUAL: String @deprecated(reason: \\"Aggregation filters that are not relying on an aggregating function will be deprecated.\\")
+              name_GT: Int @deprecated(reason: \\"Aggregation filters that are not relying on an aggregating function will be deprecated.\\")
+              name_GTE: Int @deprecated(reason: \\"Aggregation filters that are not relying on an aggregating function will be deprecated.\\")
               name_LONGEST_EQUAL: Int @deprecated(reason: \\"Please use the explicit _LENGTH version for string aggregation.\\")
               name_LONGEST_GT: Int @deprecated(reason: \\"Please use the explicit _LENGTH version for string aggregation.\\")
               name_LONGEST_GTE: Int @deprecated(reason: \\"Please use the explicit _LENGTH version for string aggregation.\\")
@@ -3459,8 +3318,8 @@
               name_LONGEST_LENGTH_LTE: Int
               name_LONGEST_LT: Int @deprecated(reason: \\"Please use the explicit _LENGTH version for string aggregation.\\")
               name_LONGEST_LTE: Int @deprecated(reason: \\"Please use the explicit _LENGTH version for string aggregation.\\")
-              name_LT: Int
-              name_LTE: Int
+              name_LT: Int @deprecated(reason: \\"Aggregation filters that are not relying on an aggregating function will be deprecated.\\")
+              name_LTE: Int @deprecated(reason: \\"Aggregation filters that are not relying on an aggregating function will be deprecated.\\")
               name_SHORTEST_EQUAL: Int @deprecated(reason: \\"Please use the explicit _LENGTH version for string aggregation.\\")
               name_SHORTEST_GT: Int @deprecated(reason: \\"Please use the explicit _LENGTH version for string aggregation.\\")
               name_SHORTEST_GTE: Int @deprecated(reason: \\"Please use the explicit _LENGTH version for string aggregation.\\")
@@ -3471,29 +3330,6 @@
               name_SHORTEST_LENGTH_LTE: Int
               name_SHORTEST_LT: Int @deprecated(reason: \\"Please use the explicit _LENGTH version for string aggregation.\\")
               name_SHORTEST_LTE: Int @deprecated(reason: \\"Please use the explicit _LENGTH version for string aggregation.\\")
-=======
-              id_EQUAL: ID @deprecated(reason: \\"Aggregation filters that are not relying on an aggregating function will be deprecated.\\")
-              name_AVERAGE_EQUAL: Float
-              name_AVERAGE_GT: Float
-              name_AVERAGE_GTE: Float
-              name_AVERAGE_LT: Float
-              name_AVERAGE_LTE: Float
-              name_EQUAL: String @deprecated(reason: \\"Aggregation filters that are not relying on an aggregating function will be deprecated.\\")
-              name_GT: Int @deprecated(reason: \\"Aggregation filters that are not relying on an aggregating function will be deprecated.\\")
-              name_GTE: Int @deprecated(reason: \\"Aggregation filters that are not relying on an aggregating function will be deprecated.\\")
-              name_LONGEST_EQUAL: Int
-              name_LONGEST_GT: Int
-              name_LONGEST_GTE: Int
-              name_LONGEST_LT: Int
-              name_LONGEST_LTE: Int
-              name_LT: Int @deprecated(reason: \\"Aggregation filters that are not relying on an aggregating function will be deprecated.\\")
-              name_LTE: Int @deprecated(reason: \\"Aggregation filters that are not relying on an aggregating function will be deprecated.\\")
-              name_SHORTEST_EQUAL: Int
-              name_SHORTEST_GT: Int
-              name_SHORTEST_GTE: Int
-              name_SHORTEST_LT: Int
-              name_SHORTEST_LTE: Int
->>>>>>> 90380fc3
             }
 
             type ContentCreatorRelationship {
@@ -3743,7 +3579,6 @@
               AND: [PostCommentsNodeAggregationWhereInput!]
               NOT: PostCommentsNodeAggregationWhereInput
               OR: [PostCommentsNodeAggregationWhereInput!]
-<<<<<<< HEAD
               content_AVERAGE_EQUAL: Float @deprecated(reason: \\"Please use the explicit _LENGTH version for string aggregation.\\")
               content_AVERAGE_GT: Float @deprecated(reason: \\"Please use the explicit _LENGTH version for string aggregation.\\")
               content_AVERAGE_GTE: Float @deprecated(reason: \\"Please use the explicit _LENGTH version for string aggregation.\\")
@@ -3754,9 +3589,9 @@
               content_AVERAGE_LENGTH_LTE: Float
               content_AVERAGE_LT: Float @deprecated(reason: \\"Please use the explicit _LENGTH version for string aggregation.\\")
               content_AVERAGE_LTE: Float @deprecated(reason: \\"Please use the explicit _LENGTH version for string aggregation.\\")
-              content_EQUAL: String
-              content_GT: Int
-              content_GTE: Int
+              content_EQUAL: String @deprecated(reason: \\"Aggregation filters that are not relying on an aggregating function will be deprecated.\\")
+              content_GT: Int @deprecated(reason: \\"Aggregation filters that are not relying on an aggregating function will be deprecated.\\")
+              content_GTE: Int @deprecated(reason: \\"Aggregation filters that are not relying on an aggregating function will be deprecated.\\")
               content_LONGEST_EQUAL: Int @deprecated(reason: \\"Please use the explicit _LENGTH version for string aggregation.\\")
               content_LONGEST_GT: Int @deprecated(reason: \\"Please use the explicit _LENGTH version for string aggregation.\\")
               content_LONGEST_GTE: Int @deprecated(reason: \\"Please use the explicit _LENGTH version for string aggregation.\\")
@@ -3767,8 +3602,8 @@
               content_LONGEST_LENGTH_LTE: Int
               content_LONGEST_LT: Int @deprecated(reason: \\"Please use the explicit _LENGTH version for string aggregation.\\")
               content_LONGEST_LTE: Int @deprecated(reason: \\"Please use the explicit _LENGTH version for string aggregation.\\")
-              content_LT: Int
-              content_LTE: Int
+              content_LT: Int @deprecated(reason: \\"Aggregation filters that are not relying on an aggregating function will be deprecated.\\")
+              content_LTE: Int @deprecated(reason: \\"Aggregation filters that are not relying on an aggregating function will be deprecated.\\")
               content_SHORTEST_EQUAL: Int @deprecated(reason: \\"Please use the explicit _LENGTH version for string aggregation.\\")
               content_SHORTEST_GT: Int @deprecated(reason: \\"Please use the explicit _LENGTH version for string aggregation.\\")
               content_SHORTEST_GTE: Int @deprecated(reason: \\"Please use the explicit _LENGTH version for string aggregation.\\")
@@ -3779,30 +3614,7 @@
               content_SHORTEST_LENGTH_LTE: Int
               content_SHORTEST_LT: Int @deprecated(reason: \\"Please use the explicit _LENGTH version for string aggregation.\\")
               content_SHORTEST_LTE: Int @deprecated(reason: \\"Please use the explicit _LENGTH version for string aggregation.\\")
-              id_EQUAL: ID
-=======
-              content_AVERAGE_EQUAL: Float
-              content_AVERAGE_GT: Float
-              content_AVERAGE_GTE: Float
-              content_AVERAGE_LT: Float
-              content_AVERAGE_LTE: Float
-              content_EQUAL: String @deprecated(reason: \\"Aggregation filters that are not relying on an aggregating function will be deprecated.\\")
-              content_GT: Int @deprecated(reason: \\"Aggregation filters that are not relying on an aggregating function will be deprecated.\\")
-              content_GTE: Int @deprecated(reason: \\"Aggregation filters that are not relying on an aggregating function will be deprecated.\\")
-              content_LONGEST_EQUAL: Int
-              content_LONGEST_GT: Int
-              content_LONGEST_GTE: Int
-              content_LONGEST_LT: Int
-              content_LONGEST_LTE: Int
-              content_LT: Int @deprecated(reason: \\"Aggregation filters that are not relying on an aggregating function will be deprecated.\\")
-              content_LTE: Int @deprecated(reason: \\"Aggregation filters that are not relying on an aggregating function will be deprecated.\\")
-              content_SHORTEST_EQUAL: Int
-              content_SHORTEST_GT: Int
-              content_SHORTEST_GTE: Int
-              content_SHORTEST_LT: Int
-              content_SHORTEST_LTE: Int
               id_EQUAL: ID @deprecated(reason: \\"Aggregation filters that are not relying on an aggregating function will be deprecated.\\")
->>>>>>> 90380fc3
             }
 
             type PostCommentsRelationship {
@@ -3855,8 +3667,7 @@
               AND: [PostCreatorNodeAggregationWhereInput!]
               NOT: PostCreatorNodeAggregationWhereInput
               OR: [PostCreatorNodeAggregationWhereInput!]
-<<<<<<< HEAD
-              id_EQUAL: ID
+              id_EQUAL: ID @deprecated(reason: \\"Aggregation filters that are not relying on an aggregating function will be deprecated.\\")
               name_AVERAGE_EQUAL: Float @deprecated(reason: \\"Please use the explicit _LENGTH version for string aggregation.\\")
               name_AVERAGE_GT: Float @deprecated(reason: \\"Please use the explicit _LENGTH version for string aggregation.\\")
               name_AVERAGE_GTE: Float @deprecated(reason: \\"Please use the explicit _LENGTH version for string aggregation.\\")
@@ -3867,9 +3678,9 @@
               name_AVERAGE_LENGTH_LTE: Float
               name_AVERAGE_LT: Float @deprecated(reason: \\"Please use the explicit _LENGTH version for string aggregation.\\")
               name_AVERAGE_LTE: Float @deprecated(reason: \\"Please use the explicit _LENGTH version for string aggregation.\\")
-              name_EQUAL: String
-              name_GT: Int
-              name_GTE: Int
+              name_EQUAL: String @deprecated(reason: \\"Aggregation filters that are not relying on an aggregating function will be deprecated.\\")
+              name_GT: Int @deprecated(reason: \\"Aggregation filters that are not relying on an aggregating function will be deprecated.\\")
+              name_GTE: Int @deprecated(reason: \\"Aggregation filters that are not relying on an aggregating function will be deprecated.\\")
               name_LONGEST_EQUAL: Int @deprecated(reason: \\"Please use the explicit _LENGTH version for string aggregation.\\")
               name_LONGEST_GT: Int @deprecated(reason: \\"Please use the explicit _LENGTH version for string aggregation.\\")
               name_LONGEST_GTE: Int @deprecated(reason: \\"Please use the explicit _LENGTH version for string aggregation.\\")
@@ -3880,8 +3691,8 @@
               name_LONGEST_LENGTH_LTE: Int
               name_LONGEST_LT: Int @deprecated(reason: \\"Please use the explicit _LENGTH version for string aggregation.\\")
               name_LONGEST_LTE: Int @deprecated(reason: \\"Please use the explicit _LENGTH version for string aggregation.\\")
-              name_LT: Int
-              name_LTE: Int
+              name_LT: Int @deprecated(reason: \\"Aggregation filters that are not relying on an aggregating function will be deprecated.\\")
+              name_LTE: Int @deprecated(reason: \\"Aggregation filters that are not relying on an aggregating function will be deprecated.\\")
               name_SHORTEST_EQUAL: Int @deprecated(reason: \\"Please use the explicit _LENGTH version for string aggregation.\\")
               name_SHORTEST_GT: Int @deprecated(reason: \\"Please use the explicit _LENGTH version for string aggregation.\\")
               name_SHORTEST_GTE: Int @deprecated(reason: \\"Please use the explicit _LENGTH version for string aggregation.\\")
@@ -3892,29 +3703,6 @@
               name_SHORTEST_LENGTH_LTE: Int
               name_SHORTEST_LT: Int @deprecated(reason: \\"Please use the explicit _LENGTH version for string aggregation.\\")
               name_SHORTEST_LTE: Int @deprecated(reason: \\"Please use the explicit _LENGTH version for string aggregation.\\")
-=======
-              id_EQUAL: ID @deprecated(reason: \\"Aggregation filters that are not relying on an aggregating function will be deprecated.\\")
-              name_AVERAGE_EQUAL: Float
-              name_AVERAGE_GT: Float
-              name_AVERAGE_GTE: Float
-              name_AVERAGE_LT: Float
-              name_AVERAGE_LTE: Float
-              name_EQUAL: String @deprecated(reason: \\"Aggregation filters that are not relying on an aggregating function will be deprecated.\\")
-              name_GT: Int @deprecated(reason: \\"Aggregation filters that are not relying on an aggregating function will be deprecated.\\")
-              name_GTE: Int @deprecated(reason: \\"Aggregation filters that are not relying on an aggregating function will be deprecated.\\")
-              name_LONGEST_EQUAL: Int
-              name_LONGEST_GT: Int
-              name_LONGEST_GTE: Int
-              name_LONGEST_LT: Int
-              name_LONGEST_LTE: Int
-              name_LT: Int @deprecated(reason: \\"Aggregation filters that are not relying on an aggregating function will be deprecated.\\")
-              name_LTE: Int @deprecated(reason: \\"Aggregation filters that are not relying on an aggregating function will be deprecated.\\")
-              name_SHORTEST_EQUAL: Int
-              name_SHORTEST_GT: Int
-              name_SHORTEST_GTE: Int
-              name_SHORTEST_LT: Int
-              name_SHORTEST_LTE: Int
->>>>>>> 90380fc3
             }
 
             input PostDeleteInput {
