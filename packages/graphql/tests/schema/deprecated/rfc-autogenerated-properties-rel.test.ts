/*
 * Copyright (c) "Neo4j"
 * Neo4j Sweden AB [http://neo4j.com]
 *
 * This file is part of Neo4j.
 *
 * Licensed under the Apache License, Version 2.0 (the "License");
 * you may not use this file except in compliance with the License.
 * You may obtain a copy of the License at
 *
 *     http://www.apache.org/licenses/LICENSE-2.0
 *
 * Unless required by applicable law or agreed to in writing, software
 * distributed under the License is distributed on an "AS IS" BASIS,
 * WITHOUT WARRANTIES OR CONDITIONS OF ANY KIND, either express or implied.
 * See the License for the specific language governing permissions and
 * limitations under the License.
 */

import { printSchemaWithDirectives } from "@graphql-tools/utils";
import { gql } from "apollo-server";
import { lexicographicSortSchema } from "graphql";
import { Neo4jGraphQL } from "../../../src";

describe("schema/rfc/autogenerate-properties-rel", () => {
    describe("Callback - combinations", () => {
        test("Callback and default directives", async () => {
            const typeDefs = gql`
                type Movie {
                    id: ID
                    genres: [Genre!]! @relationship(type: "IN_GENRE", direction: OUT, properties: "RelProperties")
                }

                interface RelProperties {
                    id: ID!
                    callback1: String! @callback(operations: [CREATE], name: "callback4") @default(value: "Test")
                }

                type Genre {
                    id: ID!
                }
            `;

            const neoSchema = new Neo4jGraphQL({
                typeDefs,
            });

            await expect(neoSchema.getSchema()).rejects.toThrow(
                "Directive @callback cannot be used in combination with @default"
            );
        });

        test("Callback and id directives", async () => {
            const typeDefs = gql`
                type Movie {
                    id: ID
                    genres: [Genre!]! @relationship(type: "IN_GENRE", direction: OUT, properties: "RelProperties")
                }

                interface RelProperties {
                    id: ID!
                    callback1: String! @callback(operations: [CREATE], name: "callback4") @id
                }

                type Genre {
                    id: ID!
                }
            `;

            const neoSchema = new Neo4jGraphQL({
                typeDefs,
            });

            await expect(neoSchema.getSchema()).rejects.toThrow(
                "Directive @callback cannot be used in combination with @id"
            );
        });
    });

    test("Callback - existance", async () => {
        const typeDefs = gql`
            type Movie {
                id: ID
                genres: [Genre!]! @relationship(type: "IN_GENRE", direction: OUT, properties: "RelProperties")
            }

            interface RelProperties {
                id: ID!
                callback1: String! @callback(operations: [CREATE], name: "callback4")
            }

            type Genre {
                id: ID!
            }
        `;

        const neoSchema = new Neo4jGraphQL({
            typeDefs,
        });

        await expect(neoSchema.getSchema()).rejects.toThrow("Directive callback 'callback4' must be of type function");
    });
    test("Callback - String", async () => {
        const callback1 = () => "random-string";
        const callback2 = () => "random-string";
        const callback3 = () => "random-string";

        const typeDefs = gql`
            type Movie {
                id: ID
                genres: [Genre!]! @relationship(type: "IN_GENRE", direction: OUT, properties: "RelProperties")
            }

            interface RelProperties {
                id: ID!
                callback1: String! @callback(operations: [CREATE], name: "callback1")
                callback2: String! @callback(operations: [UPDATE], name: "callback2")
                callback3: String! @callback(operations: [CREATE, UPDATE], name: "callback3")
            }

            type Genre {
                id: ID!
            }
        `;

        const neoSchema = new Neo4jGraphQL({
            typeDefs,
            config: {
                callbacks: {
                    callback1,
                    callback2,
                    callback3,
                },
            },
        });

        const printedSchema = printSchemaWithDirectives(lexicographicSortSchema(await neoSchema.getSchema()));

        expect(printedSchema).toMatchInlineSnapshot(`
            "schema {
              query: Query
              mutation: Mutation
            }

            type CreateGenresMutationResponse {
              genres: [Genre!]!
              info: CreateInfo!
            }

            type CreateInfo {
              bookmark: String
              nodesCreated: Int!
              relationshipsCreated: Int!
            }

            type CreateMoviesMutationResponse {
              info: CreateInfo!
              movies: [Movie!]!
            }

            type DeleteInfo {
              bookmark: String
              nodesDeleted: Int!
              relationshipsDeleted: Int!
            }

            type Genre {
              id: ID!
            }

            type GenreAggregateSelection {
              count: Int!
              id: IDAggregateSelectionNonNullable!
            }

            input GenreConnectWhere {
              node: GenreWhere!
            }

            input GenreCreateInput {
              id: ID!
            }

            type GenreEdge {
              cursor: String!
              node: Genre!
            }

            input GenreOptions {
              limit: Int
              offset: Int
              \\"\\"\\"
              Specify one or more GenreSort objects to sort Genres by. The sorts will be applied in the order in which they are arranged in the array.
              \\"\\"\\"
              sort: [GenreSort!]
            }

            \\"\\"\\"
            Fields to sort Genres by. The order in which sorts are applied is not guaranteed when specifying many fields in one GenreSort object.
            \\"\\"\\"
            input GenreSort {
              id: SortDirection
            }

            input GenreUpdateInput {
              id: ID
            }

            input GenreWhere {
              AND: [GenreWhere!]
              NOT: GenreWhere
              OR: [GenreWhere!]
              id: ID
              id_CONTAINS: ID
              id_ENDS_WITH: ID
              id_IN: [ID!]
              id_NOT: ID @deprecated(reason: \\"Negation filters will be deprecated, use the NOT operator to achieve the same behavior\\")
              id_NOT_CONTAINS: ID @deprecated(reason: \\"Negation filters will be deprecated, use the NOT operator to achieve the same behavior\\")
              id_NOT_ENDS_WITH: ID @deprecated(reason: \\"Negation filters will be deprecated, use the NOT operator to achieve the same behavior\\")
              id_NOT_IN: [ID!] @deprecated(reason: \\"Negation filters will be deprecated, use the NOT operator to achieve the same behavior\\")
              id_NOT_STARTS_WITH: ID @deprecated(reason: \\"Negation filters will be deprecated, use the NOT operator to achieve the same behavior\\")
              id_STARTS_WITH: ID
            }

            type GenresConnection {
              edges: [GenreEdge!]!
              pageInfo: PageInfo!
              totalCount: Int!
            }

            type IDAggregateSelectionNonNullable {
              longest: ID!
              shortest: ID!
            }

            type IDAggregateSelectionNullable {
              longest: ID
              shortest: ID
            }

            type Movie {
              genres(directed: Boolean = true, options: GenreOptions, where: GenreWhere): [Genre!]!
              genresAggregate(directed: Boolean = true, where: GenreWhere): MovieGenreGenresAggregationSelection
              genresConnection(after: String, directed: Boolean = true, first: Int, sort: [MovieGenresConnectionSort!], where: MovieGenresConnectionWhere): MovieGenresConnection!
              id: ID
            }

            type MovieAggregateSelection {
              count: Int!
              id: IDAggregateSelectionNullable!
            }

            input MovieConnectInput {
              genres: [MovieGenresConnectFieldInput!]
            }

            input MovieCreateInput {
              genres: MovieGenresFieldInput
              id: ID
            }

            input MovieDeleteInput {
              genres: [MovieGenresDeleteFieldInput!]
            }

            input MovieDisconnectInput {
              genres: [MovieGenresDisconnectFieldInput!]
            }

            type MovieEdge {
              cursor: String!
              node: Movie!
            }

            type MovieGenreGenresAggregationSelection {
              count: Int!
              edge: MovieGenreGenresEdgeAggregateSelection
              node: MovieGenreGenresNodeAggregateSelection
            }

            type MovieGenreGenresEdgeAggregateSelection {
              callback1: StringAggregateSelectionNonNullable!
              callback2: StringAggregateSelectionNonNullable!
              callback3: StringAggregateSelectionNonNullable!
              id: IDAggregateSelectionNonNullable!
            }

            type MovieGenreGenresNodeAggregateSelection {
              id: IDAggregateSelectionNonNullable!
            }

            input MovieGenresAggregateInput {
              AND: [MovieGenresAggregateInput!]
              NOT: MovieGenresAggregateInput
              OR: [MovieGenresAggregateInput!]
              count: Int
              count_GT: Int
              count_GTE: Int
              count_LT: Int
              count_LTE: Int
              edge: MovieGenresEdgeAggregationWhereInput
              node: MovieGenresNodeAggregationWhereInput
            }

            input MovieGenresConnectFieldInput {
              edge: RelPropertiesCreateInput!
              \\"\\"\\"
              Whether or not to overwrite any matching relationship with the new properties. Will default to \`false\` in 4.0.0.
              \\"\\"\\"
              overwrite: Boolean! = true
              where: GenreConnectWhere
            }

            type MovieGenresConnection {
              edges: [MovieGenresRelationship!]!
              pageInfo: PageInfo!
              totalCount: Int!
            }

            input MovieGenresConnectionSort {
              edge: RelPropertiesSort
              node: GenreSort
            }

            input MovieGenresConnectionWhere {
              AND: [MovieGenresConnectionWhere!]
              NOT: MovieGenresConnectionWhere
              OR: [MovieGenresConnectionWhere!]
              edge: RelPropertiesWhere
              edge_NOT: RelPropertiesWhere @deprecated(reason: \\"Negation filters will be deprecated, use the NOT operator to achieve the same behavior\\")
              node: GenreWhere
              node_NOT: GenreWhere @deprecated(reason: \\"Negation filters will be deprecated, use the NOT operator to achieve the same behavior\\")
            }

            input MovieGenresCreateFieldInput {
              edge: RelPropertiesCreateInput!
              node: GenreCreateInput!
            }

            input MovieGenresDeleteFieldInput {
              where: MovieGenresConnectionWhere
            }

            input MovieGenresDisconnectFieldInput {
              where: MovieGenresConnectionWhere
            }

            input MovieGenresEdgeAggregationWhereInput {
              AND: [MovieGenresEdgeAggregationWhereInput!]
              NOT: MovieGenresEdgeAggregationWhereInput
              OR: [MovieGenresEdgeAggregationWhereInput!]
<<<<<<< HEAD
              callback1_AVERAGE_EQUAL: Float @deprecated(reason: \\"Please use the explicit _LENGTH version for string aggregation.\\")
              callback1_AVERAGE_GT: Float @deprecated(reason: \\"Please use the explicit _LENGTH version for string aggregation.\\")
              callback1_AVERAGE_GTE: Float @deprecated(reason: \\"Please use the explicit _LENGTH version for string aggregation.\\")
              callback1_AVERAGE_LENGTH_EQUAL: Float
              callback1_AVERAGE_LENGTH_GT: Float
              callback1_AVERAGE_LENGTH_GTE: Float
              callback1_AVERAGE_LENGTH_LT: Float
              callback1_AVERAGE_LENGTH_LTE: Float
              callback1_AVERAGE_LT: Float @deprecated(reason: \\"Please use the explicit _LENGTH version for string aggregation.\\")
              callback1_AVERAGE_LTE: Float @deprecated(reason: \\"Please use the explicit _LENGTH version for string aggregation.\\")
              callback1_EQUAL: String
              callback1_GT: Int
              callback1_GTE: Int
              callback1_LONGEST_EQUAL: Int @deprecated(reason: \\"Please use the explicit _LENGTH version for string aggregation.\\")
              callback1_LONGEST_GT: Int @deprecated(reason: \\"Please use the explicit _LENGTH version for string aggregation.\\")
              callback1_LONGEST_GTE: Int @deprecated(reason: \\"Please use the explicit _LENGTH version for string aggregation.\\")
              callback1_LONGEST_LENGTH_EQUAL: Int
              callback1_LONGEST_LENGTH_GT: Int
              callback1_LONGEST_LENGTH_GTE: Int
              callback1_LONGEST_LENGTH_LT: Int
              callback1_LONGEST_LENGTH_LTE: Int
              callback1_LONGEST_LT: Int @deprecated(reason: \\"Please use the explicit _LENGTH version for string aggregation.\\")
              callback1_LONGEST_LTE: Int @deprecated(reason: \\"Please use the explicit _LENGTH version for string aggregation.\\")
              callback1_LT: Int
              callback1_LTE: Int
              callback1_SHORTEST_EQUAL: Int @deprecated(reason: \\"Please use the explicit _LENGTH version for string aggregation.\\")
              callback1_SHORTEST_GT: Int @deprecated(reason: \\"Please use the explicit _LENGTH version for string aggregation.\\")
              callback1_SHORTEST_GTE: Int @deprecated(reason: \\"Please use the explicit _LENGTH version for string aggregation.\\")
              callback1_SHORTEST_LENGTH_EQUAL: Int
              callback1_SHORTEST_LENGTH_GT: Int
              callback1_SHORTEST_LENGTH_GTE: Int
              callback1_SHORTEST_LENGTH_LT: Int
              callback1_SHORTEST_LENGTH_LTE: Int
              callback1_SHORTEST_LT: Int @deprecated(reason: \\"Please use the explicit _LENGTH version for string aggregation.\\")
              callback1_SHORTEST_LTE: Int @deprecated(reason: \\"Please use the explicit _LENGTH version for string aggregation.\\")
              callback2_AVERAGE_EQUAL: Float @deprecated(reason: \\"Please use the explicit _LENGTH version for string aggregation.\\")
              callback2_AVERAGE_GT: Float @deprecated(reason: \\"Please use the explicit _LENGTH version for string aggregation.\\")
              callback2_AVERAGE_GTE: Float @deprecated(reason: \\"Please use the explicit _LENGTH version for string aggregation.\\")
              callback2_AVERAGE_LENGTH_EQUAL: Float
              callback2_AVERAGE_LENGTH_GT: Float
              callback2_AVERAGE_LENGTH_GTE: Float
              callback2_AVERAGE_LENGTH_LT: Float
              callback2_AVERAGE_LENGTH_LTE: Float
              callback2_AVERAGE_LT: Float @deprecated(reason: \\"Please use the explicit _LENGTH version for string aggregation.\\")
              callback2_AVERAGE_LTE: Float @deprecated(reason: \\"Please use the explicit _LENGTH version for string aggregation.\\")
              callback2_EQUAL: String
              callback2_GT: Int
              callback2_GTE: Int
              callback2_LONGEST_EQUAL: Int @deprecated(reason: \\"Please use the explicit _LENGTH version for string aggregation.\\")
              callback2_LONGEST_GT: Int @deprecated(reason: \\"Please use the explicit _LENGTH version for string aggregation.\\")
              callback2_LONGEST_GTE: Int @deprecated(reason: \\"Please use the explicit _LENGTH version for string aggregation.\\")
              callback2_LONGEST_LENGTH_EQUAL: Int
              callback2_LONGEST_LENGTH_GT: Int
              callback2_LONGEST_LENGTH_GTE: Int
              callback2_LONGEST_LENGTH_LT: Int
              callback2_LONGEST_LENGTH_LTE: Int
              callback2_LONGEST_LT: Int @deprecated(reason: \\"Please use the explicit _LENGTH version for string aggregation.\\")
              callback2_LONGEST_LTE: Int @deprecated(reason: \\"Please use the explicit _LENGTH version for string aggregation.\\")
              callback2_LT: Int
              callback2_LTE: Int
              callback2_SHORTEST_EQUAL: Int @deprecated(reason: \\"Please use the explicit _LENGTH version for string aggregation.\\")
              callback2_SHORTEST_GT: Int @deprecated(reason: \\"Please use the explicit _LENGTH version for string aggregation.\\")
              callback2_SHORTEST_GTE: Int @deprecated(reason: \\"Please use the explicit _LENGTH version for string aggregation.\\")
              callback2_SHORTEST_LENGTH_EQUAL: Int
              callback2_SHORTEST_LENGTH_GT: Int
              callback2_SHORTEST_LENGTH_GTE: Int
              callback2_SHORTEST_LENGTH_LT: Int
              callback2_SHORTEST_LENGTH_LTE: Int
              callback2_SHORTEST_LT: Int @deprecated(reason: \\"Please use the explicit _LENGTH version for string aggregation.\\")
              callback2_SHORTEST_LTE: Int @deprecated(reason: \\"Please use the explicit _LENGTH version for string aggregation.\\")
              callback3_AVERAGE_EQUAL: Float @deprecated(reason: \\"Please use the explicit _LENGTH version for string aggregation.\\")
              callback3_AVERAGE_GT: Float @deprecated(reason: \\"Please use the explicit _LENGTH version for string aggregation.\\")
              callback3_AVERAGE_GTE: Float @deprecated(reason: \\"Please use the explicit _LENGTH version for string aggregation.\\")
              callback3_AVERAGE_LENGTH_EQUAL: Float
              callback3_AVERAGE_LENGTH_GT: Float
              callback3_AVERAGE_LENGTH_GTE: Float
              callback3_AVERAGE_LENGTH_LT: Float
              callback3_AVERAGE_LENGTH_LTE: Float
              callback3_AVERAGE_LT: Float @deprecated(reason: \\"Please use the explicit _LENGTH version for string aggregation.\\")
              callback3_AVERAGE_LTE: Float @deprecated(reason: \\"Please use the explicit _LENGTH version for string aggregation.\\")
              callback3_EQUAL: String
              callback3_GT: Int
              callback3_GTE: Int
              callback3_LONGEST_EQUAL: Int @deprecated(reason: \\"Please use the explicit _LENGTH version for string aggregation.\\")
              callback3_LONGEST_GT: Int @deprecated(reason: \\"Please use the explicit _LENGTH version for string aggregation.\\")
              callback3_LONGEST_GTE: Int @deprecated(reason: \\"Please use the explicit _LENGTH version for string aggregation.\\")
              callback3_LONGEST_LENGTH_EQUAL: Int
              callback3_LONGEST_LENGTH_GT: Int
              callback3_LONGEST_LENGTH_GTE: Int
              callback3_LONGEST_LENGTH_LT: Int
              callback3_LONGEST_LENGTH_LTE: Int
              callback3_LONGEST_LT: Int @deprecated(reason: \\"Please use the explicit _LENGTH version for string aggregation.\\")
              callback3_LONGEST_LTE: Int @deprecated(reason: \\"Please use the explicit _LENGTH version for string aggregation.\\")
              callback3_LT: Int
              callback3_LTE: Int
              callback3_SHORTEST_EQUAL: Int @deprecated(reason: \\"Please use the explicit _LENGTH version for string aggregation.\\")
              callback3_SHORTEST_GT: Int @deprecated(reason: \\"Please use the explicit _LENGTH version for string aggregation.\\")
              callback3_SHORTEST_GTE: Int @deprecated(reason: \\"Please use the explicit _LENGTH version for string aggregation.\\")
              callback3_SHORTEST_LENGTH_EQUAL: Int
              callback3_SHORTEST_LENGTH_GT: Int
              callback3_SHORTEST_LENGTH_GTE: Int
              callback3_SHORTEST_LENGTH_LT: Int
              callback3_SHORTEST_LENGTH_LTE: Int
              callback3_SHORTEST_LT: Int @deprecated(reason: \\"Please use the explicit _LENGTH version for string aggregation.\\")
              callback3_SHORTEST_LTE: Int @deprecated(reason: \\"Please use the explicit _LENGTH version for string aggregation.\\")
              id_EQUAL: ID
=======
              callback1_AVERAGE_EQUAL: Float
              callback1_AVERAGE_GT: Float
              callback1_AVERAGE_GTE: Float
              callback1_AVERAGE_LT: Float
              callback1_AVERAGE_LTE: Float
              callback1_EQUAL: String @deprecated(reason: \\"Aggregation filters that are not relying on an aggregating function will be deprecated.\\")
              callback1_GT: Int @deprecated(reason: \\"Aggregation filters that are not relying on an aggregating function will be deprecated.\\")
              callback1_GTE: Int @deprecated(reason: \\"Aggregation filters that are not relying on an aggregating function will be deprecated.\\")
              callback1_LONGEST_EQUAL: Int
              callback1_LONGEST_GT: Int
              callback1_LONGEST_GTE: Int
              callback1_LONGEST_LT: Int
              callback1_LONGEST_LTE: Int
              callback1_LT: Int @deprecated(reason: \\"Aggregation filters that are not relying on an aggregating function will be deprecated.\\")
              callback1_LTE: Int @deprecated(reason: \\"Aggregation filters that are not relying on an aggregating function will be deprecated.\\")
              callback1_SHORTEST_EQUAL: Int
              callback1_SHORTEST_GT: Int
              callback1_SHORTEST_GTE: Int
              callback1_SHORTEST_LT: Int
              callback1_SHORTEST_LTE: Int
              callback2_AVERAGE_EQUAL: Float
              callback2_AVERAGE_GT: Float
              callback2_AVERAGE_GTE: Float
              callback2_AVERAGE_LT: Float
              callback2_AVERAGE_LTE: Float
              callback2_EQUAL: String @deprecated(reason: \\"Aggregation filters that are not relying on an aggregating function will be deprecated.\\")
              callback2_GT: Int @deprecated(reason: \\"Aggregation filters that are not relying on an aggregating function will be deprecated.\\")
              callback2_GTE: Int @deprecated(reason: \\"Aggregation filters that are not relying on an aggregating function will be deprecated.\\")
              callback2_LONGEST_EQUAL: Int
              callback2_LONGEST_GT: Int
              callback2_LONGEST_GTE: Int
              callback2_LONGEST_LT: Int
              callback2_LONGEST_LTE: Int
              callback2_LT: Int @deprecated(reason: \\"Aggregation filters that are not relying on an aggregating function will be deprecated.\\")
              callback2_LTE: Int @deprecated(reason: \\"Aggregation filters that are not relying on an aggregating function will be deprecated.\\")
              callback2_SHORTEST_EQUAL: Int
              callback2_SHORTEST_GT: Int
              callback2_SHORTEST_GTE: Int
              callback2_SHORTEST_LT: Int
              callback2_SHORTEST_LTE: Int
              callback3_AVERAGE_EQUAL: Float
              callback3_AVERAGE_GT: Float
              callback3_AVERAGE_GTE: Float
              callback3_AVERAGE_LT: Float
              callback3_AVERAGE_LTE: Float
              callback3_EQUAL: String @deprecated(reason: \\"Aggregation filters that are not relying on an aggregating function will be deprecated.\\")
              callback3_GT: Int @deprecated(reason: \\"Aggregation filters that are not relying on an aggregating function will be deprecated.\\")
              callback3_GTE: Int @deprecated(reason: \\"Aggregation filters that are not relying on an aggregating function will be deprecated.\\")
              callback3_LONGEST_EQUAL: Int
              callback3_LONGEST_GT: Int
              callback3_LONGEST_GTE: Int
              callback3_LONGEST_LT: Int
              callback3_LONGEST_LTE: Int
              callback3_LT: Int @deprecated(reason: \\"Aggregation filters that are not relying on an aggregating function will be deprecated.\\")
              callback3_LTE: Int @deprecated(reason: \\"Aggregation filters that are not relying on an aggregating function will be deprecated.\\")
              callback3_SHORTEST_EQUAL: Int
              callback3_SHORTEST_GT: Int
              callback3_SHORTEST_GTE: Int
              callback3_SHORTEST_LT: Int
              callback3_SHORTEST_LTE: Int
              id_EQUAL: ID @deprecated(reason: \\"Aggregation filters that are not relying on an aggregating function will be deprecated.\\")
>>>>>>> 90380fc3
            }

            input MovieGenresFieldInput {
              connect: [MovieGenresConnectFieldInput!]
              create: [MovieGenresCreateFieldInput!]
            }

            input MovieGenresNodeAggregationWhereInput {
              AND: [MovieGenresNodeAggregationWhereInput!]
              NOT: MovieGenresNodeAggregationWhereInput
              OR: [MovieGenresNodeAggregationWhereInput!]
              id_EQUAL: ID @deprecated(reason: \\"Aggregation filters that are not relying on an aggregating function will be deprecated.\\")
            }

            type MovieGenresRelationship implements RelProperties {
              callback1: String!
              callback2: String!
              callback3: String!
              cursor: String!
              id: ID!
              node: Genre!
            }

            input MovieGenresUpdateConnectionInput {
              edge: RelPropertiesUpdateInput
              node: GenreUpdateInput
            }

            input MovieGenresUpdateFieldInput {
              connect: [MovieGenresConnectFieldInput!]
              create: [MovieGenresCreateFieldInput!]
              delete: [MovieGenresDeleteFieldInput!]
              disconnect: [MovieGenresDisconnectFieldInput!]
              update: MovieGenresUpdateConnectionInput
              where: MovieGenresConnectionWhere
            }

            input MovieOptions {
              limit: Int
              offset: Int
              \\"\\"\\"
              Specify one or more MovieSort objects to sort Movies by. The sorts will be applied in the order in which they are arranged in the array.
              \\"\\"\\"
              sort: [MovieSort!]
            }

            input MovieRelationInput {
              genres: [MovieGenresCreateFieldInput!]
            }

            \\"\\"\\"
            Fields to sort Movies by. The order in which sorts are applied is not guaranteed when specifying many fields in one MovieSort object.
            \\"\\"\\"
            input MovieSort {
              id: SortDirection
            }

            input MovieUpdateInput {
              genres: [MovieGenresUpdateFieldInput!]
              id: ID
            }

            input MovieWhere {
              AND: [MovieWhere!]
              NOT: MovieWhere
              OR: [MovieWhere!]
              genres: GenreWhere @deprecated(reason: \\"Use \`genres_SOME\` instead.\\")
              genresAggregate: MovieGenresAggregateInput
              genresConnection: MovieGenresConnectionWhere @deprecated(reason: \\"Use \`genresConnection_SOME\` instead.\\")
              genresConnection_ALL: MovieGenresConnectionWhere
              genresConnection_NONE: MovieGenresConnectionWhere
              genresConnection_NOT: MovieGenresConnectionWhere @deprecated(reason: \\"Use \`genresConnection_NONE\` instead.\\")
              genresConnection_SINGLE: MovieGenresConnectionWhere
              genresConnection_SOME: MovieGenresConnectionWhere
              \\"\\"\\"Return Movies where all of the related Genres match this filter\\"\\"\\"
              genres_ALL: GenreWhere
              \\"\\"\\"Return Movies where none of the related Genres match this filter\\"\\"\\"
              genres_NONE: GenreWhere
              genres_NOT: GenreWhere @deprecated(reason: \\"Use \`genres_NONE\` instead.\\")
              \\"\\"\\"Return Movies where one of the related Genres match this filter\\"\\"\\"
              genres_SINGLE: GenreWhere
              \\"\\"\\"Return Movies where some of the related Genres match this filter\\"\\"\\"
              genres_SOME: GenreWhere
              id: ID
              id_CONTAINS: ID
              id_ENDS_WITH: ID
              id_IN: [ID]
              id_NOT: ID @deprecated(reason: \\"Negation filters will be deprecated, use the NOT operator to achieve the same behavior\\")
              id_NOT_CONTAINS: ID @deprecated(reason: \\"Negation filters will be deprecated, use the NOT operator to achieve the same behavior\\")
              id_NOT_ENDS_WITH: ID @deprecated(reason: \\"Negation filters will be deprecated, use the NOT operator to achieve the same behavior\\")
              id_NOT_IN: [ID] @deprecated(reason: \\"Negation filters will be deprecated, use the NOT operator to achieve the same behavior\\")
              id_NOT_STARTS_WITH: ID @deprecated(reason: \\"Negation filters will be deprecated, use the NOT operator to achieve the same behavior\\")
              id_STARTS_WITH: ID
            }

            type MoviesConnection {
              edges: [MovieEdge!]!
              pageInfo: PageInfo!
              totalCount: Int!
            }

            type Mutation {
              createGenres(input: [GenreCreateInput!]!): CreateGenresMutationResponse!
              createMovies(input: [MovieCreateInput!]!): CreateMoviesMutationResponse!
              deleteGenres(where: GenreWhere): DeleteInfo!
              deleteMovies(delete: MovieDeleteInput, where: MovieWhere): DeleteInfo!
              updateGenres(update: GenreUpdateInput, where: GenreWhere): UpdateGenresMutationResponse!
              updateMovies(connect: MovieConnectInput, create: MovieRelationInput, delete: MovieDeleteInput, disconnect: MovieDisconnectInput, update: MovieUpdateInput, where: MovieWhere): UpdateMoviesMutationResponse!
            }

            \\"\\"\\"Pagination information (Relay)\\"\\"\\"
            type PageInfo {
              endCursor: String
              hasNextPage: Boolean!
              hasPreviousPage: Boolean!
              startCursor: String
            }

            type Query {
              genres(options: GenreOptions, where: GenreWhere): [Genre!]!
              genresAggregate(where: GenreWhere): GenreAggregateSelection!
              genresConnection(after: String, first: Int, sort: [GenreSort], where: GenreWhere): GenresConnection!
              movies(options: MovieOptions, where: MovieWhere): [Movie!]!
              moviesAggregate(where: MovieWhere): MovieAggregateSelection!
              moviesConnection(after: String, first: Int, sort: [MovieSort], where: MovieWhere): MoviesConnection!
            }

            interface RelProperties {
              callback1: String!
              callback2: String!
              callback3: String!
              id: ID!
            }

            input RelPropertiesCreateInput {
              id: ID!
            }

            input RelPropertiesSort {
              callback1: SortDirection
              callback2: SortDirection
              callback3: SortDirection
              id: SortDirection
            }

            input RelPropertiesUpdateInput {
              id: ID
            }

            input RelPropertiesWhere {
              AND: [RelPropertiesWhere!]
              NOT: RelPropertiesWhere
              OR: [RelPropertiesWhere!]
              callback1: String
              callback1_CONTAINS: String
              callback1_ENDS_WITH: String
              callback1_IN: [String!]
              callback1_NOT: String @deprecated(reason: \\"Negation filters will be deprecated, use the NOT operator to achieve the same behavior\\")
              callback1_NOT_CONTAINS: String @deprecated(reason: \\"Negation filters will be deprecated, use the NOT operator to achieve the same behavior\\")
              callback1_NOT_ENDS_WITH: String @deprecated(reason: \\"Negation filters will be deprecated, use the NOT operator to achieve the same behavior\\")
              callback1_NOT_IN: [String!] @deprecated(reason: \\"Negation filters will be deprecated, use the NOT operator to achieve the same behavior\\")
              callback1_NOT_STARTS_WITH: String @deprecated(reason: \\"Negation filters will be deprecated, use the NOT operator to achieve the same behavior\\")
              callback1_STARTS_WITH: String
              callback2: String
              callback2_CONTAINS: String
              callback2_ENDS_WITH: String
              callback2_IN: [String!]
              callback2_NOT: String @deprecated(reason: \\"Negation filters will be deprecated, use the NOT operator to achieve the same behavior\\")
              callback2_NOT_CONTAINS: String @deprecated(reason: \\"Negation filters will be deprecated, use the NOT operator to achieve the same behavior\\")
              callback2_NOT_ENDS_WITH: String @deprecated(reason: \\"Negation filters will be deprecated, use the NOT operator to achieve the same behavior\\")
              callback2_NOT_IN: [String!] @deprecated(reason: \\"Negation filters will be deprecated, use the NOT operator to achieve the same behavior\\")
              callback2_NOT_STARTS_WITH: String @deprecated(reason: \\"Negation filters will be deprecated, use the NOT operator to achieve the same behavior\\")
              callback2_STARTS_WITH: String
              callback3: String
              callback3_CONTAINS: String
              callback3_ENDS_WITH: String
              callback3_IN: [String!]
              callback3_NOT: String @deprecated(reason: \\"Negation filters will be deprecated, use the NOT operator to achieve the same behavior\\")
              callback3_NOT_CONTAINS: String @deprecated(reason: \\"Negation filters will be deprecated, use the NOT operator to achieve the same behavior\\")
              callback3_NOT_ENDS_WITH: String @deprecated(reason: \\"Negation filters will be deprecated, use the NOT operator to achieve the same behavior\\")
              callback3_NOT_IN: [String!] @deprecated(reason: \\"Negation filters will be deprecated, use the NOT operator to achieve the same behavior\\")
              callback3_NOT_STARTS_WITH: String @deprecated(reason: \\"Negation filters will be deprecated, use the NOT operator to achieve the same behavior\\")
              callback3_STARTS_WITH: String
              id: ID
              id_CONTAINS: ID
              id_ENDS_WITH: ID
              id_IN: [ID!]
              id_NOT: ID @deprecated(reason: \\"Negation filters will be deprecated, use the NOT operator to achieve the same behavior\\")
              id_NOT_CONTAINS: ID @deprecated(reason: \\"Negation filters will be deprecated, use the NOT operator to achieve the same behavior\\")
              id_NOT_ENDS_WITH: ID @deprecated(reason: \\"Negation filters will be deprecated, use the NOT operator to achieve the same behavior\\")
              id_NOT_IN: [ID!] @deprecated(reason: \\"Negation filters will be deprecated, use the NOT operator to achieve the same behavior\\")
              id_NOT_STARTS_WITH: ID @deprecated(reason: \\"Negation filters will be deprecated, use the NOT operator to achieve the same behavior\\")
              id_STARTS_WITH: ID
            }

            enum SortDirection {
              \\"\\"\\"Sort by field values in ascending order.\\"\\"\\"
              ASC
              \\"\\"\\"Sort by field values in descending order.\\"\\"\\"
              DESC
            }

            type StringAggregateSelectionNonNullable {
              longest: String!
              shortest: String!
            }

            type UpdateGenresMutationResponse {
              genres: [Genre!]!
              info: UpdateInfo!
            }

            type UpdateInfo {
              bookmark: String
              nodesCreated: Int!
              nodesDeleted: Int!
              relationshipsCreated: Int!
              relationshipsDeleted: Int!
            }

            type UpdateMoviesMutationResponse {
              info: UpdateInfo!
              movies: [Movie!]!
            }"
        `);
    });

    test("Callback - Int", async () => {
        const callback1 = () => "random-int";
        const callback2 = () => "random-int";
        const callback3 = () => "random-int";

        const typeDefs = gql`
            type Movie {
                id: ID
                genres: [Genre!]! @relationship(type: "IN_GENRE", direction: OUT, properties: "RelProperties")
            }

            interface RelProperties {
                id: ID!
                callback1: Int! @callback(operations: [CREATE], name: "callback1")
                callback2: Int! @callback(operations: [UPDATE], name: "callback2")
                callback3: Int! @callback(operations: [CREATE, UPDATE], name: "callback3")
            }

            type Genre {
                id: ID!
            }
        `;

        const neoSchema = new Neo4jGraphQL({
            typeDefs,
            config: {
                callbacks: {
                    callback1,
                    callback2,
                    callback3,
                },
            },
        });

        const printedSchema = printSchemaWithDirectives(lexicographicSortSchema(await neoSchema.getSchema()));

        expect(printedSchema).toMatchInlineSnapshot(`
            "schema {
              query: Query
              mutation: Mutation
            }

            type CreateGenresMutationResponse {
              genres: [Genre!]!
              info: CreateInfo!
            }

            type CreateInfo {
              bookmark: String
              nodesCreated: Int!
              relationshipsCreated: Int!
            }

            type CreateMoviesMutationResponse {
              info: CreateInfo!
              movies: [Movie!]!
            }

            type DeleteInfo {
              bookmark: String
              nodesDeleted: Int!
              relationshipsDeleted: Int!
            }

            type Genre {
              id: ID!
            }

            type GenreAggregateSelection {
              count: Int!
              id: IDAggregateSelectionNonNullable!
            }

            input GenreConnectWhere {
              node: GenreWhere!
            }

            input GenreCreateInput {
              id: ID!
            }

            type GenreEdge {
              cursor: String!
              node: Genre!
            }

            input GenreOptions {
              limit: Int
              offset: Int
              \\"\\"\\"
              Specify one or more GenreSort objects to sort Genres by. The sorts will be applied in the order in which they are arranged in the array.
              \\"\\"\\"
              sort: [GenreSort!]
            }

            \\"\\"\\"
            Fields to sort Genres by. The order in which sorts are applied is not guaranteed when specifying many fields in one GenreSort object.
            \\"\\"\\"
            input GenreSort {
              id: SortDirection
            }

            input GenreUpdateInput {
              id: ID
            }

            input GenreWhere {
              AND: [GenreWhere!]
              NOT: GenreWhere
              OR: [GenreWhere!]
              id: ID
              id_CONTAINS: ID
              id_ENDS_WITH: ID
              id_IN: [ID!]
              id_NOT: ID @deprecated(reason: \\"Negation filters will be deprecated, use the NOT operator to achieve the same behavior\\")
              id_NOT_CONTAINS: ID @deprecated(reason: \\"Negation filters will be deprecated, use the NOT operator to achieve the same behavior\\")
              id_NOT_ENDS_WITH: ID @deprecated(reason: \\"Negation filters will be deprecated, use the NOT operator to achieve the same behavior\\")
              id_NOT_IN: [ID!] @deprecated(reason: \\"Negation filters will be deprecated, use the NOT operator to achieve the same behavior\\")
              id_NOT_STARTS_WITH: ID @deprecated(reason: \\"Negation filters will be deprecated, use the NOT operator to achieve the same behavior\\")
              id_STARTS_WITH: ID
            }

            type GenresConnection {
              edges: [GenreEdge!]!
              pageInfo: PageInfo!
              totalCount: Int!
            }

            type IDAggregateSelectionNonNullable {
              longest: ID!
              shortest: ID!
            }

            type IDAggregateSelectionNullable {
              longest: ID
              shortest: ID
            }

            type IntAggregateSelectionNonNullable {
              average: Float!
              max: Int!
              min: Int!
              sum: Int!
            }

            type Movie {
              genres(directed: Boolean = true, options: GenreOptions, where: GenreWhere): [Genre!]!
              genresAggregate(directed: Boolean = true, where: GenreWhere): MovieGenreGenresAggregationSelection
              genresConnection(after: String, directed: Boolean = true, first: Int, sort: [MovieGenresConnectionSort!], where: MovieGenresConnectionWhere): MovieGenresConnection!
              id: ID
            }

            type MovieAggregateSelection {
              count: Int!
              id: IDAggregateSelectionNullable!
            }

            input MovieConnectInput {
              genres: [MovieGenresConnectFieldInput!]
            }

            input MovieCreateInput {
              genres: MovieGenresFieldInput
              id: ID
            }

            input MovieDeleteInput {
              genres: [MovieGenresDeleteFieldInput!]
            }

            input MovieDisconnectInput {
              genres: [MovieGenresDisconnectFieldInput!]
            }

            type MovieEdge {
              cursor: String!
              node: Movie!
            }

            type MovieGenreGenresAggregationSelection {
              count: Int!
              edge: MovieGenreGenresEdgeAggregateSelection
              node: MovieGenreGenresNodeAggregateSelection
            }

            type MovieGenreGenresEdgeAggregateSelection {
              callback1: IntAggregateSelectionNonNullable!
              callback2: IntAggregateSelectionNonNullable!
              callback3: IntAggregateSelectionNonNullable!
              id: IDAggregateSelectionNonNullable!
            }

            type MovieGenreGenresNodeAggregateSelection {
              id: IDAggregateSelectionNonNullable!
            }

            input MovieGenresAggregateInput {
              AND: [MovieGenresAggregateInput!]
              NOT: MovieGenresAggregateInput
              OR: [MovieGenresAggregateInput!]
              count: Int
              count_GT: Int
              count_GTE: Int
              count_LT: Int
              count_LTE: Int
              edge: MovieGenresEdgeAggregationWhereInput
              node: MovieGenresNodeAggregationWhereInput
            }

            input MovieGenresConnectFieldInput {
              edge: RelPropertiesCreateInput!
              \\"\\"\\"
              Whether or not to overwrite any matching relationship with the new properties. Will default to \`false\` in 4.0.0.
              \\"\\"\\"
              overwrite: Boolean! = true
              where: GenreConnectWhere
            }

            type MovieGenresConnection {
              edges: [MovieGenresRelationship!]!
              pageInfo: PageInfo!
              totalCount: Int!
            }

            input MovieGenresConnectionSort {
              edge: RelPropertiesSort
              node: GenreSort
            }

            input MovieGenresConnectionWhere {
              AND: [MovieGenresConnectionWhere!]
              NOT: MovieGenresConnectionWhere
              OR: [MovieGenresConnectionWhere!]
              edge: RelPropertiesWhere
              edge_NOT: RelPropertiesWhere @deprecated(reason: \\"Negation filters will be deprecated, use the NOT operator to achieve the same behavior\\")
              node: GenreWhere
              node_NOT: GenreWhere @deprecated(reason: \\"Negation filters will be deprecated, use the NOT operator to achieve the same behavior\\")
            }

            input MovieGenresCreateFieldInput {
              edge: RelPropertiesCreateInput!
              node: GenreCreateInput!
            }

            input MovieGenresDeleteFieldInput {
              where: MovieGenresConnectionWhere
            }

            input MovieGenresDisconnectFieldInput {
              where: MovieGenresConnectionWhere
            }

            input MovieGenresEdgeAggregationWhereInput {
              AND: [MovieGenresEdgeAggregationWhereInput!]
              NOT: MovieGenresEdgeAggregationWhereInput
              OR: [MovieGenresEdgeAggregationWhereInput!]
              callback1_AVERAGE_EQUAL: Float
              callback1_AVERAGE_GT: Float
              callback1_AVERAGE_GTE: Float
              callback1_AVERAGE_LT: Float
              callback1_AVERAGE_LTE: Float
              callback1_EQUAL: Int @deprecated(reason: \\"Aggregation filters that are not relying on an aggregating function will be deprecated.\\")
              callback1_GT: Int @deprecated(reason: \\"Aggregation filters that are not relying on an aggregating function will be deprecated.\\")
              callback1_GTE: Int @deprecated(reason: \\"Aggregation filters that are not relying on an aggregating function will be deprecated.\\")
              callback1_LT: Int @deprecated(reason: \\"Aggregation filters that are not relying on an aggregating function will be deprecated.\\")
              callback1_LTE: Int @deprecated(reason: \\"Aggregation filters that are not relying on an aggregating function will be deprecated.\\")
              callback1_MAX_EQUAL: Int
              callback1_MAX_GT: Int
              callback1_MAX_GTE: Int
              callback1_MAX_LT: Int
              callback1_MAX_LTE: Int
              callback1_MIN_EQUAL: Int
              callback1_MIN_GT: Int
              callback1_MIN_GTE: Int
              callback1_MIN_LT: Int
              callback1_MIN_LTE: Int
              callback1_SUM_EQUAL: Int
              callback1_SUM_GT: Int
              callback1_SUM_GTE: Int
              callback1_SUM_LT: Int
              callback1_SUM_LTE: Int
              callback2_AVERAGE_EQUAL: Float
              callback2_AVERAGE_GT: Float
              callback2_AVERAGE_GTE: Float
              callback2_AVERAGE_LT: Float
              callback2_AVERAGE_LTE: Float
              callback2_EQUAL: Int @deprecated(reason: \\"Aggregation filters that are not relying on an aggregating function will be deprecated.\\")
              callback2_GT: Int @deprecated(reason: \\"Aggregation filters that are not relying on an aggregating function will be deprecated.\\")
              callback2_GTE: Int @deprecated(reason: \\"Aggregation filters that are not relying on an aggregating function will be deprecated.\\")
              callback2_LT: Int @deprecated(reason: \\"Aggregation filters that are not relying on an aggregating function will be deprecated.\\")
              callback2_LTE: Int @deprecated(reason: \\"Aggregation filters that are not relying on an aggregating function will be deprecated.\\")
              callback2_MAX_EQUAL: Int
              callback2_MAX_GT: Int
              callback2_MAX_GTE: Int
              callback2_MAX_LT: Int
              callback2_MAX_LTE: Int
              callback2_MIN_EQUAL: Int
              callback2_MIN_GT: Int
              callback2_MIN_GTE: Int
              callback2_MIN_LT: Int
              callback2_MIN_LTE: Int
              callback2_SUM_EQUAL: Int
              callback2_SUM_GT: Int
              callback2_SUM_GTE: Int
              callback2_SUM_LT: Int
              callback2_SUM_LTE: Int
              callback3_AVERAGE_EQUAL: Float
              callback3_AVERAGE_GT: Float
              callback3_AVERAGE_GTE: Float
              callback3_AVERAGE_LT: Float
              callback3_AVERAGE_LTE: Float
              callback3_EQUAL: Int @deprecated(reason: \\"Aggregation filters that are not relying on an aggregating function will be deprecated.\\")
              callback3_GT: Int @deprecated(reason: \\"Aggregation filters that are not relying on an aggregating function will be deprecated.\\")
              callback3_GTE: Int @deprecated(reason: \\"Aggregation filters that are not relying on an aggregating function will be deprecated.\\")
              callback3_LT: Int @deprecated(reason: \\"Aggregation filters that are not relying on an aggregating function will be deprecated.\\")
              callback3_LTE: Int @deprecated(reason: \\"Aggregation filters that are not relying on an aggregating function will be deprecated.\\")
              callback3_MAX_EQUAL: Int
              callback3_MAX_GT: Int
              callback3_MAX_GTE: Int
              callback3_MAX_LT: Int
              callback3_MAX_LTE: Int
              callback3_MIN_EQUAL: Int
              callback3_MIN_GT: Int
              callback3_MIN_GTE: Int
              callback3_MIN_LT: Int
              callback3_MIN_LTE: Int
              callback3_SUM_EQUAL: Int
              callback3_SUM_GT: Int
              callback3_SUM_GTE: Int
              callback3_SUM_LT: Int
              callback3_SUM_LTE: Int
              id_EQUAL: ID @deprecated(reason: \\"Aggregation filters that are not relying on an aggregating function will be deprecated.\\")
            }

            input MovieGenresFieldInput {
              connect: [MovieGenresConnectFieldInput!]
              create: [MovieGenresCreateFieldInput!]
            }

            input MovieGenresNodeAggregationWhereInput {
              AND: [MovieGenresNodeAggregationWhereInput!]
              NOT: MovieGenresNodeAggregationWhereInput
              OR: [MovieGenresNodeAggregationWhereInput!]
              id_EQUAL: ID @deprecated(reason: \\"Aggregation filters that are not relying on an aggregating function will be deprecated.\\")
            }

            type MovieGenresRelationship implements RelProperties {
              callback1: Int!
              callback2: Int!
              callback3: Int!
              cursor: String!
              id: ID!
              node: Genre!
            }

            input MovieGenresUpdateConnectionInput {
              edge: RelPropertiesUpdateInput
              node: GenreUpdateInput
            }

            input MovieGenresUpdateFieldInput {
              connect: [MovieGenresConnectFieldInput!]
              create: [MovieGenresCreateFieldInput!]
              delete: [MovieGenresDeleteFieldInput!]
              disconnect: [MovieGenresDisconnectFieldInput!]
              update: MovieGenresUpdateConnectionInput
              where: MovieGenresConnectionWhere
            }

            input MovieOptions {
              limit: Int
              offset: Int
              \\"\\"\\"
              Specify one or more MovieSort objects to sort Movies by. The sorts will be applied in the order in which they are arranged in the array.
              \\"\\"\\"
              sort: [MovieSort!]
            }

            input MovieRelationInput {
              genres: [MovieGenresCreateFieldInput!]
            }

            \\"\\"\\"
            Fields to sort Movies by. The order in which sorts are applied is not guaranteed when specifying many fields in one MovieSort object.
            \\"\\"\\"
            input MovieSort {
              id: SortDirection
            }

            input MovieUpdateInput {
              genres: [MovieGenresUpdateFieldInput!]
              id: ID
            }

            input MovieWhere {
              AND: [MovieWhere!]
              NOT: MovieWhere
              OR: [MovieWhere!]
              genres: GenreWhere @deprecated(reason: \\"Use \`genres_SOME\` instead.\\")
              genresAggregate: MovieGenresAggregateInput
              genresConnection: MovieGenresConnectionWhere @deprecated(reason: \\"Use \`genresConnection_SOME\` instead.\\")
              genresConnection_ALL: MovieGenresConnectionWhere
              genresConnection_NONE: MovieGenresConnectionWhere
              genresConnection_NOT: MovieGenresConnectionWhere @deprecated(reason: \\"Use \`genresConnection_NONE\` instead.\\")
              genresConnection_SINGLE: MovieGenresConnectionWhere
              genresConnection_SOME: MovieGenresConnectionWhere
              \\"\\"\\"Return Movies where all of the related Genres match this filter\\"\\"\\"
              genres_ALL: GenreWhere
              \\"\\"\\"Return Movies where none of the related Genres match this filter\\"\\"\\"
              genres_NONE: GenreWhere
              genres_NOT: GenreWhere @deprecated(reason: \\"Use \`genres_NONE\` instead.\\")
              \\"\\"\\"Return Movies where one of the related Genres match this filter\\"\\"\\"
              genres_SINGLE: GenreWhere
              \\"\\"\\"Return Movies where some of the related Genres match this filter\\"\\"\\"
              genres_SOME: GenreWhere
              id: ID
              id_CONTAINS: ID
              id_ENDS_WITH: ID
              id_IN: [ID]
              id_NOT: ID @deprecated(reason: \\"Negation filters will be deprecated, use the NOT operator to achieve the same behavior\\")
              id_NOT_CONTAINS: ID @deprecated(reason: \\"Negation filters will be deprecated, use the NOT operator to achieve the same behavior\\")
              id_NOT_ENDS_WITH: ID @deprecated(reason: \\"Negation filters will be deprecated, use the NOT operator to achieve the same behavior\\")
              id_NOT_IN: [ID] @deprecated(reason: \\"Negation filters will be deprecated, use the NOT operator to achieve the same behavior\\")
              id_NOT_STARTS_WITH: ID @deprecated(reason: \\"Negation filters will be deprecated, use the NOT operator to achieve the same behavior\\")
              id_STARTS_WITH: ID
            }

            type MoviesConnection {
              edges: [MovieEdge!]!
              pageInfo: PageInfo!
              totalCount: Int!
            }

            type Mutation {
              createGenres(input: [GenreCreateInput!]!): CreateGenresMutationResponse!
              createMovies(input: [MovieCreateInput!]!): CreateMoviesMutationResponse!
              deleteGenres(where: GenreWhere): DeleteInfo!
              deleteMovies(delete: MovieDeleteInput, where: MovieWhere): DeleteInfo!
              updateGenres(update: GenreUpdateInput, where: GenreWhere): UpdateGenresMutationResponse!
              updateMovies(connect: MovieConnectInput, create: MovieRelationInput, delete: MovieDeleteInput, disconnect: MovieDisconnectInput, update: MovieUpdateInput, where: MovieWhere): UpdateMoviesMutationResponse!
            }

            \\"\\"\\"Pagination information (Relay)\\"\\"\\"
            type PageInfo {
              endCursor: String
              hasNextPage: Boolean!
              hasPreviousPage: Boolean!
              startCursor: String
            }

            type Query {
              genres(options: GenreOptions, where: GenreWhere): [Genre!]!
              genresAggregate(where: GenreWhere): GenreAggregateSelection!
              genresConnection(after: String, first: Int, sort: [GenreSort], where: GenreWhere): GenresConnection!
              movies(options: MovieOptions, where: MovieWhere): [Movie!]!
              moviesAggregate(where: MovieWhere): MovieAggregateSelection!
              moviesConnection(after: String, first: Int, sort: [MovieSort], where: MovieWhere): MoviesConnection!
            }

            interface RelProperties {
              callback1: Int!
              callback2: Int!
              callback3: Int!
              id: ID!
            }

            input RelPropertiesCreateInput {
              id: ID!
            }

            input RelPropertiesSort {
              callback1: SortDirection
              callback2: SortDirection
              callback3: SortDirection
              id: SortDirection
            }

            input RelPropertiesUpdateInput {
              id: ID
            }

            input RelPropertiesWhere {
              AND: [RelPropertiesWhere!]
              NOT: RelPropertiesWhere
              OR: [RelPropertiesWhere!]
              callback1: Int
              callback1_GT: Int
              callback1_GTE: Int
              callback1_IN: [Int!]
              callback1_LT: Int
              callback1_LTE: Int
              callback1_NOT: Int @deprecated(reason: \\"Negation filters will be deprecated, use the NOT operator to achieve the same behavior\\")
              callback1_NOT_IN: [Int!] @deprecated(reason: \\"Negation filters will be deprecated, use the NOT operator to achieve the same behavior\\")
              callback2: Int
              callback2_GT: Int
              callback2_GTE: Int
              callback2_IN: [Int!]
              callback2_LT: Int
              callback2_LTE: Int
              callback2_NOT: Int @deprecated(reason: \\"Negation filters will be deprecated, use the NOT operator to achieve the same behavior\\")
              callback2_NOT_IN: [Int!] @deprecated(reason: \\"Negation filters will be deprecated, use the NOT operator to achieve the same behavior\\")
              callback3: Int
              callback3_GT: Int
              callback3_GTE: Int
              callback3_IN: [Int!]
              callback3_LT: Int
              callback3_LTE: Int
              callback3_NOT: Int @deprecated(reason: \\"Negation filters will be deprecated, use the NOT operator to achieve the same behavior\\")
              callback3_NOT_IN: [Int!] @deprecated(reason: \\"Negation filters will be deprecated, use the NOT operator to achieve the same behavior\\")
              id: ID
              id_CONTAINS: ID
              id_ENDS_WITH: ID
              id_IN: [ID!]
              id_NOT: ID @deprecated(reason: \\"Negation filters will be deprecated, use the NOT operator to achieve the same behavior\\")
              id_NOT_CONTAINS: ID @deprecated(reason: \\"Negation filters will be deprecated, use the NOT operator to achieve the same behavior\\")
              id_NOT_ENDS_WITH: ID @deprecated(reason: \\"Negation filters will be deprecated, use the NOT operator to achieve the same behavior\\")
              id_NOT_IN: [ID!] @deprecated(reason: \\"Negation filters will be deprecated, use the NOT operator to achieve the same behavior\\")
              id_NOT_STARTS_WITH: ID @deprecated(reason: \\"Negation filters will be deprecated, use the NOT operator to achieve the same behavior\\")
              id_STARTS_WITH: ID
            }

            enum SortDirection {
              \\"\\"\\"Sort by field values in ascending order.\\"\\"\\"
              ASC
              \\"\\"\\"Sort by field values in descending order.\\"\\"\\"
              DESC
            }

            type UpdateGenresMutationResponse {
              genres: [Genre!]!
              info: UpdateInfo!
            }

            type UpdateInfo {
              bookmark: String
              nodesCreated: Int!
              nodesDeleted: Int!
              relationshipsCreated: Int!
              relationshipsDeleted: Int!
            }

            type UpdateMoviesMutationResponse {
              info: UpdateInfo!
              movies: [Movie!]!
            }"
        `);
    });
});<|MERGE_RESOLUTION|>--- conflicted
+++ resolved
@@ -349,7 +349,6 @@
               AND: [MovieGenresEdgeAggregationWhereInput!]
               NOT: MovieGenresEdgeAggregationWhereInput
               OR: [MovieGenresEdgeAggregationWhereInput!]
-<<<<<<< HEAD
               callback1_AVERAGE_EQUAL: Float @deprecated(reason: \\"Please use the explicit _LENGTH version for string aggregation.\\")
               callback1_AVERAGE_GT: Float @deprecated(reason: \\"Please use the explicit _LENGTH version for string aggregation.\\")
               callback1_AVERAGE_GTE: Float @deprecated(reason: \\"Please use the explicit _LENGTH version for string aggregation.\\")
@@ -360,9 +359,9 @@
               callback1_AVERAGE_LENGTH_LTE: Float
               callback1_AVERAGE_LT: Float @deprecated(reason: \\"Please use the explicit _LENGTH version for string aggregation.\\")
               callback1_AVERAGE_LTE: Float @deprecated(reason: \\"Please use the explicit _LENGTH version for string aggregation.\\")
-              callback1_EQUAL: String
-              callback1_GT: Int
-              callback1_GTE: Int
+              callback1_EQUAL: String @deprecated(reason: \\"Aggregation filters that are not relying on an aggregating function will be deprecated.\\")
+              callback1_GT: Int @deprecated(reason: \\"Aggregation filters that are not relying on an aggregating function will be deprecated.\\")
+              callback1_GTE: Int @deprecated(reason: \\"Aggregation filters that are not relying on an aggregating function will be deprecated.\\")
               callback1_LONGEST_EQUAL: Int @deprecated(reason: \\"Please use the explicit _LENGTH version for string aggregation.\\")
               callback1_LONGEST_GT: Int @deprecated(reason: \\"Please use the explicit _LENGTH version for string aggregation.\\")
               callback1_LONGEST_GTE: Int @deprecated(reason: \\"Please use the explicit _LENGTH version for string aggregation.\\")
@@ -373,8 +372,8 @@
               callback1_LONGEST_LENGTH_LTE: Int
               callback1_LONGEST_LT: Int @deprecated(reason: \\"Please use the explicit _LENGTH version for string aggregation.\\")
               callback1_LONGEST_LTE: Int @deprecated(reason: \\"Please use the explicit _LENGTH version for string aggregation.\\")
-              callback1_LT: Int
-              callback1_LTE: Int
+              callback1_LT: Int @deprecated(reason: \\"Aggregation filters that are not relying on an aggregating function will be deprecated.\\")
+              callback1_LTE: Int @deprecated(reason: \\"Aggregation filters that are not relying on an aggregating function will be deprecated.\\")
               callback1_SHORTEST_EQUAL: Int @deprecated(reason: \\"Please use the explicit _LENGTH version for string aggregation.\\")
               callback1_SHORTEST_GT: Int @deprecated(reason: \\"Please use the explicit _LENGTH version for string aggregation.\\")
               callback1_SHORTEST_GTE: Int @deprecated(reason: \\"Please use the explicit _LENGTH version for string aggregation.\\")
@@ -395,9 +394,9 @@
               callback2_AVERAGE_LENGTH_LTE: Float
               callback2_AVERAGE_LT: Float @deprecated(reason: \\"Please use the explicit _LENGTH version for string aggregation.\\")
               callback2_AVERAGE_LTE: Float @deprecated(reason: \\"Please use the explicit _LENGTH version for string aggregation.\\")
-              callback2_EQUAL: String
-              callback2_GT: Int
-              callback2_GTE: Int
+              callback2_EQUAL: String @deprecated(reason: \\"Aggregation filters that are not relying on an aggregating function will be deprecated.\\")
+              callback2_GT: Int @deprecated(reason: \\"Aggregation filters that are not relying on an aggregating function will be deprecated.\\")
+              callback2_GTE: Int @deprecated(reason: \\"Aggregation filters that are not relying on an aggregating function will be deprecated.\\")
               callback2_LONGEST_EQUAL: Int @deprecated(reason: \\"Please use the explicit _LENGTH version for string aggregation.\\")
               callback2_LONGEST_GT: Int @deprecated(reason: \\"Please use the explicit _LENGTH version for string aggregation.\\")
               callback2_LONGEST_GTE: Int @deprecated(reason: \\"Please use the explicit _LENGTH version for string aggregation.\\")
@@ -408,8 +407,8 @@
               callback2_LONGEST_LENGTH_LTE: Int
               callback2_LONGEST_LT: Int @deprecated(reason: \\"Please use the explicit _LENGTH version for string aggregation.\\")
               callback2_LONGEST_LTE: Int @deprecated(reason: \\"Please use the explicit _LENGTH version for string aggregation.\\")
-              callback2_LT: Int
-              callback2_LTE: Int
+              callback2_LT: Int @deprecated(reason: \\"Aggregation filters that are not relying on an aggregating function will be deprecated.\\")
+              callback2_LTE: Int @deprecated(reason: \\"Aggregation filters that are not relying on an aggregating function will be deprecated.\\")
               callback2_SHORTEST_EQUAL: Int @deprecated(reason: \\"Please use the explicit _LENGTH version for string aggregation.\\")
               callback2_SHORTEST_GT: Int @deprecated(reason: \\"Please use the explicit _LENGTH version for string aggregation.\\")
               callback2_SHORTEST_GTE: Int @deprecated(reason: \\"Please use the explicit _LENGTH version for string aggregation.\\")
@@ -430,9 +429,9 @@
               callback3_AVERAGE_LENGTH_LTE: Float
               callback3_AVERAGE_LT: Float @deprecated(reason: \\"Please use the explicit _LENGTH version for string aggregation.\\")
               callback3_AVERAGE_LTE: Float @deprecated(reason: \\"Please use the explicit _LENGTH version for string aggregation.\\")
-              callback3_EQUAL: String
-              callback3_GT: Int
-              callback3_GTE: Int
+              callback3_EQUAL: String @deprecated(reason: \\"Aggregation filters that are not relying on an aggregating function will be deprecated.\\")
+              callback3_GT: Int @deprecated(reason: \\"Aggregation filters that are not relying on an aggregating function will be deprecated.\\")
+              callback3_GTE: Int @deprecated(reason: \\"Aggregation filters that are not relying on an aggregating function will be deprecated.\\")
               callback3_LONGEST_EQUAL: Int @deprecated(reason: \\"Please use the explicit _LENGTH version for string aggregation.\\")
               callback3_LONGEST_GT: Int @deprecated(reason: \\"Please use the explicit _LENGTH version for string aggregation.\\")
               callback3_LONGEST_GTE: Int @deprecated(reason: \\"Please use the explicit _LENGTH version for string aggregation.\\")
@@ -443,8 +442,8 @@
               callback3_LONGEST_LENGTH_LTE: Int
               callback3_LONGEST_LT: Int @deprecated(reason: \\"Please use the explicit _LENGTH version for string aggregation.\\")
               callback3_LONGEST_LTE: Int @deprecated(reason: \\"Please use the explicit _LENGTH version for string aggregation.\\")
-              callback3_LT: Int
-              callback3_LTE: Int
+              callback3_LT: Int @deprecated(reason: \\"Aggregation filters that are not relying on an aggregating function will be deprecated.\\")
+              callback3_LTE: Int @deprecated(reason: \\"Aggregation filters that are not relying on an aggregating function will be deprecated.\\")
               callback3_SHORTEST_EQUAL: Int @deprecated(reason: \\"Please use the explicit _LENGTH version for string aggregation.\\")
               callback3_SHORTEST_GT: Int @deprecated(reason: \\"Please use the explicit _LENGTH version for string aggregation.\\")
               callback3_SHORTEST_GTE: Int @deprecated(reason: \\"Please use the explicit _LENGTH version for string aggregation.\\")
@@ -455,70 +454,7 @@
               callback3_SHORTEST_LENGTH_LTE: Int
               callback3_SHORTEST_LT: Int @deprecated(reason: \\"Please use the explicit _LENGTH version for string aggregation.\\")
               callback3_SHORTEST_LTE: Int @deprecated(reason: \\"Please use the explicit _LENGTH version for string aggregation.\\")
-              id_EQUAL: ID
-=======
-              callback1_AVERAGE_EQUAL: Float
-              callback1_AVERAGE_GT: Float
-              callback1_AVERAGE_GTE: Float
-              callback1_AVERAGE_LT: Float
-              callback1_AVERAGE_LTE: Float
-              callback1_EQUAL: String @deprecated(reason: \\"Aggregation filters that are not relying on an aggregating function will be deprecated.\\")
-              callback1_GT: Int @deprecated(reason: \\"Aggregation filters that are not relying on an aggregating function will be deprecated.\\")
-              callback1_GTE: Int @deprecated(reason: \\"Aggregation filters that are not relying on an aggregating function will be deprecated.\\")
-              callback1_LONGEST_EQUAL: Int
-              callback1_LONGEST_GT: Int
-              callback1_LONGEST_GTE: Int
-              callback1_LONGEST_LT: Int
-              callback1_LONGEST_LTE: Int
-              callback1_LT: Int @deprecated(reason: \\"Aggregation filters that are not relying on an aggregating function will be deprecated.\\")
-              callback1_LTE: Int @deprecated(reason: \\"Aggregation filters that are not relying on an aggregating function will be deprecated.\\")
-              callback1_SHORTEST_EQUAL: Int
-              callback1_SHORTEST_GT: Int
-              callback1_SHORTEST_GTE: Int
-              callback1_SHORTEST_LT: Int
-              callback1_SHORTEST_LTE: Int
-              callback2_AVERAGE_EQUAL: Float
-              callback2_AVERAGE_GT: Float
-              callback2_AVERAGE_GTE: Float
-              callback2_AVERAGE_LT: Float
-              callback2_AVERAGE_LTE: Float
-              callback2_EQUAL: String @deprecated(reason: \\"Aggregation filters that are not relying on an aggregating function will be deprecated.\\")
-              callback2_GT: Int @deprecated(reason: \\"Aggregation filters that are not relying on an aggregating function will be deprecated.\\")
-              callback2_GTE: Int @deprecated(reason: \\"Aggregation filters that are not relying on an aggregating function will be deprecated.\\")
-              callback2_LONGEST_EQUAL: Int
-              callback2_LONGEST_GT: Int
-              callback2_LONGEST_GTE: Int
-              callback2_LONGEST_LT: Int
-              callback2_LONGEST_LTE: Int
-              callback2_LT: Int @deprecated(reason: \\"Aggregation filters that are not relying on an aggregating function will be deprecated.\\")
-              callback2_LTE: Int @deprecated(reason: \\"Aggregation filters that are not relying on an aggregating function will be deprecated.\\")
-              callback2_SHORTEST_EQUAL: Int
-              callback2_SHORTEST_GT: Int
-              callback2_SHORTEST_GTE: Int
-              callback2_SHORTEST_LT: Int
-              callback2_SHORTEST_LTE: Int
-              callback3_AVERAGE_EQUAL: Float
-              callback3_AVERAGE_GT: Float
-              callback3_AVERAGE_GTE: Float
-              callback3_AVERAGE_LT: Float
-              callback3_AVERAGE_LTE: Float
-              callback3_EQUAL: String @deprecated(reason: \\"Aggregation filters that are not relying on an aggregating function will be deprecated.\\")
-              callback3_GT: Int @deprecated(reason: \\"Aggregation filters that are not relying on an aggregating function will be deprecated.\\")
-              callback3_GTE: Int @deprecated(reason: \\"Aggregation filters that are not relying on an aggregating function will be deprecated.\\")
-              callback3_LONGEST_EQUAL: Int
-              callback3_LONGEST_GT: Int
-              callback3_LONGEST_GTE: Int
-              callback3_LONGEST_LT: Int
-              callback3_LONGEST_LTE: Int
-              callback3_LT: Int @deprecated(reason: \\"Aggregation filters that are not relying on an aggregating function will be deprecated.\\")
-              callback3_LTE: Int @deprecated(reason: \\"Aggregation filters that are not relying on an aggregating function will be deprecated.\\")
-              callback3_SHORTEST_EQUAL: Int
-              callback3_SHORTEST_GT: Int
-              callback3_SHORTEST_GTE: Int
-              callback3_SHORTEST_LT: Int
-              callback3_SHORTEST_LTE: Int
               id_EQUAL: ID @deprecated(reason: \\"Aggregation filters that are not relying on an aggregating function will be deprecated.\\")
->>>>>>> 90380fc3
             }
 
             input MovieGenresFieldInput {
