/*
 * Copyright (c) "Neo4j"
 * Neo4j Sweden AB [http://neo4j.com]
 *
 * This file is part of Neo4j.
 *
 * Licensed under the Apache License, Version 2.0 (the "License");
 * you may not use this file except in compliance with the License.
 * You may obtain a copy of the License at
 *
 *     http://www.apache.org/licenses/LICENSE-2.0
 *
 * Unless required by applicable law or agreed to in writing, software
 * distributed under the License is distributed on an "AS IS" BASIS,
 * WITHOUT WARRANTIES OR CONDITIONS OF ANY KIND, either express or implied.
 * See the License for the specific language governing permissions and
 * limitations under the License.
 */

import { printSchemaWithDirectives } from "@graphql-tools/utils";
import { lexicographicSortSchema } from "graphql/utilities";
import { gql } from "apollo-server";
import { Neo4jGraphQL } from "../../../src";

describe("Point", () => {
    test("Point", () => {
        const typeDefs = gql`
            type Movie {
                filmedAt: Point!
            }
        `;
        const neoSchema = new Neo4jGraphQL({ typeDefs });
        const printedSchema = printSchemaWithDirectives(lexicographicSortSchema(neoSchema.schema));

        expect(printedSchema).toMatchInlineSnapshot(`
            "schema {
              query: Query
              mutation: Mutation
            }

            type CreateInfo {
              bookmark: String
              nodesCreated: Int!
              relationshipsCreated: Int!
            }

            type CreateMoviesMutationResponse {
              info: CreateInfo!
              movies: [Movie!]!
            }

            type DeleteInfo {
              bookmark: String
              nodesDeleted: Int!
              relationshipsDeleted: Int!
            }

            type Movie {
              filmedAt: Point!
            }

            type MovieAggregateSelection {
              count: Int!
            }

            input MovieCreateInput {
              filmedAt: PointInput!
            }

            input MovieOptions {
              limit: Int
              offset: Int
              \\"\\"\\"
              Specify one or more MovieSort objects to sort Movies by. The sorts will be applied in the order in which they are arranged in the array.
              \\"\\"\\"
              sort: [MovieSort]
            }

<<<<<<< HEAD
            type MovieRootConnection {
              edges: [MovieRootEdge!]!
              pageInfo: PageInfo!
              totalCount: Int!
            }

            type MovieRootEdge {
              cursor: String!
              node: Movie!
            }

            \\"\\"\\"Fields to sort Movies by. The order in which sorts are applied is not guaranteed when specifying many fields in one MovieSort object.\\"\\"\\"
=======
            \\"\\"\\"
            Fields to sort Movies by. The order in which sorts are applied is not guaranteed when specifying many fields in one MovieSort object.
            \\"\\"\\"
>>>>>>> cb4a0dd2
            input MovieSort {
              filmedAt: SortDirection
            }

            input MovieUpdateInput {
              filmedAt: PointInput
            }

            input MovieWhere {
              AND: [MovieWhere!]
              OR: [MovieWhere!]
              filmedAt: PointInput
              filmedAt_DISTANCE: PointDistance
              filmedAt_GT: PointDistance
              filmedAt_GTE: PointDistance
              filmedAt_IN: [PointInput]
              filmedAt_LT: PointDistance
              filmedAt_LTE: PointDistance
              filmedAt_NOT: PointInput
              filmedAt_NOT_IN: [PointInput]
            }

            type Mutation {
              createMovies(input: [MovieCreateInput!]!): CreateMoviesMutationResponse!
              deleteMovies(where: MovieWhere): DeleteInfo!
              updateMovies(update: MovieUpdateInput, where: MovieWhere): UpdateMoviesMutationResponse!
            }

            \\"\\"\\"Pagination information (Relay)\\"\\"\\"
            type PageInfo {
              endCursor: String
              hasNextPage: Boolean!
              hasPreviousPage: Boolean!
              startCursor: String
            }

            type Point {
              crs: String!
              height: Float
              latitude: Float!
              longitude: Float!
              srid: Int!
            }

            input PointDistance {
              \\"\\"\\"The distance in metres to be used when comparing two points\\"\\"\\"
              distance: Float!
              point: PointInput!
            }

            input PointInput {
              height: Float
              latitude: Float!
              longitude: Float!
            }

            type Query {
              movies(options: MovieOptions, where: MovieWhere): [Movie!]!
              moviesAggregate(where: MovieWhere): MovieAggregateSelection!
              moviesConnection(after: String, before: String, first: Int, last: Int, sort: [MovieSort], where: MovieWhere): MovieRootConnection!
            }

            enum SortDirection {
              \\"\\"\\"Sort by field values in ascending order.\\"\\"\\"
              ASC
              \\"\\"\\"Sort by field values in descending order.\\"\\"\\"
              DESC
            }

            type UpdateInfo {
              bookmark: String
              nodesCreated: Int!
              nodesDeleted: Int!
              relationshipsCreated: Int!
              relationshipsDeleted: Int!
            }

            type UpdateMoviesMutationResponse {
              info: UpdateInfo!
              movies: [Movie!]!
            }"
        `);
    });

    test("CartesianPoint", () => {
        const typeDefs = gql`
            type Machine {
                partLocation: CartesianPoint!
            }
        `;
        const neoSchema = new Neo4jGraphQL({ typeDefs });
        const printedSchema = printSchemaWithDirectives(lexicographicSortSchema(neoSchema.schema));

        expect(printedSchema).toMatchInlineSnapshot(`
            "schema {
              query: Query
              mutation: Mutation
            }

            type CartesianPoint {
              crs: String!
              srid: Int!
              x: Float!
              y: Float!
              z: Float
            }

            input CartesianPointDistance {
              distance: Float!
              point: CartesianPointInput!
            }

            input CartesianPointInput {
              x: Float!
              y: Float!
              z: Float
            }

            type CreateInfo {
              bookmark: String
              nodesCreated: Int!
              relationshipsCreated: Int!
            }

            type CreateMachinesMutationResponse {
              info: CreateInfo!
              machines: [Machine!]!
            }

            type DeleteInfo {
              bookmark: String
              nodesDeleted: Int!
              relationshipsDeleted: Int!
            }

            type Machine {
              partLocation: CartesianPoint!
            }

            type MachineAggregateSelection {
              count: Int!
            }

            input MachineCreateInput {
              partLocation: CartesianPointInput!
            }

            input MachineOptions {
              limit: Int
              offset: Int
              \\"\\"\\"
              Specify one or more MachineSort objects to sort Machines by. The sorts will be applied in the order in which they are arranged in the array.
              \\"\\"\\"
              sort: [MachineSort]
            }

<<<<<<< HEAD
            type MachineRootConnection {
              edges: [MachineRootEdge!]!
              pageInfo: PageInfo!
              totalCount: Int!
            }

            type MachineRootEdge {
              cursor: String!
              node: Machine!
            }

            \\"\\"\\"Fields to sort Machines by. The order in which sorts are applied is not guaranteed when specifying many fields in one MachineSort object.\\"\\"\\"
=======
            \\"\\"\\"
            Fields to sort Machines by. The order in which sorts are applied is not guaranteed when specifying many fields in one MachineSort object.
            \\"\\"\\"
>>>>>>> cb4a0dd2
            input MachineSort {
              partLocation: SortDirection
            }

            input MachineUpdateInput {
              partLocation: CartesianPointInput
            }

            input MachineWhere {
              AND: [MachineWhere!]
              OR: [MachineWhere!]
              partLocation: CartesianPointInput
              partLocation_DISTANCE: CartesianPointDistance
              partLocation_GT: CartesianPointDistance
              partLocation_GTE: CartesianPointDistance
              partLocation_IN: [CartesianPointInput]
              partLocation_LT: CartesianPointDistance
              partLocation_LTE: CartesianPointDistance
              partLocation_NOT: CartesianPointInput
              partLocation_NOT_IN: [CartesianPointInput]
            }

            type Mutation {
              createMachines(input: [MachineCreateInput!]!): CreateMachinesMutationResponse!
              deleteMachines(where: MachineWhere): DeleteInfo!
              updateMachines(update: MachineUpdateInput, where: MachineWhere): UpdateMachinesMutationResponse!
            }

            \\"\\"\\"Pagination information (Relay)\\"\\"\\"
            type PageInfo {
              endCursor: String
              hasNextPage: Boolean!
              hasPreviousPage: Boolean!
              startCursor: String
            }

            type Query {
              machines(options: MachineOptions, where: MachineWhere): [Machine!]!
              machinesAggregate(where: MachineWhere): MachineAggregateSelection!
              machinesConnection(after: String, before: String, first: Int, last: Int, sort: [MachineSort], where: MachineWhere): MachineRootConnection!
            }

            enum SortDirection {
              \\"\\"\\"Sort by field values in ascending order.\\"\\"\\"
              ASC
              \\"\\"\\"Sort by field values in descending order.\\"\\"\\"
              DESC
            }

            type UpdateInfo {
              bookmark: String
              nodesCreated: Int!
              nodesDeleted: Int!
              relationshipsCreated: Int!
              relationshipsDeleted: Int!
            }

            type UpdateMachinesMutationResponse {
              info: UpdateInfo!
              machines: [Machine!]!
            }"
        `);
    });

    test("Points", () => {
        const typeDefs = gql`
            type Movie {
                filmedAt: [Point!]!
            }
        `;
        const neoSchema = new Neo4jGraphQL({ typeDefs });
        const printedSchema = printSchemaWithDirectives(lexicographicSortSchema(neoSchema.schema));

        expect(printedSchema).toMatchInlineSnapshot(`
            "schema {
              query: Query
              mutation: Mutation
            }

            type CreateInfo {
              bookmark: String
              nodesCreated: Int!
              relationshipsCreated: Int!
            }

            type CreateMoviesMutationResponse {
              info: CreateInfo!
              movies: [Movie!]!
            }

            type DeleteInfo {
              bookmark: String
              nodesDeleted: Int!
              relationshipsDeleted: Int!
            }

            type Movie {
              filmedAt: [Point!]!
            }

            type MovieAggregateSelection {
              count: Int!
            }

            input MovieCreateInput {
              filmedAt: [PointInput!]!
            }

            input MovieOptions {
              limit: Int
              offset: Int
            }
            
            type MovieRootConnection {
              edges: [MovieRootEdge!]!
              pageInfo: PageInfo!
              totalCount: Int!
            }

            type MovieRootEdge {
              cursor: String!
              node: Movie!
            }

            input MovieUpdateInput {
              filmedAt: [PointInput!]
            }

            input MovieWhere {
              AND: [MovieWhere!]
              OR: [MovieWhere!]
              filmedAt: [PointInput!]
              filmedAt_INCLUDES: PointInput
              filmedAt_NOT: [PointInput!]
              filmedAt_NOT_INCLUDES: PointInput
            }

            type Mutation {
              createMovies(input: [MovieCreateInput!]!): CreateMoviesMutationResponse!
              deleteMovies(where: MovieWhere): DeleteInfo!
              updateMovies(update: MovieUpdateInput, where: MovieWhere): UpdateMoviesMutationResponse!
            }
            
            \\"\\"\\"Pagination information (Relay)\\"\\"\\"
            type PageInfo {
              endCursor: String
              hasNextPage: Boolean!
              hasPreviousPage: Boolean!
              startCursor: String
            }

            type Point {
              crs: String!
              height: Float
              latitude: Float!
              longitude: Float!
              srid: Int!
            }

            input PointInput {
              height: Float
              latitude: Float!
              longitude: Float!
            }

            type Query {
              movies(options: MovieOptions, where: MovieWhere): [Movie!]!
              moviesAggregate(where: MovieWhere): MovieAggregateSelection!
              moviesConnection(after: String, before: String, first: Int, last: Int, where: MovieWhere): MovieRootConnection!
            }

            type UpdateInfo {
              bookmark: String
              nodesCreated: Int!
              nodesDeleted: Int!
              relationshipsCreated: Int!
              relationshipsDeleted: Int!
            }

            type UpdateMoviesMutationResponse {
              info: UpdateInfo!
              movies: [Movie!]!
            }"
        `);
    });

    test("CartesianPoints", () => {
        const typeDefs = gql`
            type Machine {
                partLocations: [CartesianPoint!]!
            }
        `;
        const neoSchema = new Neo4jGraphQL({ typeDefs });
        const printedSchema = printSchemaWithDirectives(lexicographicSortSchema(neoSchema.schema));

        expect(printedSchema).toMatchInlineSnapshot(`
            "schema {
              query: Query
              mutation: Mutation
            }

            type CartesianPoint {
              crs: String!
              srid: Int!
              x: Float!
              y: Float!
              z: Float
            }

            input CartesianPointInput {
              x: Float!
              y: Float!
              z: Float
            }

            type CreateInfo {
              bookmark: String
              nodesCreated: Int!
              relationshipsCreated: Int!
            }

            type CreateMachinesMutationResponse {
              info: CreateInfo!
              machines: [Machine!]!
            }

            type DeleteInfo {
              bookmark: String
              nodesDeleted: Int!
              relationshipsDeleted: Int!
            }

            type Machine {
              partLocations: [CartesianPoint!]!
            }

            type MachineAggregateSelection {
              count: Int!
            }

            input MachineCreateInput {
              partLocations: [CartesianPointInput!]!
            }

            input MachineOptions {
              limit: Int
              offset: Int
            }

            type MachineRootConnection {
              edges: [MachineRootEdge!]!
              pageInfo: PageInfo!
              totalCount: Int!
            }

            type MachineRootEdge {
              cursor: String!
              node: Machine!
            }

            input MachineUpdateInput {
              partLocations: [CartesianPointInput!]
            }

            input MachineWhere {
              AND: [MachineWhere!]
              OR: [MachineWhere!]
              partLocations: [CartesianPointInput!]
              partLocations_INCLUDES: CartesianPointInput
              partLocations_NOT: [CartesianPointInput!]
              partLocations_NOT_INCLUDES: CartesianPointInput
            }

            type Mutation {
              createMachines(input: [MachineCreateInput!]!): CreateMachinesMutationResponse!
              deleteMachines(where: MachineWhere): DeleteInfo!
              updateMachines(update: MachineUpdateInput, where: MachineWhere): UpdateMachinesMutationResponse!
            }
            
            \\"\\"\\"Pagination information (Relay)\\"\\"\\"
            type PageInfo {
              endCursor: String
              hasNextPage: Boolean!
              hasPreviousPage: Boolean!
              startCursor: String
            }

            type Query {
              machines(options: MachineOptions, where: MachineWhere): [Machine!]!
              machinesAggregate(where: MachineWhere): MachineAggregateSelection!
              machinesConnection(after: String, before: String, first: Int, last: Int, where: MachineWhere): MachineRootConnection!
            }

            type UpdateInfo {
              bookmark: String
              nodesCreated: Int!
              nodesDeleted: Int!
              relationshipsCreated: Int!
              relationshipsDeleted: Int!
            }

            type UpdateMachinesMutationResponse {
              info: UpdateInfo!
              machines: [Machine!]!
            }"
        `);
    });
});<|MERGE_RESOLUTION|>--- conflicted
+++ resolved
@@ -76,7 +76,6 @@
               sort: [MovieSort]
             }
 
-<<<<<<< HEAD
             type MovieRootConnection {
               edges: [MovieRootEdge!]!
               pageInfo: PageInfo!
@@ -89,11 +88,6 @@
             }
 
             \\"\\"\\"Fields to sort Movies by. The order in which sorts are applied is not guaranteed when specifying many fields in one MovieSort object.\\"\\"\\"
-=======
-            \\"\\"\\"
-            Fields to sort Movies by. The order in which sorts are applied is not guaranteed when specifying many fields in one MovieSort object.
-            \\"\\"\\"
->>>>>>> cb4a0dd2
             input MovieSort {
               filmedAt: SortDirection
             }
@@ -250,7 +244,6 @@
               sort: [MachineSort]
             }
 
-<<<<<<< HEAD
             type MachineRootConnection {
               edges: [MachineRootEdge!]!
               pageInfo: PageInfo!
@@ -263,11 +256,6 @@
             }
 
             \\"\\"\\"Fields to sort Machines by. The order in which sorts are applied is not guaranteed when specifying many fields in one MachineSort object.\\"\\"\\"
-=======
-            \\"\\"\\"
-            Fields to sort Machines by. The order in which sorts are applied is not guaranteed when specifying many fields in one MachineSort object.
-            \\"\\"\\"
->>>>>>> cb4a0dd2
             input MachineSort {
               partLocation: SortDirection
             }
