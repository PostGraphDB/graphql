--- conflicted
+++ resolved
@@ -883,7 +883,6 @@
               AND: [MovieDirectedByNodeAggregationWhereInput!]
               NOT: MovieDirectedByNodeAggregationWhereInput
               OR: [MovieDirectedByNodeAggregationWhereInput!]
-<<<<<<< HEAD
               lastName_AVERAGE_EQUAL: Float @deprecated(reason: \\"Please use the explicit _LENGTH version for string aggregation.\\")
               lastName_AVERAGE_GT: Float @deprecated(reason: \\"Please use the explicit _LENGTH version for string aggregation.\\")
               lastName_AVERAGE_GTE: Float @deprecated(reason: \\"Please use the explicit _LENGTH version for string aggregation.\\")
@@ -894,9 +893,9 @@
               lastName_AVERAGE_LENGTH_LTE: Float
               lastName_AVERAGE_LT: Float @deprecated(reason: \\"Please use the explicit _LENGTH version for string aggregation.\\")
               lastName_AVERAGE_LTE: Float @deprecated(reason: \\"Please use the explicit _LENGTH version for string aggregation.\\")
-              lastName_EQUAL: String
-              lastName_GT: Int
-              lastName_GTE: Int
+              lastName_EQUAL: String @deprecated(reason: \\"Aggregation filters that are not relying on an aggregating function will be deprecated.\\")
+              lastName_GT: Int @deprecated(reason: \\"Aggregation filters that are not relying on an aggregating function will be deprecated.\\")
+              lastName_GTE: Int @deprecated(reason: \\"Aggregation filters that are not relying on an aggregating function will be deprecated.\\")
               lastName_LONGEST_EQUAL: Int @deprecated(reason: \\"Please use the explicit _LENGTH version for string aggregation.\\")
               lastName_LONGEST_GT: Int @deprecated(reason: \\"Please use the explicit _LENGTH version for string aggregation.\\")
               lastName_LONGEST_GTE: Int @deprecated(reason: \\"Please use the explicit _LENGTH version for string aggregation.\\")
@@ -907,8 +906,8 @@
               lastName_LONGEST_LENGTH_LTE: Int
               lastName_LONGEST_LT: Int @deprecated(reason: \\"Please use the explicit _LENGTH version for string aggregation.\\")
               lastName_LONGEST_LTE: Int @deprecated(reason: \\"Please use the explicit _LENGTH version for string aggregation.\\")
-              lastName_LT: Int
-              lastName_LTE: Int
+              lastName_LT: Int @deprecated(reason: \\"Aggregation filters that are not relying on an aggregating function will be deprecated.\\")
+              lastName_LTE: Int @deprecated(reason: \\"Aggregation filters that are not relying on an aggregating function will be deprecated.\\")
               lastName_SHORTEST_EQUAL: Int @deprecated(reason: \\"Please use the explicit _LENGTH version for string aggregation.\\")
               lastName_SHORTEST_GT: Int @deprecated(reason: \\"Please use the explicit _LENGTH version for string aggregation.\\")
               lastName_SHORTEST_GTE: Int @deprecated(reason: \\"Please use the explicit _LENGTH version for string aggregation.\\")
@@ -919,28 +918,6 @@
               lastName_SHORTEST_LENGTH_LTE: Int
               lastName_SHORTEST_LT: Int @deprecated(reason: \\"Please use the explicit _LENGTH version for string aggregation.\\")
               lastName_SHORTEST_LTE: Int @deprecated(reason: \\"Please use the explicit _LENGTH version for string aggregation.\\")
-=======
-              lastName_AVERAGE_EQUAL: Float
-              lastName_AVERAGE_GT: Float
-              lastName_AVERAGE_GTE: Float
-              lastName_AVERAGE_LT: Float
-              lastName_AVERAGE_LTE: Float
-              lastName_EQUAL: String @deprecated(reason: \\"Aggregation filters that are not relying on an aggregating function will be deprecated.\\")
-              lastName_GT: Int @deprecated(reason: \\"Aggregation filters that are not relying on an aggregating function will be deprecated.\\")
-              lastName_GTE: Int @deprecated(reason: \\"Aggregation filters that are not relying on an aggregating function will be deprecated.\\")
-              lastName_LONGEST_EQUAL: Int
-              lastName_LONGEST_GT: Int
-              lastName_LONGEST_GTE: Int
-              lastName_LONGEST_LT: Int
-              lastName_LONGEST_LTE: Int
-              lastName_LT: Int @deprecated(reason: \\"Aggregation filters that are not relying on an aggregating function will be deprecated.\\")
-              lastName_LTE: Int @deprecated(reason: \\"Aggregation filters that are not relying on an aggregating function will be deprecated.\\")
-              lastName_SHORTEST_EQUAL: Int
-              lastName_SHORTEST_GT: Int
-              lastName_SHORTEST_GTE: Int
-              lastName_SHORTEST_LT: Int
-              lastName_SHORTEST_LTE: Int
->>>>>>> 90380fc3
             }
 
             type MovieDirectedByRelationship {
@@ -1338,7 +1315,6 @@
               AND: [MovieWorkersNodeAggregationWhereInput!]
               NOT: MovieWorkersNodeAggregationWhereInput
               OR: [MovieWorkersNodeAggregationWhereInput!]
-<<<<<<< HEAD
               name_AVERAGE_EQUAL: Float @deprecated(reason: \\"Please use the explicit _LENGTH version for string aggregation.\\")
               name_AVERAGE_GT: Float @deprecated(reason: \\"Please use the explicit _LENGTH version for string aggregation.\\")
               name_AVERAGE_GTE: Float @deprecated(reason: \\"Please use the explicit _LENGTH version for string aggregation.\\")
@@ -1349,9 +1325,9 @@
               name_AVERAGE_LENGTH_LTE: Float
               name_AVERAGE_LT: Float @deprecated(reason: \\"Please use the explicit _LENGTH version for string aggregation.\\")
               name_AVERAGE_LTE: Float @deprecated(reason: \\"Please use the explicit _LENGTH version for string aggregation.\\")
-              name_EQUAL: String
-              name_GT: Int
-              name_GTE: Int
+              name_EQUAL: String @deprecated(reason: \\"Aggregation filters that are not relying on an aggregating function will be deprecated.\\")
+              name_GT: Int @deprecated(reason: \\"Aggregation filters that are not relying on an aggregating function will be deprecated.\\")
+              name_GTE: Int @deprecated(reason: \\"Aggregation filters that are not relying on an aggregating function will be deprecated.\\")
               name_LONGEST_EQUAL: Int @deprecated(reason: \\"Please use the explicit _LENGTH version for string aggregation.\\")
               name_LONGEST_GT: Int @deprecated(reason: \\"Please use the explicit _LENGTH version for string aggregation.\\")
               name_LONGEST_GTE: Int @deprecated(reason: \\"Please use the explicit _LENGTH version for string aggregation.\\")
@@ -1362,8 +1338,8 @@
               name_LONGEST_LENGTH_LTE: Int
               name_LONGEST_LT: Int @deprecated(reason: \\"Please use the explicit _LENGTH version for string aggregation.\\")
               name_LONGEST_LTE: Int @deprecated(reason: \\"Please use the explicit _LENGTH version for string aggregation.\\")
-              name_LT: Int
-              name_LTE: Int
+              name_LT: Int @deprecated(reason: \\"Aggregation filters that are not relying on an aggregating function will be deprecated.\\")
+              name_LTE: Int @deprecated(reason: \\"Aggregation filters that are not relying on an aggregating function will be deprecated.\\")
               name_SHORTEST_EQUAL: Int @deprecated(reason: \\"Please use the explicit _LENGTH version for string aggregation.\\")
               name_SHORTEST_GT: Int @deprecated(reason: \\"Please use the explicit _LENGTH version for string aggregation.\\")
               name_SHORTEST_GTE: Int @deprecated(reason: \\"Please use the explicit _LENGTH version for string aggregation.\\")
@@ -1374,28 +1350,6 @@
               name_SHORTEST_LENGTH_LTE: Int
               name_SHORTEST_LT: Int @deprecated(reason: \\"Please use the explicit _LENGTH version for string aggregation.\\")
               name_SHORTEST_LTE: Int @deprecated(reason: \\"Please use the explicit _LENGTH version for string aggregation.\\")
-=======
-              name_AVERAGE_EQUAL: Float
-              name_AVERAGE_GT: Float
-              name_AVERAGE_GTE: Float
-              name_AVERAGE_LT: Float
-              name_AVERAGE_LTE: Float
-              name_EQUAL: String @deprecated(reason: \\"Aggregation filters that are not relying on an aggregating function will be deprecated.\\")
-              name_GT: Int @deprecated(reason: \\"Aggregation filters that are not relying on an aggregating function will be deprecated.\\")
-              name_GTE: Int @deprecated(reason: \\"Aggregation filters that are not relying on an aggregating function will be deprecated.\\")
-              name_LONGEST_EQUAL: Int
-              name_LONGEST_GT: Int
-              name_LONGEST_GTE: Int
-              name_LONGEST_LT: Int
-              name_LONGEST_LTE: Int
-              name_LT: Int @deprecated(reason: \\"Aggregation filters that are not relying on an aggregating function will be deprecated.\\")
-              name_LTE: Int @deprecated(reason: \\"Aggregation filters that are not relying on an aggregating function will be deprecated.\\")
-              name_SHORTEST_EQUAL: Int
-              name_SHORTEST_GT: Int
-              name_SHORTEST_GTE: Int
-              name_SHORTEST_LT: Int
-              name_SHORTEST_LTE: Int
->>>>>>> 90380fc3
             }
 
             type MovieWorkersRelationship {
@@ -1914,7 +1868,6 @@
               AND: [MovieActorsNodeAggregationWhereInput!]
               NOT: MovieActorsNodeAggregationWhereInput
               OR: [MovieActorsNodeAggregationWhereInput!]
-<<<<<<< HEAD
               name_AVERAGE_EQUAL: Float @deprecated(reason: \\"Please use the explicit _LENGTH version for string aggregation.\\")
               name_AVERAGE_GT: Float @deprecated(reason: \\"Please use the explicit _LENGTH version for string aggregation.\\")
               name_AVERAGE_GTE: Float @deprecated(reason: \\"Please use the explicit _LENGTH version for string aggregation.\\")
@@ -1925,9 +1878,9 @@
               name_AVERAGE_LENGTH_LTE: Float
               name_AVERAGE_LT: Float @deprecated(reason: \\"Please use the explicit _LENGTH version for string aggregation.\\")
               name_AVERAGE_LTE: Float @deprecated(reason: \\"Please use the explicit _LENGTH version for string aggregation.\\")
-              name_EQUAL: String
-              name_GT: Int
-              name_GTE: Int
+              name_EQUAL: String @deprecated(reason: \\"Aggregation filters that are not relying on an aggregating function will be deprecated.\\")
+              name_GT: Int @deprecated(reason: \\"Aggregation filters that are not relying on an aggregating function will be deprecated.\\")
+              name_GTE: Int @deprecated(reason: \\"Aggregation filters that are not relying on an aggregating function will be deprecated.\\")
               name_LONGEST_EQUAL: Int @deprecated(reason: \\"Please use the explicit _LENGTH version for string aggregation.\\")
               name_LONGEST_GT: Int @deprecated(reason: \\"Please use the explicit _LENGTH version for string aggregation.\\")
               name_LONGEST_GTE: Int @deprecated(reason: \\"Please use the explicit _LENGTH version for string aggregation.\\")
@@ -1938,8 +1891,8 @@
               name_LONGEST_LENGTH_LTE: Int
               name_LONGEST_LT: Int @deprecated(reason: \\"Please use the explicit _LENGTH version for string aggregation.\\")
               name_LONGEST_LTE: Int @deprecated(reason: \\"Please use the explicit _LENGTH version for string aggregation.\\")
-              name_LT: Int
-              name_LTE: Int
+              name_LT: Int @deprecated(reason: \\"Aggregation filters that are not relying on an aggregating function will be deprecated.\\")
+              name_LTE: Int @deprecated(reason: \\"Aggregation filters that are not relying on an aggregating function will be deprecated.\\")
               name_SHORTEST_EQUAL: Int @deprecated(reason: \\"Please use the explicit _LENGTH version for string aggregation.\\")
               name_SHORTEST_GT: Int @deprecated(reason: \\"Please use the explicit _LENGTH version for string aggregation.\\")
               name_SHORTEST_GTE: Int @deprecated(reason: \\"Please use the explicit _LENGTH version for string aggregation.\\")
@@ -1950,28 +1903,6 @@
               name_SHORTEST_LENGTH_LTE: Int
               name_SHORTEST_LT: Int @deprecated(reason: \\"Please use the explicit _LENGTH version for string aggregation.\\")
               name_SHORTEST_LTE: Int @deprecated(reason: \\"Please use the explicit _LENGTH version for string aggregation.\\")
-=======
-              name_AVERAGE_EQUAL: Float
-              name_AVERAGE_GT: Float
-              name_AVERAGE_GTE: Float
-              name_AVERAGE_LT: Float
-              name_AVERAGE_LTE: Float
-              name_EQUAL: String @deprecated(reason: \\"Aggregation filters that are not relying on an aggregating function will be deprecated.\\")
-              name_GT: Int @deprecated(reason: \\"Aggregation filters that are not relying on an aggregating function will be deprecated.\\")
-              name_GTE: Int @deprecated(reason: \\"Aggregation filters that are not relying on an aggregating function will be deprecated.\\")
-              name_LONGEST_EQUAL: Int
-              name_LONGEST_GT: Int
-              name_LONGEST_GTE: Int
-              name_LONGEST_LT: Int
-              name_LONGEST_LTE: Int
-              name_LT: Int @deprecated(reason: \\"Aggregation filters that are not relying on an aggregating function will be deprecated.\\")
-              name_LTE: Int @deprecated(reason: \\"Aggregation filters that are not relying on an aggregating function will be deprecated.\\")
-              name_SHORTEST_EQUAL: Int
-              name_SHORTEST_GT: Int
-              name_SHORTEST_GTE: Int
-              name_SHORTEST_LT: Int
-              name_SHORTEST_LTE: Int
->>>>>>> 90380fc3
             }
 
             type MovieActorsRelationship implements ActedIn {
@@ -2233,7 +2164,6 @@
               AND: [PersonActedInMoviesNodeAggregationWhereInput!]
               NOT: PersonActedInMoviesNodeAggregationWhereInput
               OR: [PersonActedInMoviesNodeAggregationWhereInput!]
-<<<<<<< HEAD
               title_AVERAGE_EQUAL: Float @deprecated(reason: \\"Please use the explicit _LENGTH version for string aggregation.\\")
               title_AVERAGE_GT: Float @deprecated(reason: \\"Please use the explicit _LENGTH version for string aggregation.\\")
               title_AVERAGE_GTE: Float @deprecated(reason: \\"Please use the explicit _LENGTH version for string aggregation.\\")
@@ -2244,9 +2174,9 @@
               title_AVERAGE_LENGTH_LTE: Float
               title_AVERAGE_LT: Float @deprecated(reason: \\"Please use the explicit _LENGTH version for string aggregation.\\")
               title_AVERAGE_LTE: Float @deprecated(reason: \\"Please use the explicit _LENGTH version for string aggregation.\\")
-              title_EQUAL: String
-              title_GT: Int
-              title_GTE: Int
+              title_EQUAL: String @deprecated(reason: \\"Aggregation filters that are not relying on an aggregating function will be deprecated.\\")
+              title_GT: Int @deprecated(reason: \\"Aggregation filters that are not relying on an aggregating function will be deprecated.\\")
+              title_GTE: Int @deprecated(reason: \\"Aggregation filters that are not relying on an aggregating function will be deprecated.\\")
               title_LONGEST_EQUAL: Int @deprecated(reason: \\"Please use the explicit _LENGTH version for string aggregation.\\")
               title_LONGEST_GT: Int @deprecated(reason: \\"Please use the explicit _LENGTH version for string aggregation.\\")
               title_LONGEST_GTE: Int @deprecated(reason: \\"Please use the explicit _LENGTH version for string aggregation.\\")
@@ -2257,8 +2187,8 @@
               title_LONGEST_LENGTH_LTE: Int
               title_LONGEST_LT: Int @deprecated(reason: \\"Please use the explicit _LENGTH version for string aggregation.\\")
               title_LONGEST_LTE: Int @deprecated(reason: \\"Please use the explicit _LENGTH version for string aggregation.\\")
-              title_LT: Int
-              title_LTE: Int
+              title_LT: Int @deprecated(reason: \\"Aggregation filters that are not relying on an aggregating function will be deprecated.\\")
+              title_LTE: Int @deprecated(reason: \\"Aggregation filters that are not relying on an aggregating function will be deprecated.\\")
               title_SHORTEST_EQUAL: Int @deprecated(reason: \\"Please use the explicit _LENGTH version for string aggregation.\\")
               title_SHORTEST_GT: Int @deprecated(reason: \\"Please use the explicit _LENGTH version for string aggregation.\\")
               title_SHORTEST_GTE: Int @deprecated(reason: \\"Please use the explicit _LENGTH version for string aggregation.\\")
@@ -2269,28 +2199,6 @@
               title_SHORTEST_LENGTH_LTE: Int
               title_SHORTEST_LT: Int @deprecated(reason: \\"Please use the explicit _LENGTH version for string aggregation.\\")
               title_SHORTEST_LTE: Int @deprecated(reason: \\"Please use the explicit _LENGTH version for string aggregation.\\")
-=======
-              title_AVERAGE_EQUAL: Float
-              title_AVERAGE_GT: Float
-              title_AVERAGE_GTE: Float
-              title_AVERAGE_LT: Float
-              title_AVERAGE_LTE: Float
-              title_EQUAL: String @deprecated(reason: \\"Aggregation filters that are not relying on an aggregating function will be deprecated.\\")
-              title_GT: Int @deprecated(reason: \\"Aggregation filters that are not relying on an aggregating function will be deprecated.\\")
-              title_GTE: Int @deprecated(reason: \\"Aggregation filters that are not relying on an aggregating function will be deprecated.\\")
-              title_LONGEST_EQUAL: Int
-              title_LONGEST_GT: Int
-              title_LONGEST_GTE: Int
-              title_LONGEST_LT: Int
-              title_LONGEST_LTE: Int
-              title_LT: Int @deprecated(reason: \\"Aggregation filters that are not relying on an aggregating function will be deprecated.\\")
-              title_LTE: Int @deprecated(reason: \\"Aggregation filters that are not relying on an aggregating function will be deprecated.\\")
-              title_SHORTEST_EQUAL: Int
-              title_SHORTEST_GT: Int
-              title_SHORTEST_GTE: Int
-              title_SHORTEST_LT: Int
-              title_SHORTEST_LTE: Int
->>>>>>> 90380fc3
             }
 
             type PersonActedInMoviesRelationship implements ActedIn {
