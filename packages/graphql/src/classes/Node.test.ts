/*
 * Copyright (c) "Neo4j"
 * Neo4j Sweden AB [http://neo4j.com]
 *
 * This file is part of Neo4j.
 *
 * Licensed under the Apache License, Version 2.0 (the "License");
 * you may not use this file except in compliance with the License.
 * You may obtain a copy of the License at
 *
 *     http://www.apache.org/licenses/LICENSE-2.0
 *
 * Unless required by applicable law or agreed to in writing, software
 * distributed under the License is distributed on an "AS IS" BASIS,
 * WITHOUT WARRANTIES OR CONDITIONS OF ANY KIND, either express or implied.
 * See the License for the specific language governing permissions and
 * limitations under the License.
 */

import Node, { NodeConstructor } from "./Node";
import { ContextBuilder } from "../../tests/utils/builders/context-builder";
import { NodeBuilder } from "../../tests/utils/builders/node-builder";

describe("Node", () => {
    const defaultContext = new ContextBuilder().instance();

    test("should construct", () => {
        // @ts-ignore
        const input: NodeConstructor = {
            name: "Movie",
            cypherFields: [],
            enumFields: [],
            primitiveFields: [],
            scalarFields: [],
            temporalFields: [],
            unionFields: [],
            interfaceFields: [],
            objectFields: [],
            interfaces: [],
            otherDirectives: [],
            pointFields: [],
            relationFields: [],
        };

        // @ts-ignore
        expect(new Node(input)).toMatchObject({ name: "Movie" });
    });

    test("should return labelString from node name", () => {
        const node = new NodeBuilder({
            name: "Movie",
        }).instance();

        expect(node.getLabelString(defaultContext)).toEqual(":Movie");
    });

    test("should return labels from node name", () => {
        const node = new NodeBuilder({
            name: "Movie",
        }).instance();

        expect(node.getLabels(defaultContext)).toEqual(["Movie"]);
    });

<<<<<<< HEAD
    test("should return camelCased plural", () => {
=======
    test("should return plural with underscores", () => {
>>>>>>> 96640ef8
        const node = new NodeBuilder({
            name: "super_movie",
        }).instance();

<<<<<<< HEAD
        expect(node.plural).toEqual("superMovies");
=======
        expect(node.plural).toEqual("super_movies");
>>>>>>> 96640ef8
    });

    describe("NodeDirective", () => {
        test("should return labels updated with jwt values from Context", () => {
            const node = new NodeBuilder({
                name: "Film",
            })
                .withNodeDirective({
                    label: "$jwt.movielabel",
                })
                .instance();

            const context = new ContextBuilder()
                .with({
                    jwt: {
                        movielabel: "Movie",
                    },
                    myKey: "key",
                })
                .instance();

            const labels = node.getLabels(context);
            const labelString = node.getLabelString(context);

            expect(labels).toEqual(["Movie"]);
            expect(labelString).toEqual(":`Movie`");
        });

        test("should return labels updated with context values from Context", () => {
            const node = new NodeBuilder({
                name: "Film",
            })
                .withNodeDirective({
                    label: "$context.myKey",
                })
                .instance();

            const context = new ContextBuilder()
                .with({
                    myKey: "Movie",
                })
                .instance();

            const labels = node.getLabels(context);
            const labelString = node.getLabelString(context);

            expect(labels).toEqual(["Movie"]);
            expect(labelString).toEqual(":`Movie`");
        });

        test("should return additional labels updated with jwt values from Context", () => {
            const node = new NodeBuilder({
                name: "Film",
            })
                .withNodeDirective({
                    label: "Film",
                    additionalLabels: ["$jwt.movielabel"],
                })
                .instance();

            const context = new ContextBuilder()
                .with({
                    jwt: {
                        movielabel: "Movie",
                    },
                    myKey: "key",
                })
                .instance();

            const labels = node.getLabels(context);
            const labelString = node.getLabelString(context);

            expect(labels).toEqual(["Film", "Movie"]);
            expect(labelString).toEqual(":`Film`:`Movie`");
        });
    });
});<|MERGE_RESOLUTION|>--- conflicted
+++ resolved
@@ -62,20 +62,12 @@
         expect(node.getLabels(defaultContext)).toEqual(["Movie"]);
     });
 
-<<<<<<< HEAD
-    test("should return camelCased plural", () => {
-=======
     test("should return plural with underscores", () => {
->>>>>>> 96640ef8
         const node = new NodeBuilder({
             name: "super_movie",
         }).instance();
 
-<<<<<<< HEAD
-        expect(node.plural).toEqual("superMovies");
-=======
         expect(node.plural).toEqual("super_movies");
->>>>>>> 96640ef8
     });
 
     describe("NodeDirective", () => {
