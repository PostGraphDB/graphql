/*
 * Copyright (c) "Neo4j"
 * Neo4j Sweden AB [http://neo4j.com]
 *
 * This file is part of Neo4j.
 *
 * Licensed under the Apache License, Version 2.0 (the "License");
 * you may not use this file except in compliance with the License.
 * You may obtain a copy of the License at
 *
 *     http://www.apache.org/licenses/LICENSE-2.0
 *
 * Unless required by applicable law or agreed to in writing, software
 * distributed under the License is distributed on an "AS IS" BASIS,
 * WITHOUT WARRANTIES OR CONDITIONS OF ANY KIND, either express or implied.
 * See the License for the specific language governing permissions and
 * limitations under the License.
 */

import { DirectiveNode, NamedTypeNode } from "graphql";
import pluralize from "pluralize";
import type {
    Auth,
    BaseField,
    ConnectionField,
    Context,
    CustomEnumField,
    CustomScalarField,
    CypherField,
    FullText,
    InterfaceField,
    ObjectField,
    PointField,
<<<<<<< HEAD
    PrimitiveField,
    RelationField,
    TemporalField,
    UnionField,
=======
    Auth,
    BaseField,
    Context,
    FullText,
    QueryOptions,
>>>>>>> f35bfb68
} from "../types";
import Exclude from "./Exclude";
import { GraphElement, GraphElementConstructor } from "./GraphElement";
import { NodeDirective } from "./NodeDirective";
import { lowerFirst } from "../utils/lower-first";

export interface NodeConstructor extends GraphElementConstructor {
    name: string;
    relationFields: RelationField[];
    connectionFields: ConnectionField[];
    cypherFields: CypherField[];
    primitiveFields: PrimitiveField[];
    scalarFields: CustomScalarField[];
    enumFields: CustomEnumField[];
    otherDirectives: DirectiveNode[];
    unionFields: UnionField[];
    interfaceFields: InterfaceField[];
    interfaces: NamedTypeNode[];
    objectFields: ObjectField[];
    temporalFields: TemporalField[];
    pointFields: PointField[];
    ignoredFields: BaseField[];
    auth?: Auth;
    fulltextDirective?: FullText;
    exclude?: Exclude;
    nodeDirective?: NodeDirective;
    description?: string;
    queryOptionsDirective?: QueryOptions;
}

type MutableField =
    | PrimitiveField
    | CustomScalarField
    | CustomEnumField
    | UnionField
    | ObjectField
    | TemporalField
    | PointField
    | CypherField;

type AuthableField =
    | PrimitiveField
    | CustomScalarField
    | CustomEnumField
    | UnionField
    | ObjectField
    | TemporalField
    | PointField
    | CypherField;

type ConstrainableField = PrimitiveField | TemporalField | PointField;

class Node extends GraphElement {
    public relationFields: RelationField[];
    public connectionFields: ConnectionField[];
    public cypherFields: CypherField[];
    public otherDirectives: DirectiveNode[];
    public unionFields: UnionField[];
    public interfaceFields: InterfaceField[];
    public interfaces: NamedTypeNode[];
    public objectFields: ObjectField[];
    public exclude?: Exclude;
    public nodeDirective?: NodeDirective;
    public fulltextDirective?: FullText;
    public auth?: Auth;
    public description?: string;
    public queryOptions?: QueryOptions;

    constructor(input: NodeConstructor) {
        super(input);
        this.relationFields = input.relationFields;
        this.connectionFields = input.connectionFields;
        this.cypherFields = input.cypherFields;
        this.otherDirectives = input.otherDirectives;
        this.unionFields = input.unionFields;
        this.interfaceFields = input.interfaceFields;
        this.interfaces = input.interfaces;
        this.objectFields = input.objectFields;
        this.exclude = input.exclude;
        this.nodeDirective = input.nodeDirective;
        this.fulltextDirective = input.fulltextDirective;
        this.auth = input.auth;
        this.queryOptions = input.queryOptionsDirective;
    }

    // Fields you can set in a create or update mutation
    public get mutableFields(): MutableField[] {
        return [
            ...this.temporalFields,
            ...this.enumFields,
            ...this.objectFields,
            ...this.scalarFields,
            ...this.primitiveFields,
            ...this.interfaceFields,
            ...this.objectFields,
            ...this.unionFields,
            ...this.pointFields,
        ];
    }

    /** Fields you can apply auth allow and bind to */
    public get authableFields(): AuthableField[] {
        return [
            ...this.primitiveFields,
            ...this.scalarFields,
            ...this.enumFields,
            ...this.unionFields,
            ...this.objectFields,
            ...this.temporalFields,
            ...this.pointFields,
            ...this.cypherFields,
        ];
    }

    public get constrainableFields(): ConstrainableField[] {
        return [...this.primitiveFields, ...this.temporalFields, ...this.pointFields];
    }

    public get uniqueFields(): ConstrainableField[] {
        return this.constrainableFields.filter((field) => field.unique);
    }

    public get plural(): string {
        const pluralValue = this.nodeDirective?.plural ? this.nodeDirective.plural : pluralize(this.name);
        return lowerFirst(pluralValue);
    }

    public getLabelString(context: Context): string {
        return this.nodeDirective?.getLabelsString(this.name, context) || `:${this.name}`;
    }

    public getLabels(context: Context): string[] {
        return this.nodeDirective?.getLabels(this.name, context) || [this.name];
    }

    public getMainLabel(): string {
        return this.nodeDirective?.label || this.name;
    }
}

export default Node;<|MERGE_RESOLUTION|>--- conflicted
+++ resolved
@@ -31,18 +31,11 @@
     InterfaceField,
     ObjectField,
     PointField,
-<<<<<<< HEAD
     PrimitiveField,
+    QueryOptions,
     RelationField,
     TemporalField,
     UnionField,
-=======
-    Auth,
-    BaseField,
-    Context,
-    FullText,
-    QueryOptions,
->>>>>>> f35bfb68
 } from "../types";
 import Exclude from "./Exclude";
 import { GraphElement, GraphElementConstructor } from "./GraphElement";
