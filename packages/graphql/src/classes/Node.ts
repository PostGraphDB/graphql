/*
 * Copyright (c) "Neo4j"
 * Neo4j Sweden AB [http://neo4j.com]
 *
 * This file is part of Neo4j.
 *
 * Licensed under the Apache License, Version 2.0 (the "License");
 * you may not use this file except in compliance with the License.
 * You may obtain a copy of the License at
 *
 *     http://www.apache.org/licenses/LICENSE-2.0
 *
 * Unless required by applicable law or agreed to in writing, software
 * distributed under the License is distributed on an "AS IS" BASIS,
 * WITHOUT WARRANTIES OR CONDITIONS OF ANY KIND, either express or implied.
 * See the License for the specific language governing permissions and
 * limitations under the License.
 */

import { DirectiveNode, NamedTypeNode } from "graphql";
import pluralize from "pluralize";
import type {
    RelationField,
    ConnectionField,
    CypherField,
    PrimitiveField,
    CustomEnumField,
    CustomScalarField,
    UnionField,
    InterfaceField,
    ObjectField,
    TemporalField,
    PointField,
    Auth,
    Context,
    FullText,
<<<<<<< HEAD
    IgnoredField,
=======
    QueryOptions,
>>>>>>> f35bfb68
} from "../types";
import Exclude from "./Exclude";
import { GraphElement, GraphElementConstructor } from "./GraphElement";
import { NodeDirective } from "./NodeDirective";
import { lowerFirst } from "../utils/lower-first";

export interface NodeConstructor extends GraphElementConstructor {
    name: string;
    relationFields: RelationField[];
    connectionFields: ConnectionField[];
    cypherFields: CypherField[];
    primitiveFields: PrimitiveField[];
    scalarFields: CustomScalarField[];
    enumFields: CustomEnumField[];
    otherDirectives: DirectiveNode[];
    unionFields: UnionField[];
    interfaceFields: InterfaceField[];
    interfaces: NamedTypeNode[];
    objectFields: ObjectField[];
    temporalFields: TemporalField[];
    pointFields: PointField[];
    ignoredFields: IgnoredField[];
    auth?: Auth;
    fulltextDirective?: FullText;
    exclude?: Exclude;
    nodeDirective?: NodeDirective;
    description?: string;
    queryOptionsDirective?: QueryOptions;
}

type MutableField =
    | PrimitiveField
    | CustomScalarField
    | CustomEnumField
    | UnionField
    | ObjectField
    | TemporalField
    | PointField
    | CypherField;

type AuthableField =
    | PrimitiveField
    | CustomScalarField
    | CustomEnumField
    | UnionField
    | ObjectField
    | TemporalField
    | PointField
    | CypherField;

type SortableField = PrimitiveField | CustomScalarField | CustomEnumField | TemporalField | PointField | CypherField;

type ConstrainableField = PrimitiveField | TemporalField | PointField;

class Node extends GraphElement {
    public relationFields: RelationField[];
    public connectionFields: ConnectionField[];
    public cypherFields: CypherField[];
    public otherDirectives: DirectiveNode[];
    public unionFields: UnionField[];
    public interfaceFields: InterfaceField[];
    public interfaces: NamedTypeNode[];
    public objectFields: ObjectField[];
    public exclude?: Exclude;
    public nodeDirective?: NodeDirective;
    public fulltextDirective?: FullText;
    public auth?: Auth;
    public description?: string;
    public queryOptions?: QueryOptions;

    constructor(input: NodeConstructor) {
        super(input);
        this.relationFields = input.relationFields;
        this.connectionFields = input.connectionFields;
        this.cypherFields = input.cypherFields;
        this.otherDirectives = input.otherDirectives;
        this.unionFields = input.unionFields;
        this.interfaceFields = input.interfaceFields;
        this.interfaces = input.interfaces;
        this.objectFields = input.objectFields;
        this.exclude = input.exclude;
        this.nodeDirective = input.nodeDirective;
        this.fulltextDirective = input.fulltextDirective;
        this.auth = input.auth;
        this.queryOptions = input.queryOptionsDirective;
    }

    // Fields you can set in a create or update mutation
    public get mutableFields(): MutableField[] {
        return [
            ...this.temporalFields,
            ...this.enumFields,
            ...this.objectFields,
            ...this.scalarFields,
            ...this.primitiveFields,
            ...this.interfaceFields,
            ...this.objectFields,
            ...this.unionFields,
            ...this.pointFields,
        ];
    }

    /** Fields you can apply auth allow and bind to */
    public get authableFields(): AuthableField[] {
        return [
            ...this.primitiveFields,
            ...this.scalarFields,
            ...this.enumFields,
            ...this.unionFields,
            ...this.objectFields,
            ...this.temporalFields,
            ...this.pointFields,
            ...this.cypherFields,
        ];
    }

    /** Fields you can sort on */
    public get sortableFields(): SortableField[] {
        return [
            ...this.primitiveFields,
            ...this.scalarFields,
            ...this.enumFields,
            ...this.temporalFields,
            ...this.pointFields,
            ...this.cypherFields.filter((field) => field.isScalar || field.isEnum),
        ].filter((field) => !field.typeMeta.array);
    }

    public get constrainableFields(): ConstrainableField[] {
        return [...this.primitiveFields, ...this.temporalFields, ...this.pointFields];
    }

    public get uniqueFields(): ConstrainableField[] {
        return this.constrainableFields.filter((field) => field.unique);
    }

    public get plural(): string {
        const pluralValue = this.nodeDirective?.plural ? this.nodeDirective.plural : pluralize(this.name);
        return lowerFirst(pluralValue);
    }

    public getLabelString(context: Context): string {
        return this.nodeDirective?.getLabelsString(this.name, context) || `:${this.name}`;
    }

    public getLabels(context: Context): string[] {
        return this.nodeDirective?.getLabels(this.name, context) || [this.name];
    }

    public getMainLabel(): string {
        return this.nodeDirective?.label || this.name;
    }
}

export default Node;<|MERGE_RESOLUTION|>--- conflicted
+++ resolved
@@ -34,11 +34,8 @@
     Auth,
     Context,
     FullText,
-<<<<<<< HEAD
     IgnoredField,
-=======
     QueryOptions,
->>>>>>> f35bfb68
 } from "../types";
 import Exclude from "./Exclude";
 import { GraphElement, GraphElementConstructor } from "./GraphElement";
