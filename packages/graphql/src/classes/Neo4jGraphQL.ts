--- conflicted
+++ resolved
@@ -22,13 +22,8 @@
 import type { IExecutableSchemaDefinition } from "@graphql-tools/schema";
 import { makeExecutableSchema } from "@graphql-tools/schema";
 import { composeResolvers } from "@graphql-tools/resolvers-composition";
-<<<<<<< HEAD
-import type { IResolvers, TypeSource } from "@graphql-tools/utils";
-import { forEachField } from "@graphql-tools/utils";
-import { mergeResolvers } from "@graphql-tools/merge";
-=======
+import { forEachField, TypeSource } from "@graphql-tools/utils";
 import { mergeResolvers, mergeTypeDefs } from "@graphql-tools/merge";
->>>>>>> 38bfc1ed
 import Debug from "debug";
 import type {
     DriverConfig,
@@ -52,7 +47,6 @@
 import { Executor, ExecutorConstructorParam } from "./Executor";
 import { generateModel } from "../schema-model/generate-model";
 import type { Neo4jGraphQLSchemaModel } from "../schema-model/Neo4jGraphQLSchemaModel";
-import { forEachField, TypeSource } from "@graphql-tools/utils";
 import { validateDocument } from "../schema/validation";
 
 export interface Neo4jGraphQLConfig {
@@ -201,12 +195,7 @@
             driver,
             driverConfig,
             nodes: this.nodes,
-<<<<<<< HEAD
             options: input.options
-=======
-            options: input.options,
-            dbInfo: this.dbInfo
->>>>>>> 38bfc1ed
         });
     }
 
@@ -271,21 +260,13 @@
         };
 
         // Merge generated and custom resolvers
-<<<<<<< HEAD
-        const mergedResolvers = mergeResolvers([resolvers, ...asArray(this.resolvers)]);
-=======
-        const mergedResolvers = mergeResolvers([...asArray(resolvers), ...asArray(this.schemaDefinition.resolvers)]);
->>>>>>> 38bfc1ed
+        const mergedResolvers = mergeResolvers([...asArray(resolvers), ...asArray(this.resolvers)]);
         return composeResolvers(mergedResolvers, resolversComposition);
     }
 
     private generateExecutableSchema(): Promise<GraphQLSchema> {
         return new Promise((resolve) => {
-<<<<<<< HEAD
-            const document = getDocument(this.typeDefs);
-=======
-            const document = this.getDocument(this.schemaDefinition.typeDefs);
->>>>>>> 38bfc1ed
+            const document = this.getDocument(this.typeDefs);
 
             const { validateTypeDefs, validateResolvers } = this.parseStartupValidationConfig();
 
@@ -299,11 +280,7 @@
                 validateResolvers,
                 generateSubscriptions: Boolean(this.plugins?.subscriptions),
                 callbacks: this.config.callbacks,
-<<<<<<< HEAD
                 userCustomResolvers: this.resolvers
-=======
-                userCustomResolvers: this.schemaDefinition.resolvers
->>>>>>> 38bfc1ed
             });
 
             this.schemaModel = generateModel(document);
@@ -326,8 +303,8 @@
     private async generateSubgraphSchema(): Promise<GraphQLSchema> {
         const { Subgraph } = await import("./Subgraph");
 
-        const document = this.getDocument(this.schemaDefinition.typeDefs);
-        const subgraph = new Subgraph(this.schemaDefinition.typeDefs);
+        const document = this.getDocument(this.typeDefs);
+        const subgraph = new Subgraph(this.typeDefs);
 
         const { directives, types } = subgraph.getValidationDefinitions();
 
@@ -342,7 +319,7 @@
             validateResolvers,
             generateSubscriptions: Boolean(this.plugins?.subscriptions),
             callbacks: this.config.callbacks,
-            userCustomResolvers: this.schemaDefinition.resolvers,
+            userCustomResolvers: this.resolvers,
             subgraph
         });
 
