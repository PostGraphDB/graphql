/*
 * Copyright (c) "Neo4j"
 * Neo4j Sweden AB [http://neo4j.com]
 *
 * This file is part of Neo4j.
 *
 * Licensed under the Apache License, Version 2.0 (the "License");
 * you may not use this file except in compliance with the License.
 * You may obtain a copy of the License at
 *
 *     http://www.apache.org/licenses/LICENSE-2.0
 *
 * Unless required by applicable law or agreed to in writing, software
 * distributed under the License is distributed on an "AS IS" BASIS,
 * WITHOUT WARRANTIES OR CONDITIONS OF ANY KIND, either express or implied.
 * See the License for the specific language governing permissions and
 * limitations under the License.
 */

import { Driver, Session } from "neo4j-driver";
import checkNeo4jCompat from "./verify-database";
import { REQUIRED_APOC_FUNCTIONS, REQUIRED_APOC_PROCEDURES, MIN_VERSIONS } from "../../constants";
import { DriverConfig } from "../../types";

describe("checkNeo4jCompat", () => {
    test("should add driver config to session", async () => {
        const minVersion = MIN_VERSIONS[0];

        // @ts-ignore
        const fakeSession: Session = {
            // @ts-ignore
            run: () => ({
                // @ts-ignore
                records: [
                    {
                        toObject: () => ({
                            version: minVersion.neo4j,
                            apocVersion: `${minVersion.majorMinor}.0.10`,
                            functions: REQUIRED_APOC_FUNCTIONS,
                            procedures: REQUIRED_APOC_PROCEDURES,
                        }),
                    },
                ],
            }),
            // @ts-ignore
            close: () => undefined,
        };

        const driverConfig: DriverConfig = {
            database: "darrellanddan",
            bookmarks: ["darrell", "dan"],
        };

        // @ts-ignore
        const fakeDriver: Driver = {
            // @ts-ignore
            session: (config) => {
                expect(config).toEqual(driverConfig);
                return fakeSession;
            },
            // @ts-ignore
            verifyConnectivity: () => undefined,
        };

        await expect(checkNeo4jCompat({ driver: fakeDriver, driverConfig })).resolves.not.toThrow();
    });

    test("should throw expected Neo4j version", async () => {
        const invalidVersion = "2.3.1";

        // @ts-ignore
        const fakeSession: Session = {
            // @ts-ignore
            run: () => ({
                records: [
                    {
                        toObject: () => ({
                            version: invalidVersion,
                            apocVersion: "2.3.0.0",
                            functions: REQUIRED_APOC_FUNCTIONS,
                            procedures: REQUIRED_APOC_PROCEDURES,
                        }),
                    },
                ],
            }),
            // @ts-ignore
            close: () => undefined,
        };

        // @ts-ignore
        const fakeDriver: Driver = {
            // @ts-ignore
            session: () => fakeSession,
            // @ts-ignore
            verifyConnectivity: () => undefined,
        };

        await expect(checkNeo4jCompat({ driver: fakeDriver })).rejects.toThrow(
            `Encountered the following DBMS compatiblility issues:\nExpected Neo4j version '${MIN_VERSIONS[0].majorMinor}' or greater, received: '${invalidVersion}'`
        );
    });

    test("should not throw Error that 4.3.10 is less than 4.3.5", async () => {
        // @ts-ignore
        const fakeSession: Session = {
            // @ts-ignore
            run: () => ({
                records: [
                    {
                        toObject: () => ({
                            version: "4.3.10",
                            apocVersion: "4.3.0.0",
                            functions: REQUIRED_APOC_FUNCTIONS,
                            procedures: REQUIRED_APOC_PROCEDURES,
                        }),
                    },
                ],
            }),
            // @ts-ignore
            close: () => undefined,
        };

        // @ts-ignore
        const fakeDriver: Driver = {
            // @ts-ignore
            session: () => fakeSession,
            // @ts-ignore
            verifyConnectivity: () => undefined,
        };

        await expect(checkNeo4jCompat({ driver: fakeDriver })).resolves.not.toThrow();
    });

    test("should not throw Error for Aura version numbers", async () => {
        // @ts-ignore
        const fakeSession: Session = {
            // @ts-ignore
            run: () => ({
                records: [
                    {
                        toObject: () => ({
                            version: "4.0-aura",
                            apocVersion: "We trust Aura APOC version",
                            functions: REQUIRED_APOC_FUNCTIONS,
                            procedures: REQUIRED_APOC_PROCEDURES,
                        }),
                    },
                ],
            }),
            // @ts-ignore
            close: () => undefined,
        };

        // @ts-ignore
        const fakeDriver: Driver = {
            // @ts-ignore
            session: () => fakeSession,
            // @ts-ignore
            verifyConnectivity: () => undefined,
        };

        await expect(checkNeo4jCompat({ driver: fakeDriver })).resolves.not.toThrow();
    });

<<<<<<< HEAD
=======
    test("should throw expected APOC version", async () => {
        const invalidApocVersion = "2.3.1";

        // @ts-ignore
        const fakeSession: Session = {
            // @ts-ignore
            run: () => ({
                records: [
                    {
                        toObject: () => ({
                            version: MIN_VERSIONS[0].neo4j,
                            apocVersion: invalidApocVersion,
                            functions: REQUIRED_APOC_FUNCTIONS,
                            procedures: REQUIRED_APOC_PROCEDURES,
                        }),
                    },
                ],
            }),
            // @ts-ignore
            close: () => undefined,
        };

        // @ts-ignore
        const fakeDriver: Driver = {
            // @ts-ignore
            session: () => fakeSession,
            // @ts-ignore
            verifyConnectivity: () => undefined,
        };

        await expect(checkNeo4jCompat({ driver: fakeDriver })).rejects.toThrow(
            `Encountered the following DBMS compatiblility issues:\nAPOC version does not match Neo4j version '4.3', received: '${invalidApocVersion}'`
        );
    });

>>>>>>> 05da944a
    test("should throw missing APOC functions", async () => {
        const minVersion = MIN_VERSIONS[0];

        // @ts-ignore
        const fakeSession: Session = {
            // @ts-ignore
            run: () => ({
                records: [
                    {
                        toObject: () => ({
                            version: minVersion.neo4j,
                            apocVersion: `${minVersion.majorMinor}.0.10`,
                            functions: [],
                            procedures: REQUIRED_APOC_PROCEDURES,
                        }),
                    },
                ],
            }),
            // @ts-ignore
            close: () => undefined,
        };

        // @ts-ignore
        const fakeDriver: Driver = {
            // @ts-ignore
            session: () => fakeSession,
            // @ts-ignore
            verifyConnectivity: () => undefined,
        };

        await expect(checkNeo4jCompat({ driver: fakeDriver })).rejects.toThrow(
            `Encountered the following DBMS compatiblility issues:\nMissing APOC functions: [ ${REQUIRED_APOC_FUNCTIONS.join(
                ", "
            )} ]`
        );
    });

    test("should throw missing APOC procedures", async () => {
        const minVersion = MIN_VERSIONS[0];

        // @ts-ignore
        const fakeSession: Session = {
            // @ts-ignore
            run: () => ({
                records: [
                    {
                        toObject: () => ({
                            version: minVersion.neo4j,
                            apocVersion: `${minVersion.majorMinor}.0.10`,
                            functions: REQUIRED_APOC_FUNCTIONS,
                            procedures: [],
                        }),
                    },
                ],
            }),
            // @ts-ignore
            close: () => undefined,
        };

        // @ts-ignore
        const fakeDriver: Driver = {
            // @ts-ignore
            session: () => fakeSession,
            // @ts-ignore
            verifyConnectivity: () => undefined,
        };

        await expect(checkNeo4jCompat({ driver: fakeDriver })).rejects.toThrow(
            `Encountered the following DBMS compatiblility issues:\nMissing APOC procedures: [ ${REQUIRED_APOC_PROCEDURES.join(
                ", "
            )} ]`
        );
    });

    test("should throw no errors with valid DB", async () => {
        const minVersion = MIN_VERSIONS[0];

        // @ts-ignore
        const fakeSession: Session = {
            // @ts-ignore
            run: () => ({
                records: [
                    {
                        toObject: () => ({
                            version: minVersion.neo4j,
                            apocVersion: `${minVersion.majorMinor}.0.10`,
                            functions: REQUIRED_APOC_FUNCTIONS,
                            procedures: REQUIRED_APOC_PROCEDURES,
                        }),
                    },
                ],
            }),
            // @ts-ignore
            close: () => undefined,
        };

        // @ts-ignore
        const fakeDriver: Driver = {
            // @ts-ignore
            session: () => fakeSession,
            // @ts-ignore
            verifyConnectivity: () => undefined,
        };

        await expect(checkNeo4jCompat({ driver: fakeDriver })).resolves.not.toThrow();
    });

    test("should throw no errors with valid DB (greater versions)", async () => {
        // @ts-ignore
        const fakeSession: Session = {
            // @ts-ignore
            run: () => ({
                records: [
                    {
                        toObject: () => ({
                            version: "20.1.1",
                            apocVersion: "20.1.0.0",
                            functions: REQUIRED_APOC_FUNCTIONS,
                            procedures: REQUIRED_APOC_PROCEDURES,
                        }),
                    },
                ],
            }),
            // @ts-ignore
            close: () => undefined,
        };

        // @ts-ignore
        const fakeDriver: Driver = {
            // @ts-ignore
            session: () => fakeSession,
            // @ts-ignore
            verifyConnectivity: () => undefined,
        };

        await expect(checkNeo4jCompat({ driver: fakeDriver })).resolves.not.toThrow();
    });

    test("should not throw Error that 4.2 is minimum", async () => {
        // @ts-ignore
        const fakeSession: Session = {
            // @ts-ignore
            run: () => ({
                records: [
                    {
                        toObject: () => ({
                            version: "4.1.10",
                            apocVersion: "4.1.0.0",
                            functions: REQUIRED_APOC_FUNCTIONS,
                            procedures: REQUIRED_APOC_PROCEDURES,
                        }),
                    },
                ],
            }),
            // @ts-ignore
            close: () => undefined,
        };

        // @ts-ignore
        const fakeDriver: Driver = {
            // @ts-ignore
            session: () => fakeSession,
            // @ts-ignore
            verifyConnectivity: () => undefined,
        };

        await expect(checkNeo4jCompat({ driver: fakeDriver })).rejects.toThrow(
            `Encountered the following DBMS compatiblility issues:\nExpected Neo4j version '${MIN_VERSIONS[0].majorMinor}' or greater, received: '4.1.10'`
        );
    });
});<|MERGE_RESOLUTION|>--- conflicted
+++ resolved
@@ -162,44 +162,6 @@
         await expect(checkNeo4jCompat({ driver: fakeDriver })).resolves.not.toThrow();
     });
 
-<<<<<<< HEAD
-=======
-    test("should throw expected APOC version", async () => {
-        const invalidApocVersion = "2.3.1";
-
-        // @ts-ignore
-        const fakeSession: Session = {
-            // @ts-ignore
-            run: () => ({
-                records: [
-                    {
-                        toObject: () => ({
-                            version: MIN_VERSIONS[0].neo4j,
-                            apocVersion: invalidApocVersion,
-                            functions: REQUIRED_APOC_FUNCTIONS,
-                            procedures: REQUIRED_APOC_PROCEDURES,
-                        }),
-                    },
-                ],
-            }),
-            // @ts-ignore
-            close: () => undefined,
-        };
-
-        // @ts-ignore
-        const fakeDriver: Driver = {
-            // @ts-ignore
-            session: () => fakeSession,
-            // @ts-ignore
-            verifyConnectivity: () => undefined,
-        };
-
-        await expect(checkNeo4jCompat({ driver: fakeDriver })).rejects.toThrow(
-            `Encountered the following DBMS compatiblility issues:\nAPOC version does not match Neo4j version '4.3', received: '${invalidApocVersion}'`
-        );
-    });
-
->>>>>>> 05da944a
     test("should throw missing APOC functions", async () => {
         const minVersion = MIN_VERSIONS[0];
 
