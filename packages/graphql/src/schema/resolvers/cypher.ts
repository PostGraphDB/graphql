/*
 * Copyright (c) "Neo4j"
 * Neo4j Sweden AB [http://neo4j.com]
 *
 * This file is part of Neo4j.
 *
 * Licensed under the Apache License, Version 2.0 (the "License");
 * you may not use this file except in compliance with the License.
 * You may obtain a copy of the License at
 *
 *     http://www.apache.org/licenses/LICENSE-2.0
 *
 * Unless required by applicable law or agreed to in writing, software
 * distributed under the License is distributed on an "AS IS" BASIS,
 * WITHOUT WARRANTIES OR CONDITIONS OF ANY KIND, either express or implied.
 * See the License for the specific language governing permissions and
 * limitations under the License.
 */

<<<<<<< HEAD
import { UnionTypeDefinitionNode } from "graphql/language/ast";
import { isInt } from "neo4j-driver";
=======
>>>>>>> e4eb58fa
import { execute } from "../../utils";
import { BaseField, ConnectionField, Context } from "../../types";
import { graphqlArgsToCompose } from "../to-compose";
import createAuthAndParams from "../../translate/create-auth-and-params";
import createAuthParam from "../../translate/create-auth-param";
import { AUTH_FORBIDDEN_ERROR } from "../../constants";
import createProjectionAndParams from "../../translate/create-projection-and-params";
import createConnectionAndParams from "../../translate/connection/create-connection-and-params";
import { isNeoInt } from "../../utils/utils";

export default function cypherResolver({
    field,
    statement,
    type,
}: {
    field: BaseField;
    statement: string;
    type: "Query" | "Mutation";
}) {
    async function resolve(_root: any, args: any, _context: unknown) {
        const context = _context as Context;
        const { resolveTree } = context;
        const cypherStrs: string[] = [];
        const connectionProjectionStrs: string[] = [];
        let projectionStr = "";
        const unionWhere: string[] = [];
        const projectionAuthStrs: string[] = [];
        let params = { ...args, auth: createAuthParam({ context }), cypherParams: context.cypherParams };

        const isArray = field.typeMeta.array;

        const isPrimitive = ["ID", "String", "Boolean", "Float", "Int", "DateTime", "BigInt"].includes(
            field.typeMeta.name
        );
        const isEnum = context.neoSchema.document.definitions.find(
            (x) => x.kind === "EnumTypeDefinition" && x.name.value === field.typeMeta.name
        );
        const isScalar = context.neoSchema.document.definitions.find(
            (x) => x.kind === "ScalarTypeDefinition" && x.name.value === field.typeMeta.name
        );

        const preAuth = createAuthAndParams({ entity: field, context });
        if (preAuth[0]) {
            params = { ...params, ...preAuth[1] };
            cypherStrs.push(`CALL apoc.util.validate(NOT(${preAuth[0]}), "${AUTH_FORBIDDEN_ERROR}", [0])`);
        }

        const referenceNode = context.neoSchema.nodes.find((x) => x.name === field.typeMeta.name);
        const unions = context.neoSchema.document.definitions.filter(
            (x) => x.kind === "UnionTypeDefinition"
        ) as UnionTypeDefinitionNode[];
        const referenceUnion = unions.find((u) => u.name.value === field.typeMeta.name);

        if (referenceNode) {
            const recurse = createProjectionAndParams({
                fieldsByTypeName: resolveTree.fieldsByTypeName,
                node: referenceNode,
                context,
                varName: `this`,
            });
            const [str, p, meta] = recurse;
            projectionStr = str;
            params = { ...params, ...p };

            if (meta?.authValidateStrs?.length) {
                projectionAuthStrs.push(...projectionAuthStrs, meta.authValidateStrs.join(" AND "));
            }

            if (meta?.connectionFields?.length) {
                meta.connectionFields.forEach((connectionResolveTree) => {
                    const connectionField = referenceNode.connectionFields.find(
                        (x) => x.fieldName === connectionResolveTree.name
                    ) as ConnectionField;

                    const nestedConnection = createConnectionAndParams({
                        resolveTree: connectionResolveTree,
                        field: connectionField,
                        context,
                        nodeVariable: "this",
                    });
                    const [nestedStr, nestedP] = nestedConnection;
                    connectionProjectionStrs.push(nestedStr);
                    params = { ...params, ...nestedP };
                });
            }
        }

        if (referenceUnion) {
            const headStrs: string[] = [];
            const referencedNodes =
                referenceUnion?.types
                    ?.map((u) => context.neoSchema.nodes.find((n) => n.name === u.name.value))
                    ?.filter((b) => b !== undefined)
                    ?.filter((n) => Object.keys(resolveTree.fieldsByTypeName).includes(n?.name ?? "")) || [];

            referencedNodes.forEach((node) => {
                if (node) {
                    const labelsStatements = node.labels.map((label) => `"${label}" IN labels(this)`);
                    unionWhere.push(`(${labelsStatements.join("AND")})`);

                    const innerHeadStr: string[] = [`[ this IN [this] WHERE (${labelsStatements.join(" AND ")})`];

                    if (resolveTree.fieldsByTypeName[node.name]) {
                        const [str, p, meta] = createProjectionAndParams({
                            fieldsByTypeName: resolveTree.fieldsByTypeName,
                            node,
                            context,
                            varName: "this",
                        });

                        innerHeadStr.push(
                            [`| this { __resolveType: "${node.name}", `, ...str.replace("{", "").split("")].join("")
                        );
                        params = { ...params, ...p };

                        if (meta?.authValidateStrs?.length) {
                            projectionAuthStrs.push(meta.authValidateStrs.join(" AND "));
                        }
                    } else {
                        innerHeadStr.push(`| this { __resolveType: "${node.name}" } `);
                    }

                    innerHeadStr.push(`]`);

                    headStrs.push(innerHeadStr.join(" "));
                }
            });

            projectionStr = `${headStrs.join(" + ")}`;
        }

        const initApocParamsStrs = ["auth: $auth", ...(context.cypherParams ? ["cypherParams: $cypherParams"] : [])];
        const apocParams = Object.entries(resolveTree.args).reduce(
            (r: { strs: string[]; params: any }, entry) => {
                return {
                    strs: [...r.strs, `${entry[0]}: $${entry[0]}`],
                    params: { ...r.params, [entry[0]]: entry[1] },
                };
            },
            { strs: initApocParamsStrs, params }
        ) as { strs: string[]; params: any };

        params = { ...params, ...apocParams.params };

        const apocParamsStr = `{${apocParams.strs.length ? `${apocParams.strs.join(", ")}` : ""}}`;

        const expectMultipleValues = !isPrimitive && !isScalar && !isEnum && isArray ? "true" : "false";
        if (type === "Query") {
            cypherStrs.push(`
                WITH apoc.cypher.runFirstColumn("${statement}", ${apocParamsStr}, ${expectMultipleValues}) as x
                UNWIND x as this
                WITH this
            `);
        } else {
            cypherStrs.push(`
                CALL apoc.cypher.doIt("${statement}", ${apocParamsStr}) YIELD value
                WITH apoc.map.values(value, [keys(value)[0]])[0] AS this
            `);
        }

        if (unionWhere.length) {
            cypherStrs.push(`WHERE ${unionWhere.join(" OR ")}`);
        }

        if (projectionAuthStrs.length) {
            cypherStrs.push(
                `WHERE apoc.util.validatePredicate(NOT(${projectionAuthStrs.join(
                    " AND "
                )}), "${AUTH_FORBIDDEN_ERROR}", [0])`
            );
        }

        cypherStrs.push(connectionProjectionStrs.join("\n"));

        if (isPrimitive || isEnum || isScalar) {
            cypherStrs.push(`RETURN this`);
        } else if (referenceUnion) {
            cypherStrs.push(`RETURN head( ${projectionStr} ) AS this`);
        } else {
            cypherStrs.push(`RETURN this ${projectionStr} AS this`);
        }

        const executeResult = await execute({
            cypher: cypherStrs.join("\n"),
            params,
            defaultAccessMode: "WRITE",
            context,
        });

        const values = executeResult.result.records.map((record) => {
            const value = record.get(0);

            if (["number", "string", "boolean"].includes(typeof value)) {
                return value;
            }

            if (!value) {
                return undefined;
            }

            if (isNeoInt(value)) {
                return Number(value);
            }

            if (value.identity && value.labels && value.properties) {
                return value.properties;
            }

            return value;
        });

        if (!field.typeMeta.array) {
            return values[0];
        }

        return values;
    }

    return {
        type: field.typeMeta.pretty,
        resolve,
        args: graphqlArgsToCompose(field.arguments),
    };
}<|MERGE_RESOLUTION|>--- conflicted
+++ resolved
@@ -17,11 +17,7 @@
  * limitations under the License.
  */
 
-<<<<<<< HEAD
 import { UnionTypeDefinitionNode } from "graphql/language/ast";
-import { isInt } from "neo4j-driver";
-=======
->>>>>>> e4eb58fa
 import { execute } from "../../utils";
 import { BaseField, ConnectionField, Context } from "../../types";
 import { graphqlArgsToCompose } from "../to-compose";
@@ -119,7 +115,7 @@
 
             referencedNodes.forEach((node) => {
                 if (node) {
-                    const labelsStatements = node.labels.map((label) => `"${label}" IN labels(this)`);
+                    const labelsStatements = node.getLabels(context).map((label) => `"${label}" IN labels(this)`);
                     unionWhere.push(`(${labelsStatements.join("AND")})`);
 
                     const innerHeadStr: string[] = [`[ this IN [this] WHERE (${labelsStatements.join(" AND ")})`];
