/*
 * Copyright (c) "Neo4j"
 * Neo4j Sweden AB [http://neo4j.com]
 *
 * This file is part of Neo4j.
 *
 * Licensed under the Apache License, Version 2.0 (the "License");
 * you may not use this file except in compliance with the License.
 * You may obtain a copy of the License at
 *
 *     http://www.apache.org/licenses/LICENSE-2.0
 *
 * Unless required by applicable law or agreed to in writing, software
 * distributed under the License is distributed on an "AS IS" BASIS,
 * WITHOUT WARRANTIES OR CONDITIONS OF ANY KIND, either express or implied.
 * See the License for the specific language governing permissions and
 * limitations under the License.
 */

import type { Directive, SchemaComposer, InputTypeComposer } from "graphql-compose";
import { InterfaceTypeComposer, ObjectTypeComposer } from "graphql-compose";
import type { Node } from "../../classes";
import type { Subgraph } from "../../classes/Subgraph";
import { RelationshipNestedOperationsOption } from "../../constants";
import type { RelationField } from "../../types";
import { upperFirst } from "../../utils/upper-first";
import { FieldAggregationComposer } from "../aggregations/field-aggregation-composer";
import { addRelationshipArrayFilters } from "../augment/add-relationship-array-filters";
import { addDirectedArgument } from "../directed-argument";
import type { ObjectFields } from "../get-obj-field-meta";
import { graphqlDirectivesToCompose } from "../to-compose";
import { createAggregationInputFields } from "./create-aggregation-input-fields";
import { createConnectOrCreateField } from "./create-connect-or-create-field";
import { createRelationshipInterfaceFields } from "./create-relationship-interface-fields";
import { createRelationshipUnionFields } from "./create-relationship-union-fields";
import { createTopLevelConnectOrCreateInput } from "./create-top-level-connect-or-create-input";
import { overwrite } from "./fields/overwrite";
import { inspectObjectFields } from "./inspect-object-fields";

interface CreateRelationshipFieldsArgs {
    relationshipFields: RelationField[];
    schemaComposer: SchemaComposer;
    composeNode: ObjectTypeComposer | InterfaceTypeComposer;
    sourceName: string;
    nodes: Node[];
    relationshipPropertyFields: Map<string, ObjectFields>;
    subgraph?: Subgraph;
}

function createRelationshipFields({
    relationshipFields,
    schemaComposer,
    // TODO: Ideally we come up with a solution where we don't have to pass the following into these kind of functions
    composeNode,
    sourceName,
    nodes,
    relationshipPropertyFields,
    subgraph,
}: CreateRelationshipFieldsArgs): void {
    if (!relationshipFields.length) {
        return;
    }

    relationshipFields.forEach((rel) => {
        const relFields = relationshipPropertyFields.get(rel.properties || "");

        const { hasNonGeneratedProperties, anyNonNullRelProperties, hasNonNullNonGeneratedProperties } =
            inspectObjectFields(relFields);

        if (rel.interface) {
            createRelationshipInterfaceFields({
                nodes,
                rel,
                composeNode,
                schemaComposer,
                sourceName,
                hasNonGeneratedProperties,
                anyNonNullRelProperties,
            });

            return;
        }

        if (rel.union) {
            createRelationshipUnionFields({
                nodes,
                rel,
                composeNode,
                sourceName,
                schemaComposer,
                hasNonGeneratedProperties,
                hasNonNullNonGeneratedProperties,
            });

            return;
        }

        const node = nodes.find((x) => x.name === rel.typeMeta.name);
        if (!node) {
            return;
        }

        const deprecatedDirectives = graphqlDirectivesToCompose(
            rel.otherDirectives.filter((directive) => directive.name.value === "deprecated")
        );
        const nestedOperations = new Set(rel.nestedOperations);
        const nodeCreateInput = schemaComposer.getITC(`${sourceName}CreateInput`);
        const nodeUpdateInput = schemaComposer.getITC(`${sourceName}UpdateInput`);
        const upperFieldName = upperFirst(rel.fieldName);
<<<<<<< HEAD
=======
        const nodeFieldUpdateInputName = `${rel.connectionPrefix}${upperFieldName}UpdateFieldInput`;
        const nodeFieldUpdateInput = schemaComposer.getOrCreateITC(nodeFieldUpdateInputName);
>>>>>>> cc7c8e6a
        const relationshipWhereTypeInputName = `${sourceName}${upperFieldName}AggregateInput`;

        let nodeFieldInput: InputTypeComposer<any> | undefined;
        if (
            nestedOperations.has(RelationshipNestedOperationsOption.CONNECT) ||
            nestedOperations.has(RelationshipNestedOperationsOption.CREATE) ||
            // The connectOrCreate field is not generated if the related type does not have a unique field
            (nestedOperations.has(RelationshipNestedOperationsOption.CONNECT_OR_CREATE) && node.uniqueFields.length)
        ) {
            const nodeFieldInputName = `${rel.connectionPrefix}${upperFieldName}FieldInput`;
            nodeFieldInput = schemaComposer.getOrCreateITC(nodeFieldInputName);
        }
<<<<<<< HEAD
        let nodeFieldUpdateInput: InputTypeComposer<any> | undefined;
        if (
            nestedOperations.size != 0 &&
            // If the only nestedOp is connectOrCreate, it won't be generated if there are no unique fields on the related type
            !(
                nestedOperations.size == 1 &&
                nestedOperations.has(RelationshipNestedOperationsOption.CONNECT_OR_CREATE) &&
                !node.uniqueFields.length
            )
        ) {
            const nodeFieldUpdateInputName = `${rel.connectionPrefix}${upperFieldName}UpdateFieldInput`;
            nodeFieldUpdateInput = schemaComposer.getOrCreateITC(nodeFieldUpdateInputName);
            // Add where fields
            nodeFieldUpdateInput.addFields({
                where: `${rel.connectionPrefix}${upperFieldName}ConnectionWhere`,
            });
        }
=======
>>>>>>> cc7c8e6a

        const nodeWhereAggregationInput = createAggregationInputFields(node, sourceName, rel, schemaComposer);
        const edgeWhereAggregationInput =
            relFields && createAggregationInputFields(relFields, sourceName, rel, schemaComposer);

        const whereAggregateInput = schemaComposer.createInputTC({
            name: relationshipWhereTypeInputName,
            fields: {
                count: "Int",
                count_LT: "Int",
                count_LTE: "Int",
                count_GT: "Int",
                count_GTE: "Int",
                AND: `[${relationshipWhereTypeInputName}!]`,
                OR: `[${relationshipWhereTypeInputName}!]`,
                NOT: relationshipWhereTypeInputName,
                ...(nodeWhereAggregationInput ? { node: nodeWhereAggregationInput } : {}),
                ...(edgeWhereAggregationInput ? { edge: edgeWhereAggregationInput } : {}),
            },
        });

        const whereInput = schemaComposer.getITC(`${sourceName}Where`);
        whereInput.addFields({
            [rel.fieldName]: {
                type: `${node.name}Where`,
            },
            [`${rel.fieldName}_NOT`]: {
                type: `${node.name}Where`,
            },
            [`${rel.fieldName}Aggregate`]: {
                type: whereAggregateInput,
                directives: deprecatedDirectives,
            },
        });

        // n..m Relationships
        if (rel.typeMeta.array) {
            addRelationshipArrayFilters({
                whereInput,
                fieldName: rel.fieldName,
                sourceName,
                relatedType: rel.typeMeta.name,
                whereType: `${node.name}Where`,
                directives: deprecatedDirectives,
            });
        }

        if (!rel.writeonly) {
            const relationshipField: { type: string; description?: string; directives: Directive[]; args?: any } = {
                type: rel.typeMeta.pretty,
                description: rel.description,
                directives: graphqlDirectivesToCompose(rel.otherDirectives),
            };

            let generateRelFieldArgs = true;

            // Subgraph schemas do not support arguments on relationship fields (singular)
            if (subgraph) {
                if (!rel.typeMeta.array) {
                    generateRelFieldArgs = false;
                }
            }

            if (generateRelFieldArgs) {
                const nodeFieldsBaseArgs = {
                    where: `${rel.typeMeta.name}Where`,
                    options: `${rel.typeMeta.name}Options`,
                };
                const nodeFieldsArgs = addDirectedArgument(nodeFieldsBaseArgs, rel);
                relationshipField.args = nodeFieldsArgs;
            }

            if (rel.selectableOptions.onRead) {
                composeNode.addFields({
                    [rel.fieldName]: relationshipField,
                });
            }

            if (composeNode instanceof ObjectTypeComposer) {
                const baseTypeName = `${sourceName}${node.name}${upperFieldName}`;
                const fieldAggregationComposer = new FieldAggregationComposer(schemaComposer, subgraph);

                const aggregationTypeObject = fieldAggregationComposer.createAggregationTypeObject(
                    baseTypeName,
                    node,
                    relFields
                );

                const aggregationFieldsBaseArgs = {
                    where: `${rel.typeMeta.name}Where`,
                };

                const aggregationFieldsArgs = addDirectedArgument(aggregationFieldsBaseArgs, rel);
                if (rel.aggregate) {
                    composeNode.addFields({
                        [`${rel.fieldName}Aggregate`]: {
                            type: aggregationTypeObject,
                            args: aggregationFieldsArgs,
                            directives: deprecatedDirectives,
                        },
                    });
                }
            }
        }

        if (rel.settableOptions.onCreate) {
            // Interface CreateInput does not require relationship input fields
            // These are specified on the concrete nodes.
            if (!(composeNode instanceof InterfaceTypeComposer) && nodeFieldInput) {
                nodeCreateInput.addFields({
                    [rel.fieldName]: {
                        type: nodeFieldInput,
                        directives: deprecatedDirectives,
                    },
                });
            }
        }

<<<<<<< HEAD
        if (
            nestedOperations.has(RelationshipNestedOperationsOption.CONNECT_OR_CREATE) &&
            (nodeFieldInput || nodeFieldUpdateInput)
        ) {
=======
        if (nestedOperations.has(RelationshipNestedOperationsOption.CONNECT_OR_CREATE) && nodeFieldInput) {
>>>>>>> cc7c8e6a
            // createConnectOrCreateField return undefined if the node has no uniqueFields
            const connectOrCreate = createConnectOrCreateField({
                relationField: rel,
                node,
                schemaComposer,
                hasNonGeneratedProperties,
                hasNonNullNonGeneratedProperties,
            });

            if (connectOrCreate) {
                if (nodeFieldUpdateInput) {
                    nodeFieldUpdateInput.addFields({
                        connectOrCreate,
                    });
                }

<<<<<<< HEAD
                if (nodeFieldInput) {
                    nodeFieldInput.addFields({
                        connectOrCreate,
                    });
                }
=======
                nodeFieldInput.addFields({
                    connectOrCreate,
                });
>>>>>>> cc7c8e6a

                createTopLevelConnectOrCreateInput({ schemaComposer, sourceName, rel });
            }
        }

<<<<<<< HEAD
        if (
            nestedOperations.has(RelationshipNestedOperationsOption.CREATE) &&
            (nodeFieldInput || nodeFieldUpdateInput)
        ) {
=======
        if (nestedOperations.has(RelationshipNestedOperationsOption.CREATE) && nodeFieldInput) {
>>>>>>> cc7c8e6a
            const createName = `${rel.connectionPrefix}${upperFieldName}CreateFieldInput`;
            const create = rel.typeMeta.array ? `[${createName}!]` : createName;
            schemaComposer.getOrCreateITC(createName, (tc) => {
                tc.addFields({
                    node: `${node.name}CreateInput!`,
                    ...(hasNonGeneratedProperties
                        ? { edge: `${rel.properties}CreateInput${hasNonNullNonGeneratedProperties ? `!` : ""}` }
                        : {}),
                });
            });

            if (nodeFieldUpdateInput) {
                nodeFieldUpdateInput.addFields({
                    create,
                });
            }

            if (nodeFieldInput) {
                nodeFieldInput.addFields({
                    create,
                });
            }

            const nodeRelationInput = schemaComposer.getOrCreateITC(`${sourceName}RelationInput`);
            nodeRelationInput.addFields({
                [rel.fieldName]: {
                    type: create,
                    directives: deprecatedDirectives,
                },
            });
        }

<<<<<<< HEAD
        if (
            nestedOperations.has(RelationshipNestedOperationsOption.CONNECT) &&
            (nodeFieldInput || nodeFieldUpdateInput)
        ) {
=======
        if (nestedOperations.has(RelationshipNestedOperationsOption.CONNECT) && nodeFieldInput) {
>>>>>>> cc7c8e6a
            const connectName = `${rel.connectionPrefix}${upperFieldName}ConnectFieldInput`;
            const connect = rel.typeMeta.array ? `[${connectName}!]` : connectName;
            const connectWhereName = `${node.name}ConnectWhere`;

            schemaComposer.getOrCreateITC(connectWhereName, (tc) => {
                tc.addFields({
                    node: `${node.name}Where!`,
                });
            });

            schemaComposer.getOrCreateITC(connectName, (tc) => {
                tc.addFields({
                    where: connectWhereName,
                    ...(node.relationFields.length
                        ? { connect: rel.typeMeta.array ? `[${node.name}ConnectInput!]` : `${node.name}ConnectInput` }
                        : {}),
                    ...(hasNonGeneratedProperties
                        ? { edge: `${rel.properties}CreateInput${hasNonNullNonGeneratedProperties ? `!` : ""}` }
                        : {}),
                    overwrite,
                });
                tc.makeFieldNonNull("overwrite");
            });

            if (nodeFieldUpdateInput) {
                nodeFieldUpdateInput.addFields({
                    connect,
                });
            }

            if (nodeFieldInput) {
                nodeFieldInput.addFields({
                    connect,
                });
            }

            const nodeConnectInput = schemaComposer.getOrCreateITC(`${sourceName}ConnectInput`);
            nodeConnectInput.addFields({
                [rel.fieldName]: {
                    type: connect,
                    directives: deprecatedDirectives,
                },
            });
        }
<<<<<<< HEAD
        if (rel.settableOptions.onUpdate && nodeFieldUpdateInput) {
=======
        if (rel.settableOptions.onUpdate) {
>>>>>>> cc7c8e6a
            const connectionUpdateInputName = `${rel.connectionPrefix}${upperFieldName}UpdateConnectionInput`;

            nodeUpdateInput.addFields({
                [rel.fieldName]: {
                    type: rel.typeMeta.array
                        ? `[${nodeFieldUpdateInput.getTypeName()}!]`
                        : nodeFieldUpdateInput.getTypeName(),
                    directives: deprecatedDirectives,
                },
            });

            schemaComposer.getOrCreateITC(connectionUpdateInputName, (tc) => {
                tc.addFields({
                    node: `${node.name}UpdateInput`,
                    ...(hasNonGeneratedProperties ? { edge: `${rel.properties}UpdateInput` } : {}),
                });
            });

            if (nestedOperations.has(RelationshipNestedOperationsOption.UPDATE)) {
                nodeFieldUpdateInput.addFields({
                    update: connectionUpdateInputName,
                });
            }
        }

        if (nestedOperations.has(RelationshipNestedOperationsOption.DELETE) && nodeFieldUpdateInput) {
            const nodeFieldDeleteInputName = `${rel.connectionPrefix}${upperFieldName}DeleteFieldInput`;

            nodeFieldUpdateInput.addFields({
                delete: rel.typeMeta.array ? `[${nodeFieldDeleteInputName}!]` : nodeFieldDeleteInputName,
            });

            if (!schemaComposer.has(nodeFieldDeleteInputName)) {
                schemaComposer.getOrCreateITC(nodeFieldDeleteInputName, (tc) => {
                    tc.addFields({
                        where: `${rel.connectionPrefix}${upperFieldName}ConnectionWhere`,
                        ...(node.relationFields.length ? { delete: `${node.name}DeleteInput` } : {}),
                    });
                });
            }

            const nodeDeleteInput = schemaComposer.getOrCreateITC(`${sourceName}DeleteInput`);
            nodeDeleteInput.addFields({
                [rel.fieldName]: {
                    type: rel.typeMeta.array ? `[${nodeFieldDeleteInputName}!]` : nodeFieldDeleteInputName,
                    directives: deprecatedDirectives,
                },
            });
        }

        if (nestedOperations.has(RelationshipNestedOperationsOption.DISCONNECT) && nodeFieldUpdateInput) {
            const nodeFieldDisconnectInputName = `${rel.connectionPrefix}${upperFieldName}DisconnectFieldInput`;
            if (!schemaComposer.has(nodeFieldDisconnectInputName)) {
                schemaComposer.createInputTC({
                    name: nodeFieldDisconnectInputName,
                    fields: {
                        where: `${rel.connectionPrefix}${upperFieldName}ConnectionWhere`,
                        ...(node.relationFields.length ? { disconnect: `${node.name}DisconnectInput` } : {}),
                    },
                });
            }

            nodeFieldUpdateInput.addFields({
                disconnect: rel.typeMeta.array ? `[${nodeFieldDisconnectInputName}!]` : nodeFieldDisconnectInputName,
            });

            const nodeDisconnectInput = schemaComposer.getOrCreateITC(`${sourceName}DisconnectInput`);
            nodeDisconnectInput.addFields({
                [rel.fieldName]: {
                    type: rel.typeMeta.array ? `[${nodeFieldDisconnectInputName}!]` : nodeFieldDisconnectInputName,
                    directives: deprecatedDirectives,
                },
            });
        }
    });
}

export default createRelationshipFields;<|MERGE_RESOLUTION|>--- conflicted
+++ resolved
@@ -107,11 +107,6 @@
         const nodeCreateInput = schemaComposer.getITC(`${sourceName}CreateInput`);
         const nodeUpdateInput = schemaComposer.getITC(`${sourceName}UpdateInput`);
         const upperFieldName = upperFirst(rel.fieldName);
-<<<<<<< HEAD
-=======
-        const nodeFieldUpdateInputName = `${rel.connectionPrefix}${upperFieldName}UpdateFieldInput`;
-        const nodeFieldUpdateInput = schemaComposer.getOrCreateITC(nodeFieldUpdateInputName);
->>>>>>> cc7c8e6a
         const relationshipWhereTypeInputName = `${sourceName}${upperFieldName}AggregateInput`;
 
         let nodeFieldInput: InputTypeComposer<any> | undefined;
@@ -124,7 +119,6 @@
             const nodeFieldInputName = `${rel.connectionPrefix}${upperFieldName}FieldInput`;
             nodeFieldInput = schemaComposer.getOrCreateITC(nodeFieldInputName);
         }
-<<<<<<< HEAD
         let nodeFieldUpdateInput: InputTypeComposer<any> | undefined;
         if (
             nestedOperations.size != 0 &&
@@ -142,8 +136,6 @@
                 where: `${rel.connectionPrefix}${upperFieldName}ConnectionWhere`,
             });
         }
-=======
->>>>>>> cc7c8e6a
 
         const nodeWhereAggregationInput = createAggregationInputFields(node, sourceName, rel, schemaComposer);
         const edgeWhereAggregationInput =
@@ -237,17 +229,21 @@
                 };
 
                 const aggregationFieldsArgs = addDirectedArgument(aggregationFieldsBaseArgs, rel);
-                if (rel.aggregate) {
-                    composeNode.addFields({
-                        [`${rel.fieldName}Aggregate`]: {
-                            type: aggregationTypeObject,
-                            args: aggregationFieldsArgs,
-                            directives: deprecatedDirectives,
-                        },
-                    });
-                }
-            }
-        }
+
+                composeNode.addFields({
+                    [`${rel.fieldName}Aggregate`]: {
+                        type: aggregationTypeObject,
+                        args: aggregationFieldsArgs,
+                        directives: deprecatedDirectives,
+                    },
+                });
+            }
+        }
+
+        // Add where fields
+        nodeFieldUpdateInput.addFields({
+            where: `${rel.connectionPrefix}${upperFieldName}ConnectionWhere`,
+        });
 
         if (rel.settableOptions.onCreate) {
             // Interface CreateInput does not require relationship input fields
@@ -262,14 +258,10 @@
             }
         }
 
-<<<<<<< HEAD
         if (
             nestedOperations.has(RelationshipNestedOperationsOption.CONNECT_OR_CREATE) &&
             (nodeFieldInput || nodeFieldUpdateInput)
         ) {
-=======
-        if (nestedOperations.has(RelationshipNestedOperationsOption.CONNECT_OR_CREATE) && nodeFieldInput) {
->>>>>>> cc7c8e6a
             // createConnectOrCreateField return undefined if the node has no uniqueFields
             const connectOrCreate = createConnectOrCreateField({
                 relationField: rel,
@@ -286,30 +278,20 @@
                     });
                 }
 
-<<<<<<< HEAD
                 if (nodeFieldInput) {
                     nodeFieldInput.addFields({
                         connectOrCreate,
                     });
                 }
-=======
-                nodeFieldInput.addFields({
-                    connectOrCreate,
-                });
->>>>>>> cc7c8e6a
 
                 createTopLevelConnectOrCreateInput({ schemaComposer, sourceName, rel });
             }
         }
 
-<<<<<<< HEAD
         if (
             nestedOperations.has(RelationshipNestedOperationsOption.CREATE) &&
             (nodeFieldInput || nodeFieldUpdateInput)
         ) {
-=======
-        if (nestedOperations.has(RelationshipNestedOperationsOption.CREATE) && nodeFieldInput) {
->>>>>>> cc7c8e6a
             const createName = `${rel.connectionPrefix}${upperFieldName}CreateFieldInput`;
             const create = rel.typeMeta.array ? `[${createName}!]` : createName;
             schemaComposer.getOrCreateITC(createName, (tc) => {
@@ -342,14 +324,10 @@
             });
         }
 
-<<<<<<< HEAD
         if (
             nestedOperations.has(RelationshipNestedOperationsOption.CONNECT) &&
             (nodeFieldInput || nodeFieldUpdateInput)
         ) {
-=======
-        if (nestedOperations.has(RelationshipNestedOperationsOption.CONNECT) && nodeFieldInput) {
->>>>>>> cc7c8e6a
             const connectName = `${rel.connectionPrefix}${upperFieldName}ConnectFieldInput`;
             const connect = rel.typeMeta.array ? `[${connectName}!]` : connectName;
             const connectWhereName = `${node.name}ConnectWhere`;
@@ -394,11 +372,7 @@
                 },
             });
         }
-<<<<<<< HEAD
         if (rel.settableOptions.onUpdate && nodeFieldUpdateInput) {
-=======
-        if (rel.settableOptions.onUpdate) {
->>>>>>> cc7c8e6a
             const connectionUpdateInputName = `${rel.connectionPrefix}${upperFieldName}UpdateConnectionInput`;
 
             nodeUpdateInput.addFields({
