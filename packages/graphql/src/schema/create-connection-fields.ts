--- conflicted
+++ resolved
@@ -85,30 +85,22 @@
             [`${connectionField.fieldName}_NOT`]: connectionWhere,
         });
 
-<<<<<<< HEAD
-        const composeNodeArgs: {
-=======
         const composeNodeBaseArgs: {
->>>>>>> 24d88a25
             where: any;
             sort?: any;
             first?: any;
             after?: any;
         } = {
             where: connectionWhere,
-<<<<<<< HEAD
             first: {
                 type: "Int",
             },
             after: {
                 type: "String",
             },
-            directed: { type: "Boolean", defaultValue: true },
-=======
->>>>>>> 24d88a25
         };
 
-        let composeNodeArgs = addDirectedArgument(composeNodeBaseArgs, connectionField.relationship);
+        const composeNodeArgs = addDirectedArgument(composeNodeBaseArgs, connectionField.relationship);
 
         if (connectionField.relationship.properties) {
             const connectionSort = schemaComposer.getOrCreateITC(`${connectionField.typeMeta.name}Sort`);
