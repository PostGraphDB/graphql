/*
 * Copyright (c) "Neo4j"
 * Neo4j Sweden AB [http://neo4j.com]
 *
 * This file is part of Neo4j.
 *
 * Licensed under the Apache License, Version 2.0 (the "License");
 * you may not use this file except in compliance with the License.
 * You may obtain a copy of the License at
 *
 *     http://www.apache.org/licenses/LICENSE-2.0
 *
 * Unless required by applicable law or agreed to in writing, software
 * distributed under the License is distributed on an "AS IS" BASIS,
 * WITHOUT WARRANTIES OR CONDITIONS OF ANY KIND, either express or implied.
 * See the License for the specific language governing permissions and
 * limitations under the License.
 */

import { mergeTypeDefs } from "@graphql-tools/merge";
import { IExecutableSchemaDefinition, makeExecutableSchema } from "@graphql-tools/schema";
import { forEachField } from "@graphql-tools/utils";
import {
    DefinitionNode,
    DirectiveDefinitionNode,
    EnumTypeDefinitionNode,
    GraphQLInt,
    GraphQLNonNull,
    GraphQLResolveInfo,
    GraphQLSchema,
    GraphQLString,
    InputObjectTypeDefinitionNode,
    InterfaceTypeDefinitionNode,
    NamedTypeNode,
    ObjectTypeDefinitionNode,
    parse,
    print,
    ScalarTypeDefinitionNode,
    UnionTypeDefinitionNode,
} from "graphql";
import {
    upperFirst,
    SchemaComposer,
    InputTypeComposer,
    ObjectTypeComposer,
    InputTypeComposerFieldConfigAsObjectDefinition,
} from "graphql-compose";
import pluralize from "pluralize";
import { Node, Exclude } from "../classes";
import getAuth from "./get-auth";
import { PrimitiveField, Auth, ConnectionQueryArgs } from "../types";
import {
    aggregateResolver,
    countResolver,
    createResolver,
    cypherResolver,
    defaultFieldResolver,
    deleteResolver,
    findResolver,
    updateResolver,
    numericalResolver,
    idResolver,
} from "./resolvers";
import * as Scalars from "./scalars";
import parseExcludeDirective from "./parse-exclude-directive";
import getCustomResolvers from "./get-custom-resolvers";
import getObjFieldMeta, { ObjectFields } from "./get-obj-field-meta";
import * as point from "./point";
import { graphqlDirectivesToCompose, objectFieldsToComposeFields } from "./to-compose";
import Relationship from "../classes/Relationship";
import getWhereFields from "./get-where-fields";
import { connectionFieldResolver } from "./pagination";
import { validateDocument } from "./validation";
import * as constants from "../constants";
import NodeDirective from "../classes/NodeDirective";
import parseNodeDirective from "./parse-node-directive";

function makeAugmentedSchema(
    { typeDefs, ...schemaDefinition }: IExecutableSchemaDefinition,
    { enableRegex, skipValidateTypeDefs }: { enableRegex?: boolean; skipValidateTypeDefs?: boolean } = {}
): { schema: GraphQLSchema; nodes: Node[]; relationships: Relationship[] } {
    const document = mergeTypeDefs(Array.isArray(typeDefs) ? (typeDefs as string[]) : [typeDefs as string]);

    if (!skipValidateTypeDefs) {
        validateDocument(document);
    }

    const composer = new SchemaComposer();

    // graphql-compose will break if the Point and CartesianPoint types are created but not used,
    // because it will purge the unused types but leave behind orphaned field resolvers
    //
    // These are flags to check whether the types are used and then create them if they are
    let pointInTypeDefs = false;
    let cartesianPointInTypeDefs = false;

    const relationships: Relationship[] = [];

    composer.createObjectTC({
        name: "CreateInfo",
        fields: {
            bookmark: GraphQLString,
            nodesCreated: new GraphQLNonNull(GraphQLInt),
            relationshipsCreated: new GraphQLNonNull(GraphQLInt),
        },
    });

    composer.createObjectTC({
        name: "DeleteInfo",
        fields: {
            bookmark: GraphQLString,
            nodesDeleted: new GraphQLNonNull(GraphQLInt),
            relationshipsDeleted: new GraphQLNonNull(GraphQLInt),
        },
    });

    composer.createObjectTC({
        name: "UpdateInfo",
        fields: {
            bookmark: GraphQLString,
            nodesCreated: new GraphQLNonNull(GraphQLInt),
            nodesDeleted: new GraphQLNonNull(GraphQLInt),
            relationshipsCreated: new GraphQLNonNull(GraphQLInt),
            relationshipsDeleted: new GraphQLNonNull(GraphQLInt),
        },
    });

    const composeInt = {
        type: "Int!",
        resolve: numericalResolver,
        args: {},
    };

    const composeFloat = {
        type: "Float!",
        resolve: numericalResolver,
        args: {},
    };

    const composeId = {
        type: "ID!",
        resolve: idResolver,
        args: {},
    };

    // Foreach i if i[1] is ? then we will assume it takes on type { min, max }
    const aggregationSelectionTypeMatrix: [string, any?][] = [
        [
            "ID",
            {
                shortest: composeId,
                longest: composeId,
            },
        ],
        [
            "String",
            {
                shortest: "String!",
                longest: "String!",
            },
        ],
        [
            "Float",
            {
                max: composeFloat,
                min: composeFloat,
                average: composeFloat,
            },
        ],
        [
            "Int",
            {
                max: composeInt,
                min: composeInt,
                average: composeFloat,
            },
        ],
        [
            "BigInt",
            {
                max: "BigInt!",
                min: "BigInt!",
                average: "BigInt!",
            },
        ],
        ["DateTime"],
        ["LocalDateTime"],
        ["LocalTime"],
        ["Time"],
        ["Duration"],
    ];

    const aggregationSelectionTypeNames = aggregationSelectionTypeMatrix.map(([name]) => name);

    const aggregationSelectionTypes = aggregationSelectionTypeMatrix.reduce<
        Record<string, ObjectTypeComposer<unknown, unknown>>
    >((res, [name, fields]) => {
        return {
            ...res,
            [name]: composer.createObjectTC({
                name: `${name}AggregateSelection`,
<<<<<<< HEAD
                fields: fields ?? { min: `${name}!`, max: `${name}!` },
=======
                fields: fields || { min: `${name}!`, max: `${name}!` },
>>>>>>> d0f0c1da
            }),
        };
    }, {});

    const queryOptions = composer.createInputTC({
        name: "QueryOptions",
        fields: {
            offset: "Int",
            limit: "Int",
        },
    });

    const sortDirection = composer.createEnumTC({
        name: "SortDirection",
        values: {
            ASC: {
                value: "ASC",
                description: "Sort by field values in ascending order.",
            },
            DESC: {
                value: "DESC",
                description: "Sort by field values in descending order.",
            },
        },
    });

    composer.createObjectTC({
        name: "PageInfo",
        description: "Pagination information (Relay)",
        fields: {
            hasNextPage: "Boolean!",
            hasPreviousPage: "Boolean!",
            startCursor: "String",
            endCursor: "String",
        },
    });

    const customResolvers = getCustomResolvers(document);

    const scalars = document.definitions.filter((x) => x.kind === "ScalarTypeDefinition") as ScalarTypeDefinitionNode[];

    const objectNodes = document.definitions.filter(
        (x) => x.kind === "ObjectTypeDefinition" && !["Query", "Mutation", "Subscription"].includes(x.name.value)
    ) as ObjectTypeDefinitionNode[];

    const enums = document.definitions.filter((x) => x.kind === "EnumTypeDefinition") as EnumTypeDefinitionNode[];

    const inputs = document.definitions.filter(
        (x) => x.kind === "InputObjectTypeDefinition"
    ) as InputObjectTypeDefinitionNode[];

    let interfaces = document.definitions.filter(
        (x) => x.kind === "InterfaceTypeDefinition"
    ) as InterfaceTypeDefinitionNode[];

    const directives = document.definitions.filter(
        (x) => x.kind === "DirectiveDefinition"
    ) as DirectiveDefinitionNode[];

    const unions = document.definitions.filter((x) => x.kind === "UnionTypeDefinition") as UnionTypeDefinitionNode[];

    const relationshipPropertyInterfaceNames = new Set<string>();

    const extraDefinitions = [
        ...enums,
        ...scalars,
        ...directives,
        ...inputs,
        ...unions,
        ...([
            customResolvers.customQuery,
            customResolvers.customMutation,
            customResolvers.customSubscription,
        ] as ObjectTypeDefinitionNode[]),
    ].filter(Boolean) as DefinitionNode[];
    if (extraDefinitions.length) {
        composer.addTypeDefs(print({ kind: "Document", definitions: extraDefinitions }));
    }

    Object.keys(Scalars).forEach((scalar) => composer.addTypeDefs(`scalar ${scalar}`));

    const nodes = objectNodes.map((definition) => {
        constants.RESERVED_TYPE_NAMES.forEach(([label, message]) => {
            let toThrowError = false;

            if (label === "Connection" && definition.name.value.endsWith("Connection")) {
                toThrowError = true;
            }

            if (definition.name.value === label) {
                toThrowError = true;
            }

            if (toThrowError) {
                throw new Error(message);
            }
        });

        const otherDirectives = (definition.directives || []).filter(
            (x) => !["auth", "exclude", "node"].includes(x.name.value)
        );
        const authDirective = (definition.directives || []).find((x) => x.name.value === "auth");
        const excludeDirective = (definition.directives || []).find((x) => x.name.value === "exclude");
        const nodeDirectiveDefinition = (definition.directives || []).find((x) => x.name.value === "node");
        const nodeInterfaces = [...(definition.interfaces || [])] as NamedTypeNode[];

        let auth: Auth;
        if (authDirective) {
            auth = getAuth(authDirective);
        }

        let exclude: Exclude;
        if (excludeDirective) {
            exclude = parseExcludeDirective(excludeDirective);
        }

        let nodeDirective: NodeDirective;
        if (nodeDirectiveDefinition) {
            nodeDirective = parseNodeDirective(nodeDirectiveDefinition);
        }

        const nodeFields = getObjFieldMeta({
            obj: definition,
            enums,
            interfaces,
            scalars,
            unions,
            objects: objectNodes,
        });

        nodeFields.relationFields.forEach((relationship) => {
            if (relationship.properties) {
                const propertiesInterface = interfaces.find((i) => i.name.value === relationship.properties);
                if (!propertiesInterface) {
                    throw new Error(
                        `Cannot find interface specified in ${definition.name.value}.${relationship.fieldName}`
                    );
                }
                relationshipPropertyInterfaceNames.add(relationship.properties);
            }
        });

        if (!pointInTypeDefs) {
            pointInTypeDefs = nodeFields.pointFields.some((field) => field.typeMeta.name === "Point");
        }
        if (!cartesianPointInTypeDefs) {
            cartesianPointInTypeDefs = nodeFields.pointFields.some((field) => field.typeMeta.name === "CartesianPoint");
        }

        const node = new Node({
            name: definition.name.value,
            interfaces: nodeInterfaces,
            otherDirectives,
            ...nodeFields,
            // @ts-ignore we can be sure it's defined
            auth,
            // @ts-ignore we can be sure it's defined
            exclude,
            // @ts-ignore we can be sure it's defined
            nodeDirective,
            description: definition.description?.value,
        });

        return node;
    });

    const relationshipProperties = interfaces.filter((i) => relationshipPropertyInterfaceNames.has(i.name.value));
    interfaces = interfaces.filter((i) => !relationshipPropertyInterfaceNames.has(i.name.value));

    const relationshipFields = new Map<string, ObjectFields>();

    relationshipProperties.forEach((relationship) => {
        constants.RESERVED_TYPE_NAMES.forEach(([label, message]) => {
            let toThrowError = false;

            if (label === "Connection" && relationship.name.value.endsWith("Connection")) {
                toThrowError = true;
            }

            if (relationship.name.value === label) {
                toThrowError = true;
            }

            if (toThrowError) {
                throw new Error(message);
            }
        });

        const authDirective = (relationship.directives || []).find((x) => x.name.value === "auth");
        if (authDirective) {
            throw new Error("Cannot have @auth directive on relationship properties interface");
        }

        relationship.fields?.forEach((field) => {
            constants.RESERVED_INTERFACE_FIELDS.forEach(([fieldName, message]) => {
                if (field.name.value === fieldName) {
                    throw new Error(message);
                }
            });

            const forbiddenDirectives = ["auth", "relationship", "cypher"];
            forbiddenDirectives.forEach((directive) => {
                const found = (field.directives || []).find((x) => x.name.value === directive);
                if (found) {
                    throw new Error(`Cannot have @${directive} directive on relationship property`);
                }
            });
        });

        const relFields = getObjFieldMeta({
            enums,
            interfaces,
            objects: objectNodes,
            scalars,
            unions,
            obj: relationship,
        });

        if (!pointInTypeDefs) {
            pointInTypeDefs = relFields.pointFields.some((field) => field.typeMeta.name === "Point");
        }
        if (!cartesianPointInTypeDefs) {
            cartesianPointInTypeDefs = relFields.pointFields.some((field) => field.typeMeta.name === "CartesianPoint");
        }

        relationshipFields.set(relationship.name.value, relFields);

        const objectComposeFields = objectFieldsToComposeFields(
            Object.values(relFields).reduce((acc, x) => [...acc, ...x], [])
        );

        const propertiesInterface = composer.createInterfaceTC({
            name: relationship.name.value,
            fields: objectComposeFields,
        });

        composer.createInputTC({
            name: `${relationship.name.value}Sort`,
            fields: propertiesInterface.getFieldNames().reduce((res, f) => {
                return { ...res, [f]: "SortDirection" };
            }, {}),
        });

        composer.createInputTC({
            name: `${relationship.name.value}UpdateInput`,
            fields: [
                ...relFields.primitiveFields.filter((field) => !field.autogenerate && !field.readonly),
                ...relFields.scalarFields,
                ...relFields.enumFields,
                ...relFields.temporalFields.filter((field) => !field.timestamps),
                ...relFields.pointFields,
            ].reduce(
                (res, f) => ({
                    ...res,
                    [f.fieldName]: f.typeMeta.input.update.pretty,
                }),
                {}
            ),
        });

        const relationshipWhereFields = getWhereFields({
            typeName: relationship.name.value,
            fields: {
                scalarFields: relFields.scalarFields,
                enumFields: relFields.enumFields,
                temporalFields: relFields.temporalFields,
                pointFields: relFields.pointFields,
                primitiveFields: relFields.primitiveFields,
            },
            enableRegex: enableRegex || false,
        });

        composer.createInputTC({
            name: `${relationship.name.value}Where`,
            fields: relationshipWhereFields,
        });

        composer.createInputTC({
            name: `${relationship.name.value}CreateInput`,
            // TODO - This reduce duplicated when creating node CreateInput - put into shared function?
            fields: [
                ...relFields.primitiveFields.filter((field) => !field.autogenerate),
                ...relFields.scalarFields,
                ...relFields.enumFields,
                ...relFields.temporalFields.filter((field) => !field.timestamps),
                ...relFields.pointFields,
            ].reduce((res, f) => {
                if ((f as PrimitiveField)?.defaultValue !== undefined) {
                    const field: InputTypeComposerFieldConfigAsObjectDefinition = {
                        type: f.typeMeta.input.create.pretty,
                        defaultValue: (f as PrimitiveField)?.defaultValue,
                    };
                    res[f.fieldName] = field;
                } else {
                    res[f.fieldName] = f.typeMeta.input.create.pretty;
                }

                return res;
            }, {}),
        });
    });

    if (pointInTypeDefs) {
        // Every field (apart from CRS) in Point needs a custom resolver
        // to deconstruct the point objects we fetch from the database
        composer.createObjectTC(point.point);
        composer.createInputTC(point.pointInput);
        composer.createInputTC(point.pointDistance);
    }

    if (cartesianPointInTypeDefs) {
        // Every field (apart from CRS) in CartesianPoint needs a custom resolver
        // to deconstruct the point objects we fetch from the database
        composer.createObjectTC(point.cartesianPoint);
        composer.createInputTC(point.cartesianPointInput);
        composer.createInputTC(point.cartesianPointDistance);
    }

    unions.forEach((union) => {
        if (union.types && union.types.length) {
            const fields = union.types.reduce((f, type) => {
                f = { ...f, [type.name.value]: `${type.name.value}Where` };
                return f;
            }, {});

            composer.createInputTC({
                name: `${union.name.value}Where`,
                fields,
            });
        }
    });

    nodes.forEach((node) => {
        const nodeFields = objectFieldsToComposeFields([
            ...node.primitiveFields,
            ...node.cypherFields,
            ...node.enumFields,
            ...node.scalarFields,
            ...node.interfaceFields,
            ...node.objectFields,
            ...node.unionFields,
            ...node.temporalFields,
            ...node.pointFields,
            ...node.ignoredFields,
        ]);

        const composeNode = composer.createObjectTC({
            name: node.name,
            fields: nodeFields,
            description: node.description,
            directives: graphqlDirectivesToCompose(node.otherDirectives),
            interfaces: node.interfaces.map((x) => x.name.value),
        });

        const sortFields = [
            ...node.primitiveFields,
            ...node.enumFields,
            ...node.scalarFields,
            ...node.temporalFields,
            ...node.pointFields,
        ].reduce((res, f) => {
            return f.typeMeta.array
                ? {
                      ...res,
                  }
                : {
                      ...res,
                      [f.fieldName]: sortDirection.getTypeName(),
                  };
        }, {});

        if (Object.keys(sortFields).length) {
            const sortInput = composer.createInputTC({
                name: `${node.name}Sort`,
                fields: sortFields,
                description: `Fields to sort ${pluralize(
                    node.name
                )} by. The order in which sorts are applied is not guaranteed when specifying many fields in one ${`${node.name}Sort`} object.`,
            });

            composer.createInputTC({
                name: `${node.name}Options`,
                fields: {
                    sort: {
                        description: `Specify one or more ${`${node.name}Sort`} objects to sort ${pluralize(
                            node.name
                        )} by. The sorts will be applied in the order in which they are arranged in the array.`,
                        type: sortInput.List,
                    },
                    limit: "Int",
                    offset: "Int",
                },
            });
        } else {
            composer.createInputTC({
                name: `${node.name}Options`,
                fields: { limit: "Int", offset: "Int" },
            });
        }

        const queryFields = getWhereFields({
            typeName: node.name,
            enableRegex,
            fields: {
                temporalFields: node.temporalFields,
                enumFields: node.enumFields,
                pointFields: node.pointFields,
                primitiveFields: node.primitiveFields,
                scalarFields: node.scalarFields,
            },
        });

        composer.createObjectTC({
            name: `${node.name}AggregateSelection`,
            fields: {
                count: composeInt,
                ...[...node.primitiveFields, ...node.temporalFields].reduce((res, field) => {
                    if (field.typeMeta.array) {
                        return res;
                    }

                    if (!aggregationSelectionTypeNames.includes(field.typeMeta.name)) {
                        return res;
                    }

                    const objectTypeComposer = (aggregationSelectionTypes[
                        field.typeMeta.name
                    ] as unknown) as ObjectTypeComposer<unknown, unknown>;

                    res[field.fieldName] = objectTypeComposer.NonNull;

                    return res;
                }, {}),
            },
        });

        const whereInput = composer.createInputTC({
            name: `${node.name}Where`,
            fields: queryFields,
        });

        const nodeInput = composer.createInputTC({
            name: `${node.name}CreateInput`,
            // TODO - This reduce duplicated when creating relationship CreateInput - put into shared function?
            fields: [
                ...node.primitiveFields,
                ...node.scalarFields,
                ...node.enumFields,
                ...node.temporalFields.filter((field) => !field.timestamps),
                ...node.pointFields,
            ].reduce((res, f) => {
                if ((f as PrimitiveField)?.autogenerate) {
                    return res;
                }

                if ((f as PrimitiveField)?.defaultValue !== undefined) {
                    const field: InputTypeComposerFieldConfigAsObjectDefinition = {
                        type: f.typeMeta.input.create.pretty,
                        defaultValue: (f as PrimitiveField)?.defaultValue,
                    };
                    res[f.fieldName] = field;
                } else {
                    res[f.fieldName] = f.typeMeta.input.create.pretty;
                }

                return res;
            }, {}),
        });

        const nodeUpdateInput = composer.createInputTC({
            name: `${node.name}UpdateInput`,
            fields: [
                ...node.primitiveFields,
                ...node.scalarFields,
                ...node.enumFields,
                ...node.temporalFields.filter((field) => !field.timestamps),
                ...node.pointFields,
            ].reduce(
                (res, f) =>
                    f.readonly || (f as PrimitiveField)?.autogenerate
                        ? res
                        : {
                              ...res,
                              [f.fieldName]: f.typeMeta.input.update.pretty,
                          },
                {}
            ),
        });

        const nodeDeleteInput = composer.createInputTC({
            name: `${node.name}DeleteInput`,
            fields: {},
        });

        ["Create", "Update"].map((operation) =>
            composer.createObjectTC({
                name: `${operation}${node.getPlural({ camelCase: false })}MutationResponse`,
                fields: {
                    info: `${operation}Info!`,
                    [node.getPlural({ camelCase: true })]: `[${node.name}!]!`,
                },
            })
        );

        let nodeConnectInput: InputTypeComposer<any> = (undefined as unknown) as InputTypeComposer<any>;
        let nodeDisconnectInput: InputTypeComposer<any> = (undefined as unknown) as InputTypeComposer<any>;
        let nodeRelationInput: InputTypeComposer<any> = (undefined as unknown) as InputTypeComposer<any>;
        if (node.relationFields.length) {
            [nodeConnectInput, nodeDisconnectInput, nodeRelationInput] = [
                "ConnectInput",
                "DisconnectInput",
                "RelationInput",
            ].map((type) =>
                composer.createInputTC({
                    name: `${node.name}${type}`,
                    fields: {},
                })
            );
        }

        node.relationFields.forEach((rel) => {
            let hasNonGeneratedProperties = false;
            let hasNonNullNonGeneratedProperties = false;
            if (rel.properties) {
                const relFields = relationshipFields.get(rel.properties);

                if (relFields) {
                    const nonGeneratedProperties = [
                        ...relFields.primitiveFields.filter((field) => !field.autogenerate),
                        ...relFields.scalarFields,
                        ...relFields.enumFields,
                        ...relFields.temporalFields.filter((field) => !field.timestamps),
                        ...relFields.pointFields,
                    ];
                    hasNonGeneratedProperties = nonGeneratedProperties.length > 0;
                    hasNonNullNonGeneratedProperties = nonGeneratedProperties.some((field) => field.typeMeta.required);
                }
            }

            if (rel.union) {
                const refNodes = nodes.filter((x) => rel.union?.nodes?.includes(x.name));

                composeNode.addFields({
                    [rel.fieldName]: {
                        type: rel.typeMeta.pretty,
                        args: {
                            options: queryOptions.getTypeName(),
                            where: `${rel.typeMeta.name}Where`,
                        },
                    },
                });

                const upperFieldName = upperFirst(rel.fieldName);
                const upperNodeName = upperFirst(node.name);
                const typePrefix = `${upperNodeName}${upperFieldName}`;

                const [
                    unionConnectInput,
                    unionCreateInput,
                    unionDeleteInput,
                    unionDisconnectInput,
                    unionUpdateInput,
                ] = ["Connect", "Create", "Delete", "Disconnect", "Update"].map((operation) =>
                    composer.createInputTC({
                        name: `${typePrefix}${operation}Input`,
                        fields: {},
                    })
                );

                const unionCreateFieldInput = composer.createInputTC({
                    name: `${typePrefix}CreateFieldInput`,
                    fields: {},
                });

                refNodes.forEach((n) => {
                    const unionPrefix = `${node.name}${upperFieldName}${n.name}`;
                    const updateField = `${n.name}UpdateInput`;
                    const nodeFieldInputName = `${unionPrefix}FieldInput`;
                    const whereName = `${unionPrefix}ConnectionWhere`;

                    const deleteName = `${unionPrefix}DeleteFieldInput`;
                    const _delete = rel.typeMeta.array ? `[${deleteName}!]` : `${deleteName}`;

                    const disconnectName = `${unionPrefix}DisconnectFieldInput`;
                    const disconnect = rel.typeMeta.array ? `[${disconnectName}!]` : `${disconnectName}`;

                    const connectionUpdateInputName = `${unionPrefix}UpdateConnectionInput`;

                    const createName = `${node.name}${upperFirst(rel.fieldName)}${n.name}CreateFieldInput`;
                    const create = rel.typeMeta.array ? `[${createName}!]` : createName;
                    if (!composer.has(createName)) {
                        composer.createInputTC({
                            name: createName,
                            fields: {
                                node: `${n.name}CreateInput!`,
                                ...(hasNonGeneratedProperties
                                    ? {
                                          edge: `${rel.properties}CreateInput${
                                              hasNonNullNonGeneratedProperties ? `!` : ""
                                          }`,
                                      }
                                    : {}),
                            },
                        });

                        unionCreateInput.addFields({
                            [n.name]: nodeFieldInputName,
                        });

                        unionCreateFieldInput.addFields({
                            [n.name]: `[${createName}!]`,
                        });
                    }

                    const connectWhereName = `${n.name}ConnectWhere`;
                    if (!composer.has(connectWhereName)) {
                        composer.createInputTC({
                            name: connectWhereName,
                            fields: {
                                node: `${n.name}Where!`,
                            },
                        });
                    }

                    const connectName = `${unionPrefix}ConnectFieldInput`;
                    const connect = rel.typeMeta.array ? `[${connectName}!]` : `${connectName}`;
                    if (!composer.has(connectName)) {
                        composer.createInputTC({
                            name: connectName,
                            fields: {
                                where: connectWhereName,
                                ...(n.relationFields.length
                                    ? {
                                          connect: rel.typeMeta.array
                                              ? `[${n.name}ConnectInput!]`
                                              : `${n.name}ConnectInput`,
                                      }
                                    : {}),
                                ...(hasNonGeneratedProperties
                                    ? {
                                          edge: `${rel.properties}CreateInput${
                                              hasNonNullNonGeneratedProperties ? `!` : ""
                                          }`,
                                      }
                                    : {}),
                            },
                        });

                        unionConnectInput.addFields({
                            [n.name]: connect,
                        });
                    }

                    const updateName = `${unionPrefix}UpdateFieldInput`;
                    const update = rel.typeMeta.array ? `[${updateName}!]` : updateName;
                    if (!composer.has(updateName)) {
                        composer.createInputTC({
                            name: updateName,
                            fields: {
                                where: whereName,
                                update: connectionUpdateInputName,
                                connect,
                                disconnect: rel.typeMeta.array ? `[${disconnectName}!]` : disconnectName,
                                create,
                                delete: rel.typeMeta.array ? `[${deleteName}!]` : deleteName,
                            },
                        });

                        unionUpdateInput.addFields({
                            [n.name]: update,
                        });
                    }

                    composer.createInputTC({
                        name: connectionUpdateInputName,
                        fields: {
                            ...(hasNonGeneratedProperties ? { edge: `${rel.properties}UpdateInput` } : {}),
                            node: updateField,
                        },
                    });

                    composer.createInputTC({
                        name: nodeFieldInputName,
                        fields: {
                            create,
                            connect,
                        },
                    });

                    composer.createInputTC({
                        name: whereName,
                        fields: {
                            node: `${n.name}Where`,
                            node_NOT: `${n.name}Where`,
                            AND: `[${whereName}!]`,
                            OR: `[${whereName}!]`,
                            ...(rel.properties
                                ? {
                                      edge: `${rel.properties}Where`,
                                      edge_NOT: `${rel.properties}Where`,
                                  }
                                : {}),
                        },
                    });

                    if (!composer.has(deleteName)) {
                        composer.createInputTC({
                            name: deleteName,
                            fields: {
                                where: whereName,
                                ...(n.relationFields.length
                                    ? {
                                          delete: `${n.name}DeleteInput`,
                                      }
                                    : {}),
                            },
                        });

                        unionDeleteInput.addFields({
                            [n.name]: _delete,
                        });
                    }

                    if (!composer.has(disconnectName)) {
                        composer.createInputTC({
                            name: disconnectName,
                            fields: {
                                where: whereName,
                                ...(n.relationFields.length
                                    ? {
                                          disconnect: `${n.name}DisconnectInput`,
                                      }
                                    : {}),
                            },
                        });

                        unionDisconnectInput.addFields({
                            [n.name]: disconnect,
                        });
                    }
                });

                nodeInput.addFields({
                    [rel.fieldName]: unionCreateInput,
                });

                nodeRelationInput.addFields({
                    [rel.fieldName]: unionCreateFieldInput,
                });

                nodeUpdateInput.addFields({
                    [rel.fieldName]: unionUpdateInput,
                });

                nodeConnectInput.addFields({
                    [rel.fieldName]: unionConnectInput,
                });

                nodeDeleteInput.addFields({
                    [rel.fieldName]: unionDeleteInput,
                });

                nodeDisconnectInput.addFields({
                    [rel.fieldName]: unionDisconnectInput,
                });

                return;
            }

            const n = nodes.find((x) => x.name === rel.typeMeta.name) as Node;
            const updateField = `${n.name}UpdateInput`;

            const nodeFieldInputName = `${node.name}${upperFirst(rel.fieldName)}FieldInput`;
            const nodeFieldUpdateInputName = `${node.name}${upperFirst(rel.fieldName)}UpdateFieldInput`;
            const nodeFieldDeleteInputName = `${node.name}${upperFirst(rel.fieldName)}DeleteFieldInput`;
            const nodeFieldDisconnectInputName = `${node.name}${upperFirst(rel.fieldName)}DisconnectFieldInput`;

            const connectionUpdateInputName = `${node.name}${upperFirst(rel.fieldName)}UpdateConnectionInput`;

            whereInput.addFields({
                ...{ [rel.fieldName]: `${n.name}Where`, [`${rel.fieldName}_NOT`]: `${n.name}Where` },
            });

            const createName = `${node.name}${upperFirst(rel.fieldName)}CreateFieldInput`;
            const create = rel.typeMeta.array ? `[${createName}!]` : createName;
            if (!composer.has(createName)) {
                composer.createInputTC({
                    name: createName,
                    fields: {
                        node: `${n.name}CreateInput!`,
                        ...(hasNonGeneratedProperties
                            ? { edge: `${rel.properties}CreateInput${hasNonNullNonGeneratedProperties ? `!` : ""}` }
                            : {}),
                    },
                });
            }

            const connectWhereName = `${n.name}ConnectWhere`;
            if (!composer.has(connectWhereName)) {
                composer.createInputTC({
                    name: connectWhereName,
                    fields: {
                        node: `${n.name}Where!`,
                    },
                });
            }

            const connectName = `${node.name}${upperFirst(rel.fieldName)}ConnectFieldInput`;
            const connect = rel.typeMeta.array ? `[${connectName}!]` : connectName;
            if (!composer.has(connectName)) {
                composer.createInputTC({
                    name: connectName,
                    fields: {
                        where: connectWhereName,
                        ...(n.relationFields.length
                            ? { connect: rel.typeMeta.array ? `[${n.name}ConnectInput!]` : `${n.name}ConnectInput` }
                            : {}),
                        ...(hasNonGeneratedProperties
                            ? { edge: `${rel.properties}CreateInput${hasNonNullNonGeneratedProperties ? `!` : ""}` }
                            : {}),
                    },
                });
            }

            composeNode.addFields({
                [rel.fieldName]: {
                    type: rel.typeMeta.pretty,
                    args: {
                        where: `${rel.typeMeta.name}Where`,
                        options: `${rel.typeMeta.name}Options`,
                    },
                },
            });

            composer.createInputTC({
                name: connectionUpdateInputName,
                fields: {
                    node: updateField,
                    ...(hasNonGeneratedProperties ? { edge: `${rel.properties}UpdateInput` } : {}),
                },
            });

            composer.createInputTC({
                name: nodeFieldUpdateInputName,
                fields: {
                    where: `${node.name}${upperFirst(rel.fieldName)}ConnectionWhere`,
                    update: connectionUpdateInputName,
                    connect,
                    disconnect: rel.typeMeta.array
                        ? `[${nodeFieldDisconnectInputName}!]`
                        : nodeFieldDisconnectInputName,
                    create,
                    delete: rel.typeMeta.array ? `[${nodeFieldDeleteInputName}!]` : nodeFieldDeleteInputName,
                },
            });

            composer.createInputTC({
                name: nodeFieldInputName,
                fields: {
                    create,
                    connect,
                },
            });

            if (!composer.has(nodeFieldDeleteInputName)) {
                composer.createInputTC({
                    name: nodeFieldDeleteInputName,
                    fields: {
                        where: `${node.name}${upperFirst(rel.fieldName)}ConnectionWhere`,
                        ...(n.relationFields.length ? { delete: `${n.name}DeleteInput` } : {}),
                    },
                });
            }

            if (!composer.has(nodeFieldDisconnectInputName)) {
                composer.createInputTC({
                    name: nodeFieldDisconnectInputName,
                    fields: {
                        where: `${node.name}${upperFirst(rel.fieldName)}ConnectionWhere`,
                        ...(n.relationFields.length ? { disconnect: `${n.name}DisconnectInput` } : {}),
                    },
                });
            }

            nodeRelationInput.addFields({
                [rel.fieldName]: create,
            });

            nodeInput.addFields({
                [rel.fieldName]: nodeFieldInputName,
            });

            nodeUpdateInput.addFields({
                [rel.fieldName]: rel.typeMeta.array ? `[${nodeFieldUpdateInputName}!]` : nodeFieldUpdateInputName,
            });

            nodeDeleteInput.addFields({
                [rel.fieldName]: rel.typeMeta.array ? `[${nodeFieldDeleteInputName}!]` : nodeFieldDeleteInputName,
            });

            nodeConnectInput.addFields({
                [rel.fieldName]: connect,
            });

            nodeDisconnectInput.addFields({
                [rel.fieldName]: rel.typeMeta.array
                    ? `[${nodeFieldDisconnectInputName}!]`
                    : nodeFieldDisconnectInputName,
            });
        });

        node.connectionFields.forEach((connectionField) => {
            const relationship = composer.createObjectTC({
                name: connectionField.relationshipTypeName,
                fields: {
                    cursor: "String!",
                    node: `${connectionField.relationship.typeMeta.name}!`,
                },
            });

            const connectionWhereName = `${connectionField.typeMeta.name}Where`;

            const connectionWhere = composer.createInputTC({
                name: connectionWhereName,
                fields: {},
            });

            if (!connectionField.relationship.union) {
                connectionWhere.addFields({
                    AND: `[${connectionWhereName}!]`,
                    OR: `[${connectionWhereName}!]`,
                });
            }

            const connection = composer.createObjectTC({
                name: connectionField.typeMeta.name,
                fields: {
                    edges: relationship.NonNull.List.NonNull,
                    totalCount: "Int!",
                    pageInfo: "PageInfo!",
                },
            });

            if (connectionField.relationship.properties && !connectionField.relationship.union) {
                const propertiesInterface = composer.getIFTC(connectionField.relationship.properties);
                relationship.addInterface(propertiesInterface);
                relationship.addFields(propertiesInterface.getFields());

                connectionWhere.addFields({
                    edge: `${connectionField.relationship.properties}Where`,
                    edge_NOT: `${connectionField.relationship.properties}Where`,
                });
            }

            whereInput.addFields({
                [connectionField.fieldName]: connectionWhere,
                [`${connectionField.fieldName}_NOT`]: connectionWhere,
            });

            let composeNodeArgs: {
                where: any;
                sort?: any;
                first?: any;
                after?: any;
            } = {
                where: connectionWhere,
            };

            if (connectionField.relationship.union) {
                const relatedNodes = nodes.filter((n) => connectionField.relationship.union?.nodes?.includes(n.name));

                relatedNodes.forEach((n) => {
                    const unionWhereName = `${connectionField.typeMeta.name}${n.name}Where`;
                    const unionWhere = composer.createInputTC({
                        name: unionWhereName,
                        fields: {
                            OR: `[${unionWhereName}]`,
                            AND: `[${unionWhereName}]`,
                        },
                    });

                    unionWhere.addFields({
                        node: `${n.name}Where`,
                        node_NOT: `${n.name}Where`,
                    });

                    if (connectionField.relationship.properties) {
                        const propertiesInterface = composer.getIFTC(connectionField.relationship.properties);
                        relationship.addInterface(propertiesInterface);
                        relationship.addFields(propertiesInterface.getFields());

                        unionWhere.addFields({
                            edge: `${connectionField.relationship.properties}Where`,
                            edge_NOT: `${connectionField.relationship.properties}Where`,
                        });
                    }

                    connectionWhere.addFields({
                        [n.name]: unionWhere,
                    });
                });
            } else {
                const relatedNode = nodes.find((n) => n.name === connectionField.relationship.typeMeta.name) as Node;

                connectionWhere.addFields({
                    node: `${connectionField.relationship.typeMeta.name}Where`,
                    node_NOT: `${connectionField.relationship.typeMeta.name}Where`,
                });

                const connectionSort = composer.createInputTC({
                    name: `${connectionField.typeMeta.name}Sort`,
                    fields: {},
                });

                const nodeSortFields = [
                    ...relatedNode.primitiveFields,
                    ...relatedNode.enumFields,
                    ...relatedNode.scalarFields,
                    ...relatedNode.temporalFields,
                    ...relatedNode.pointFields,
                ].filter((f) => !f.typeMeta.array);

                if (nodeSortFields.length) {
                    connectionSort.addFields({
                        node: `${connectionField.relationship.typeMeta.name}Sort`,
                    });
                }

                if (connectionField.relationship.properties) {
                    connectionSort.addFields({
                        edge: `${connectionField.relationship.properties}Sort`,
                    });
                }

                composeNodeArgs = {
                    ...composeNodeArgs,
                    first: {
                        type: "Int",
                    },
                    after: {
                        type: "String",
                    },
                };

                // If any sortable fields, add sort argument to connection field
                if (nodeSortFields.length || connectionField.relationship.properties) {
                    composeNodeArgs = {
                        ...composeNodeArgs,
                        sort: connectionSort.NonNull.List,
                    };
                }
            }

            composeNode.addFields({
                [connectionField.fieldName]: {
                    type: connection.NonNull,
                    args: composeNodeArgs,
                    resolve: (source, args: ConnectionQueryArgs, ctx, info: GraphQLResolveInfo) => {
                        return connectionFieldResolver({
                            connectionField,
                            args,
                            info,
                            source,
                        });
                    },
                },
            });

            const relFields = connectionField.relationship.properties
                ? relationshipFields.get(connectionField.relationship.properties)
                : ({} as ObjectFields | undefined);

            const r = new Relationship({
                name: connectionField.relationshipTypeName,
                type: connectionField.relationship.type,
                properties: connectionField.relationship.properties,
                ...(relFields
                    ? {
                          temporalFields: relFields.temporalFields,
                          scalarFields: relFields.scalarFields,
                          primitiveFields: relFields.primitiveFields,
                          pointFields: relFields.pointFields,
                          ignoredFields: relFields.ignoredFields,
                      }
                    : {}),
            });
            relationships.push(r);
        });

        if (!node.exclude?.operations.includes("read")) {
            composer.Query.addFields({
                [node.getPlural({ camelCase: true })]: findResolver({ node }),
            });

            composer.Query.addFields({
                [`${node.getPlural({ camelCase: true })}Count`]: countResolver({ node }),
            });

            composer.Query.addFields({
                [`${node.getPlural({ camelCase: true })}Aggregate`]: aggregateResolver({ node }),
            });
        }

        if (!node.exclude?.operations.includes("create")) {
            composer.Mutation.addFields({
                [`create${node.getPlural({ camelCase: false })}`]: createResolver({ node }),
            });
        }

        if (!node.exclude?.operations.includes("delete")) {
            composer.Mutation.addFields({
                [`delete${node.getPlural({ camelCase: false })}`]: deleteResolver({ node }),
            });
        }

        if (!node.exclude?.operations.includes("update")) {
            composer.Mutation.addFields({
                [`update${node.getPlural({ camelCase: false })}`]: updateResolver({ node }),
            });
        }
    });

    ["Mutation", "Query"].forEach((type) => {
        const objectComposer = composer[type] as ObjectTypeComposer;
        const cypherType = customResolvers[`customCypher${type}`] as ObjectTypeDefinitionNode;

        if (cypherType) {
            const objectFields = getObjFieldMeta({
                obj: cypherType,
                scalars,
                enums,
                interfaces,
                unions,
                objects: objectNodes,
            });

            const objectComposeFields = objectFieldsToComposeFields([
                ...objectFields.enumFields,
                ...objectFields.interfaceFields,
                ...objectFields.primitiveFields,
                ...objectFields.relationFields,
                ...objectFields.scalarFields,
                ...objectFields.unionFields,
                ...objectFields.objectFields,
                ...objectFields.temporalFields,
            ]);

            objectComposer.addFields(objectComposeFields);

            objectFields.cypherFields.forEach((field) => {
                const customResolver = cypherResolver({
                    field,
                    statement: field.statement,
                    type: type as "Query" | "Mutation",
                });

                const composedField = objectFieldsToComposeFields([field])[field.fieldName];

                objectComposer.addFields({ [field.fieldName]: { ...composedField, ...customResolver } });
            });
        }
    });

    interfaces.forEach((inter) => {
        const objectFields = getObjFieldMeta({ obj: inter, scalars, enums, interfaces, unions, objects: objectNodes });

        const objectComposeFields = objectFieldsToComposeFields(
            Object.values(objectFields).reduce((acc, x) => [...acc, ...x], [])
        );

        composer.createInterfaceTC({
            name: inter.name.value,
            description: inter.description?.value,
            fields: objectComposeFields,
            directives: graphqlDirectivesToCompose((inter.directives || []).filter((x) => x.name.value !== "auth")),
        });
    });

    if (!Object.values(composer.Mutation.getFields()).length) {
        composer.delete("Mutation");
    }

    const generatedTypeDefs = composer.toSDL();
    let parsedDoc = parse(generatedTypeDefs);
    // @ts-ignore
    const documentNames = parsedDoc.definitions.filter((x) => "name" in x).map((x) => x.name.value);

    const generatedResolvers = {
        ...Object.entries(composer.getResolveMethods()).reduce((res, [key, value]) => {
            if (!documentNames.includes(key)) {
                return res;
            }

            return { ...res, [key]: value };
        }, {}),
        ...Object.entries(Scalars).reduce((res, [name, scalar]) => {
            if (generatedTypeDefs.includes(`scalar ${name}\n`)) {
                res[name] = scalar;
            }
            return res;
        }, {}),
    };

    unions.forEach((union) => {
        if (!generatedResolvers[union.name.value]) {
            // eslint-disable-next-line no-underscore-dangle
            generatedResolvers[union.name.value] = { __resolveType: (root) => root.__resolveType };
        }
    });

    const seen = {};
    parsedDoc = {
        ...parsedDoc,
        definitions: parsedDoc.definitions.filter((definition) => {
            if (!("name" in definition)) {
                return true;
            }

            const n = definition.name?.value as string;

            if (seen[n]) {
                return false;
            }

            seen[n] = n;

            return true;
        }),
    };

    const schema = makeExecutableSchema({
        ...schemaDefinition,
        typeDefs: parsedDoc,
        resolvers: generatedResolvers,
    });

    // Assign a default field resolver to account for aliasing of fields
    forEachField(schema, (field) => {
        if (!field.resolve) {
            // eslint-disable-next-line no-param-reassign
            field.resolve = defaultFieldResolver;
        }
    });

    return {
        nodes,
        relationships,
        schema,
    };
}

export default makeAugmentedSchema;<|MERGE_RESOLUTION|>--- conflicted
+++ resolved
@@ -199,11 +199,7 @@
             ...res,
             [name]: composer.createObjectTC({
                 name: `${name}AggregateSelection`,
-<<<<<<< HEAD
                 fields: fields ?? { min: `${name}!`, max: `${name}!` },
-=======
-                fields: fields || { min: `${name}!`, max: `${name}!` },
->>>>>>> d0f0c1da
             }),
         };
     }, {});
