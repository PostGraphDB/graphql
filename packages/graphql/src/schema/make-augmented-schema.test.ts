/*
 * Copyright (c) "Neo4j"
 * Neo4j Sweden AB [http://neo4j.com]
 *
 * This file is part of Neo4j.
 *
 * Licensed under the Apache License, Version 2.0 (the "License");
 * you may not use this file except in compliance with the License.
 * You may obtain a copy of the License at
 *
 *     http://www.apache.org/licenses/LICENSE-2.0
 *
 * Unless required by applicable law or agreed to in writing, software
 * distributed under the License is distributed on an "AS IS" BASIS,
 * WITHOUT WARRANTIES OR CONDITIONS OF ANY KIND, either express or implied.
 * See the License for the specific language governing permissions and
 * limitations under the License.
 */

import camelCase from "camelcase";
import type {
    ObjectTypeDefinitionNode,
    NamedTypeNode,
    ListTypeNode,
    NonNullTypeNode,
    InputObjectTypeDefinitionNode,
} from "graphql";
import { pluralize } from "graphql-compose";
import { gql } from "apollo-server";
import makeAugmentedSchema from "./make-augmented-schema";
import { Node } from "../classes";
import * as constants from "../constants";

describe("makeAugmentedSchema", () => {
    test("should be a function", () => {
        expect(makeAugmentedSchema).toBeInstanceOf(Function);
    });

    test("should return the correct schema", () => {
        const typeDefs = gql`
            type Actor {
                name: String
                movies: [Movie!]! @relationship(type: "ACTED_IN", direction: OUT)
            }

            type Movie {
                title: String!
                actors: [Actor!]! @relationship(type: "ACTED_IN", direction: IN)
            }
        `;

        const neoSchema = makeAugmentedSchema(typeDefs);
        const document = neoSchema.typeDefs;
        const queryObject = document.definitions.find(
            (x) => x.kind === "ObjectTypeDefinition" && x.name.value === "Query"
        ) as ObjectTypeDefinitionNode;

        ["Actor", "Movie"].forEach((type) => {
            const node = neoSchema.nodes.find((x) => x.name === type);
            expect(node).toBeInstanceOf(Node);
            const nodeObject = document.definitions.find(
                (x) => x.kind === "ObjectTypeDefinition" && x.name.value === type
            );
            expect(nodeObject).toBeTruthy();

            // Find
            const nodeFindQuery = queryObject.fields?.find((x) => x.name.value === pluralize(camelCase(type)));
            const nodeFindQueryType = (
                ((nodeFindQuery?.type as NonNullTypeNode).type as ListTypeNode).type as NonNullTypeNode
            ).type as NamedTypeNode;
            expect(nodeFindQueryType.name.value).toEqual(type);

            // Options
            const options = document.definitions.find(
                (x) => x.kind === "InputObjectTypeDefinition" && x.name.value === `${type}Options`
            );
            expect(options).toBeTruthy();

            // Where
            const where = document.definitions.find(
                (x) => x.kind === "InputObjectTypeDefinition" && x.name.value === `${type}Where`
            );
            expect(where).toBeTruthy();

            // SORT
            const sort = document.definitions.find(
                (x) => x.kind === "InputObjectTypeDefinition" && x.name.value === `${type}Sort`
            );
            expect(sort).toBeTruthy();
        });
    });

    test("should throw cannot auto-generate a non ID field", () => {
        const typeDefs = gql`
            type Movie {
                name: String! @id
            }
        `;

        expect(() => makeAugmentedSchema(typeDefs)).toThrow("cannot auto-generate a non ID field");
    });

    test("should throw cannot auto-generate an array", () => {
        const typeDefs = gql`
            type Movie {
                name: [ID] @id
            }
        `;

        expect(() => makeAugmentedSchema(typeDefs)).toThrow("cannot auto-generate an array");
    });

    test("should throw cannot timestamp on array of DateTime", () => {
        const typeDefs = gql`
            type Movie {
                name: [DateTime] @timestamp(operations: [CREATE])
            }
        `;

        expect(() => makeAugmentedSchema(typeDefs)).toThrow("cannot auto-generate an array");
    });

    test("should throw cannot have auth directive on a relationship", () => {
        const typeDefs = gql`
            type Movie {
                movie: Movie! @relationship(type: "NODE", direction: OUT) @auth(rules: [{ operations: [CREATE] }])
            }
        `;

        expect(() => makeAugmentedSchema(typeDefs)).toThrow("cannot have auth directive on a relationship");
    });

    describe("REGEX", () => {
        test("should remove the MATCHES filter by default", () => {
            const typeDefs = gql`
                type Movie {
                    name: String
                }
            `;

            const neoSchema = makeAugmentedSchema(typeDefs);

            const document = neoSchema.typeDefs;

            const nodeWhereInput = document.definitions.find(
                (x) => x.kind === "InputObjectTypeDefinition" && x.name.value === "MovieWhere"
            ) as InputObjectTypeDefinitionNode;

            const matchesField = nodeWhereInput.fields?.find((x) => x.name.value.endsWith("_MATCHES"));

            expect(matchesField).toBeUndefined();
        });

        test("should add the MATCHES filter when NEO4J_GRAPHQL_ENABLE_REGEX is set", () => {
            const typeDefs = gql`
                type User {
                    name: String
                }
            `;

            const neoSchema = makeAugmentedSchema(typeDefs, {
                enableRegex: true,
                validateResolvers: true,
            });

            const document = neoSchema.typeDefs;

            const nodeWhereInput = document.definitions.find(
                (x) => x.kind === "InputObjectTypeDefinition" && x.name.value === "UserWhere"
            ) as InputObjectTypeDefinitionNode;

            const matchesField = nodeWhereInput.fields?.find((x) => x.name.value.endsWith("_MATCHES"));

            expect(matchesField).toBeDefined();
        });
    });

    describe("issues", () => {
        test("158", () => {
            // https://github.com/neo4j/graphql/issues/158

            const typeDefs = gql`
                type Movie {
                    createdAt: DateTime
                }

                type Query {
                    movies: [Movie!]! @cypher(statement: "RETURN 5 as a", columnName: "a")
                }
            `;

            const neoSchema = makeAugmentedSchema(typeDefs);

            const document = neoSchema.typeDefs;

            // make sure the schema constructs
            expect(document.kind).toBe("Document");
        });
    });

    test("should throw error if @auth is used on relationship properties interface", () => {
        const typeDefs = gql`
            type Movie {
                actors: Actor! @relationship(type: "ACTED_IN", direction: OUT, properties: "ActedIn")
            }

            type Actor {
                name: String
            }

            interface ActedIn @auth(rules: [{ operations: [CREATE], roles: ["admin"] }]) {
                screenTime: Int
            }
        `;

        expect(() => makeAugmentedSchema(typeDefs)).toThrow(
            "Cannot have @auth directive on relationship properties interface"
        );
    });

<<<<<<< HEAD
    test("should throw error if @cypher is used on relationship properties interface", () => {
        const typeDefs = gql`
            type Movie {
                actors: Actor! @relationship(type: "ACTED_IN", direction: OUT, properties: "ActedIn")
            }

            type Actor {
                name: String
            }

            interface ActedIn @cypher(statement: "RETURN rand() as rand", columnName: "rand") {
                screenTime: Int
            }
        `;

        expect(() => makeAugmentedSchema(typeDefs)).toThrow('Directive "@cypher" may not be used on INTERFACE.');
    });

=======
>>>>>>> 38bfc1ed
    test("should throw error if @auth is used on relationship property", () => {
        const typeDefs = gql`
            type Movie {
                actors: Actor! @relationship(type: "ACTED_IN", direction: OUT, properties: "ActedIn")
            }

            type Actor {
                name: String
            }

            interface ActedIn {
                screenTime: Int @auth(rules: [{ operations: [CREATE], roles: ["admin"] }])
            }
        `;

        expect(() => makeAugmentedSchema(typeDefs)).toThrow("Cannot have @auth directive on relationship property");
    });

    test("should throw error if @relationship is used on relationship property", () => {
        const typeDefs = gql`
            type Movie {
                actors: Actor! @relationship(type: "ACTED_IN", direction: OUT, properties: "ActedIn")
            }

            type Actor {
                name: String
            }

            interface ActedIn {
                actors: Actor! @relationship(type: "ACTED_IN", direction: OUT, properties: "ActedIn")
            }
        `;

        expect(() => makeAugmentedSchema(typeDefs)).toThrow(
            "Cannot have @relationship directive on relationship property"
        );
    });

    test("should throw error if @cypher is used on relationship property", () => {
        const typeDefs = gql`
            type Movie {
                actors: Actor! @relationship(type: "ACTED_IN", direction: OUT, properties: "ActedIn")
            }

            type Actor {
                name: String
            }

            interface ActedIn {
                id: ID @cypher(statement: "RETURN id(this) as id", columnName: "id")
                roles: [String]
            }
        `;

        expect(() => makeAugmentedSchema(typeDefs)).toThrow("Cannot have @cypher directive on relationship property");
    });

    describe("Reserved Names", () => {
        describe("Interface", () => {
            describe("Fields", () => {
                test("should throw when using 'node' as a relationship property", () => {
                    const typeDefs = gql`
                        type Movie {
                            id: ID
                            actors: [Actor!]! @relationship(type: "ACTED_IN", direction: OUT, properties: "ActedIn")
                        }

                        interface ActedIn {
                            node: ID
                        }

                        type Actor {
                            name: String
                        }
                    `;

                    expect(() => makeAugmentedSchema(typeDefs)).toThrow(
                        (constants.RESERVED_INTERFACE_FIELDS.find((x) => x[0] === "node") as string[])[1]
                    );
                });

                test("should throw when using 'cursor' as a relationship property", () => {
                    const typeDefs = gql`
                        type Movie {
                            id: ID
                            actors: [Actor!]! @relationship(type: "ACTED_IN", direction: OUT, properties: "ActedIn")
                        }

                        interface ActedIn {
                            cursor: ID
                        }

                        type Actor {
                            name: String
                        }
                    `;

                    expect(() => makeAugmentedSchema(typeDefs)).toThrow(
                        (constants.RESERVED_INTERFACE_FIELDS.find((x) => x[0] === "cursor") as string[])[1]
                    );
                });
            });
        });
    });

    describe("@unique", () => {
        test("should throw error if @unique is used on relationship property", () => {
            const typeDefs = gql`
                type Movie {
                    actors: Actor! @relationship(type: "ACTED_IN", direction: OUT, properties: "ActedIn")
                }

                type Actor {
                    name: String
                }

                interface ActedIn {
                    id: ID @unique
                    roles: [String]
                }
            `;

            expect(() => makeAugmentedSchema(typeDefs)).toThrow(
                "@unique directive cannot be used on interface type fields: ActedIn.id"
            );
        });

        test("should throw error if @unique is used on interface field", () => {
            const typeDefs = gql`
                interface Production {
                    id: ID! @unique
                    title: String!
                }

                type Movie implements Production {
                    id: ID!
                    title: String!
                }
            `;

            expect(() => makeAugmentedSchema(typeDefs)).toThrow(
                "@unique directive cannot be used on interface type fields: Production.id"
            );
        });
    });

    describe("Directive combinations", () => {
        test("@unique can't be used with @relationship", () => {
            const typeDefs = gql`
                type Movie {
                    id: ID
                    actors: [Actor!]! @relationship(type: "ACTED_IN", direction: OUT) @unique
                }

                type Actor {
                    name: String
                }
            `;

            expect(() => makeAugmentedSchema(typeDefs)).toThrow(
                "Directive @unique cannot be used in combination with @relationship"
            );
        });
    });

    describe("@private", () => {
        test("should throw error if @private would leave no fields in interface", () => {
            const typeDefs = gql`
                interface UserInterface {
                    private: String @private
                }

                type User implements UserInterface {
                    id: ID
                    password: String @private
                    private: String
                }
            `;

            expect(() => makeAugmentedSchema(typeDefs)).toThrow(
                "Objects and Interfaces must have one or more fields: UserInterface"
            );
        });

        test("should throw error if @private would leave no fields in object", () => {
            const typeDefs = gql`
                type User {
                    password: String @private
                }
            `;

            expect(() => makeAugmentedSchema(typeDefs)).toThrow(
                "Objects and Interfaces must have one or more fields: User"
            );
        });
    });
    describe("global nodes", () => {
        test("should throw error if more than one @id directive field has the global argument set to true", () => {
            const typeDefs = gql`
                type User {
                    email: ID! @id(global: true)
                    name: ID! @id(global: true)
                }
            `;
            expect(() => makeAugmentedSchema(typeDefs)).toThrow(
                "Only one field may be decorated with an '@id' directive with the global argument set to `true`"
            );
        });
        test("should throw if an @id directive has the global argument set to true, but the unique argument set to false", () => {
            const typeDefs = gql`
                type User {
                    email: ID! @id(global: true, unique: false)
                }
            `;
            expect(() => makeAugmentedSchema(typeDefs)).toThrow(
                `Fields decorated with the "@id" directive must be unique in the database. Please remove it, or consider making the field unique`
            );
        });
        test("should throw if a type already contains an id field", () => {
            const typeDefs = gql`
                type User {
                    id: ID!
                    email: ID! @id(global: true)
                }
            `;

            expect(() => makeAugmentedSchema(typeDefs)).toThrow(
                `Type User already has a field "id." Either remove it, or if you need access to this property, consider using the "@alias" directive to access it via another field`
            );
        });
        test("should not throw if a type already contains an id field but the field is aliased", () => {
            const typeDefs = gql`
                type User {
                    dbId: ID! @id(global: true) @alias(property: "id")
                }
            `;
            expect(() => makeAugmentedSchema(typeDefs)).not.toThrow();
        });
    });
});<|MERGE_RESOLUTION|>--- conflicted
+++ resolved
@@ -23,7 +23,7 @@
     NamedTypeNode,
     ListTypeNode,
     NonNullTypeNode,
-    InputObjectTypeDefinitionNode,
+    InputObjectTypeDefinitionNode
 } from "graphql";
 import { pluralize } from "graphql-compose";
 import { gql } from "apollo-server";
@@ -160,7 +160,7 @@
 
             const neoSchema = makeAugmentedSchema(typeDefs, {
                 enableRegex: true,
-                validateResolvers: true,
+                validateResolvers: true
             });
 
             const document = neoSchema.typeDefs;
@@ -218,27 +218,6 @@
         );
     });
 
-<<<<<<< HEAD
-    test("should throw error if @cypher is used on relationship properties interface", () => {
-        const typeDefs = gql`
-            type Movie {
-                actors: Actor! @relationship(type: "ACTED_IN", direction: OUT, properties: "ActedIn")
-            }
-
-            type Actor {
-                name: String
-            }
-
-            interface ActedIn @cypher(statement: "RETURN rand() as rand", columnName: "rand") {
-                screenTime: Int
-            }
-        `;
-
-        expect(() => makeAugmentedSchema(typeDefs)).toThrow('Directive "@cypher" may not be used on INTERFACE.');
-    });
-
-=======
->>>>>>> 38bfc1ed
     test("should throw error if @auth is used on relationship property", () => {
         const typeDefs = gql`
             type Movie {
