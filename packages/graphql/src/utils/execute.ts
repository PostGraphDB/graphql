/*
 * Copyright (c) "Neo4j"
 * Neo4j Sweden AB [http://neo4j.com]
 *
 * This file is part of Neo4j.
 *
 * Licensed under the Apache License, Version 2.0 (the "License");
 * you may not use this file except in compliance with the License.
 * You may obtain a copy of the License at
 *
 *     http://www.apache.org/licenses/LICENSE-2.0
 *
 * Unless required by applicable law or agreed to in writing, software
 * distributed under the License is distributed on an "AS IS" BASIS,
 * WITHOUT WARRANTIES OR CONDITIONS OF ANY KIND, either express or implied.
 * See the License for the specific language governing permissions and
 * limitations under the License.
 */

import { SessionMode, Transaction, QueryResult, Neo4jError } from "neo4j-driver";
import Debug from "debug";
import {
    Neo4jGraphQLForbiddenError,
    Neo4jGraphQLAuthenticationError,
    Neo4jGraphQLConstraintValidationError,
    Neo4jGraphQLRelationshipValidationError,
} from "../classes";
import {
    AUTH_FORBIDDEN_ERROR,
    AUTH_UNAUTHENTICATED_ERROR,
    DEBUG_EXECUTE,
    RELATIONSHIP_REQUIREMENT_PREFIX,
} from "../constants";
import createAuthParam from "../translate/create-auth-param";
import { Context, DriverConfig } from "../types";
import environment from "../environment";

const debug = Debug(DEBUG_EXECUTE);

export interface ExecuteResult {
    bookmark: string | null;
    result: QueryResult;
    statistics: Record<string, number>;
    records: Record<PropertyKey, any>[];
}

async function execute(input: {
    cypher: string;
    params: any;
    defaultAccessMode: SessionMode;
    context: Context;
}): Promise<ExecuteResult> {
    const sessionParams: {
        defaultAccessMode?: SessionMode;
        bookmarks?: string | string[];
        database?: string;
    } = { defaultAccessMode: input.defaultAccessMode };

    const driverConfig = input.context.driverConfig as DriverConfig;
    if (driverConfig) {
        if (driverConfig.database) {
            sessionParams.database = driverConfig.database;
        }

        if (driverConfig.bookmarks) {
            sessionParams.bookmarks = driverConfig.bookmarks;
        }
    }

    const session = input.context.driver.session(sessionParams);

    // Its really difficult to know when users are using the `auth` param. For Simplicity it better to do the check here
    if (
        input.cypher.includes("$auth.") ||
        input.cypher.includes("auth: $auth") ||
        input.cypher.includes("auth:$auth")
    ) {
        input.params.auth = createAuthParam({ context: input.context });
    }

    const cypher =
        input.context.queryOptions && Object.keys(input.context.queryOptions).length
            ? `CYPHER ${Object.entries(input.context.queryOptions)
                  .map(([key, value]) => `${key}=${value}`)
                  .join(" ")}\n${input.cypher}`
            : input.cypher;

    try {
        debug("%s", `About to execute Cypher:\nCypher:\n${cypher}\nParams:\n${JSON.stringify(input.params, null, 2)}`);

<<<<<<< HEAD
        const app = `${environment.NPM_PACKAGE_NAME}@${environment.NPM_PACKAGE_VERSION}`;

        let result: QueryResult | undefined;
        const transactionWork = (tx: Transaction) => tx.run(cypher, input.params);
        const transactionConfig = {
            metadata: {
                app,
                type: "user-transpiled",
            },
        };

        switch (input.defaultAccessMode) {
            case "READ":
                result = await session.readTransaction(transactionWork, transactionConfig);
                break;
            case "WRITE":
                result = await session.writeTransaction(transactionWork, transactionConfig);
                break;
            // no default
        }

        if (!result) {
            throw new Error("Unable to execute query against Neo4j database");
        }
=======
        const result: QueryResult = await session[`${input.defaultAccessMode.toLowerCase()}Transaction`](
            (tx: Transaction) => tx.run(cypher, input.params)
        );
>>>>>>> c460e12f

        const records = result.records.map((r) => r.toObject());

        debug(`Execute successful, received ${records.length} records`);

        const bookmark = session.lastBookmark();

        return {
            // Despite being typed as `string | null`, seems to return `string[]`
            bookmark: Array.isArray(bookmark) ? bookmark[0] : bookmark,
            result,
            statistics: result.summary.counters.updates(),
            records: result.records.map((r) => r.toObject()),
        };
    } catch (error) {
        if (error instanceof Neo4jError) {
            if (error.message.includes(`Caused by: java.lang.RuntimeException: ${AUTH_FORBIDDEN_ERROR}`)) {
                throw new Neo4jGraphQLForbiddenError("Forbidden");
            }

            if (error.message.includes(`Caused by: java.lang.RuntimeException: ${AUTH_UNAUTHENTICATED_ERROR}`)) {
                throw new Neo4jGraphQLAuthenticationError("Unauthenticated");
            }

            if (error.message.includes(`Caused by: java.lang.RuntimeException: ${RELATIONSHIP_REQUIREMENT_PREFIX}`)) {
                const [, message] = error.message.split(RELATIONSHIP_REQUIREMENT_PREFIX);
                throw new Neo4jGraphQLRelationshipValidationError(message);
            }

            if (error.code === "Neo.ClientError.Schema.ConstraintValidationFailed") {
                throw new Neo4jGraphQLConstraintValidationError("Constraint validation failed");
            }
        }

        debug("%s", error);

        throw error;
    } finally {
        await session.close();
    }
}

export default execute;<|MERGE_RESOLUTION|>--- conflicted
+++ resolved
@@ -88,7 +88,6 @@
     try {
         debug("%s", `About to execute Cypher:\nCypher:\n${cypher}\nParams:\n${JSON.stringify(input.params, null, 2)}`);
 
-<<<<<<< HEAD
         const app = `${environment.NPM_PACKAGE_NAME}@${environment.NPM_PACKAGE_VERSION}`;
 
         let result: QueryResult | undefined;
@@ -113,11 +112,6 @@
         if (!result) {
             throw new Error("Unable to execute query against Neo4j database");
         }
-=======
-        const result: QueryResult = await session[`${input.defaultAccessMode.toLowerCase()}Transaction`](
-            (tx: Transaction) => tx.run(cypher, input.params)
-        );
->>>>>>> c460e12f
 
         const records = result.records.map((r) => r.toObject());
 
