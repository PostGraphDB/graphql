--- conflicted
+++ resolved
@@ -142,20 +142,12 @@
         const whereInput = field.args.where as GraphQLWhereArg;
         const optionsInput = field.args.options as GraphQLOptionsArg;
         const fieldFields = (field.fieldsByTypeName as unknown) as FieldsByTypeName;
-<<<<<<< HEAD
-        const cypherField = node.cypherFields.find((x) => x.fieldName === key);
-        const relationField = node.relationFields.find((x) => x.fieldName === key);
-        const connectionField = node.connectionFields.find((x) => x.fieldName === key);
-        const pointField = node.pointFields.find((x) => x.fieldName === key);
-        const dateTimeField = node.dateTimeFields.find((x) => x.fieldName === key);
-        const authableField = node.authableFields.find((x) => x.fieldName === key);
-=======
         const cypherField = node.cypherFields.find((x) => x.fieldName === field.name);
         const relationField = node.relationFields.find((x) => x.fieldName === field.name);
+        const connectionField = node.connectionFields.find((x) => x.fieldName === field.name);
         const pointField = node.pointFields.find((x) => x.fieldName === field.name);
         const dateTimeField = node.dateTimeFields.find((x) => x.fieldName === field.name);
         const authableField = node.authableFields.find((x) => x.fieldName === field.name);
->>>>>>> d945efe8
 
         if (authableField) {
             if (authableField.auth) {
@@ -395,7 +387,6 @@
             return res;
         }
 
-<<<<<<< HEAD
         if (connectionField) {
             if (!inRelationshipProjection) {
                 if (!res.meta.connectionFields) res.meta.connectionFields = [];
@@ -421,28 +412,6 @@
 
             res.projection.push(
                 `${field.name}: apoc.cypher.runFirstColumn("${connection[0]} RETURN ${field.name}", ${runFirstColumnParams}, false)`
-=======
-        if (pointField) {
-            const isArray = pointField.typeMeta.array;
-
-            const { crs, ...point } = fieldFields[pointField.typeMeta.name];
-            const fields: string[] = [];
-
-            // Sadly need to select the whole point object due to the risk of height/z
-            // being selected on a 2D point, to which the database will throw an error
-            if (point) {
-                fields.push(isArray ? "point:p" : `point: ${varName}.${field.name}`);
-            }
-
-            if (crs) {
-                fields.push(isArray ? "crs: p.crs" : `crs: ${varName}.${field.name}.crs`);
-            }
-
-            res.projection.push(
-                isArray
-                    ? `${key}: [p in ${varName}.${field.name} | { ${fields.join(", ")} }]`
-                    : `${key}: { ${fields.join(", ")} }`
->>>>>>> d945efe8
             );
             res.params = { ...res.params, ...connection[1] };
             return res;
@@ -451,23 +420,21 @@
         if (pointField) {
             res.projection.push(createPointElement({ resolveTree: field, field: pointField, variable: varName }));
         } else if (dateTimeField) {
-<<<<<<< HEAD
             res.projection.push(createDatetimeElement({ resolveTree: field, field: dateTimeField, variable: varName }));
-        } else {
-            res.projection.push(literalElements ? `${key}: ${varName}.${key}` : `.${key}`);
-=======
-            res.projection.push(
-                dateTimeField.typeMeta.array
-                    ? `${key}: [ dt in ${varName}.${field.name} | apoc.date.convertFormat(toString(dt), "iso_zoned_date_time", "iso_offset_date_time") ]`
-                    : `${key}: apoc.date.convertFormat(toString(${varName}.${field.name}), "iso_zoned_date_time", "iso_offset_date_time")`
-            );
         } else {
             // If field is aliased, rename projected field to alias and set to varName.fieldName
             // e.g. RETURN varname { .fieldName } -> RETURN varName { alias: varName.fieldName }
-            const aliasedProj = field.alias !== field.name ? `${field.alias}: ${varName}` : "";
+            let aliasedProj: string;
+
+            if (field.alias !== field.name) {
+                aliasedProj = `${field.alias}: ${varName}`;
+            } else if (literalElements) {
+                aliasedProj = `${key}: ${varName}`;
+            } else {
+                aliasedProj = "";
+            }
 
             res.projection.push(`${aliasedProj}.${field.name}`);
->>>>>>> d945efe8
         }
 
         return res;
