--- conflicted
+++ resolved
@@ -47,12 +47,9 @@
         const optionsInput = field.args.options as GraphQLOptionsArg;
         const fieldFields = (field.fieldsByTypeName as unknown) as FieldsByTypeName;
         const cypherField = node.cypherFields.find((x) => x.fieldName === key);
-<<<<<<< HEAD
         const relationField = node.relationFields.find((x) => x.fieldName === key);
         const pointField = node.pointFields.find((x) => x.fieldName === key);
-=======
         const dateTimeField = node.dateTimeFields.find((x) => x.fieldName === key);
->>>>>>> 2692f842
 
         if (cypherField) {
             let projectionStr = "";
@@ -313,7 +310,6 @@
             return res;
         }
 
-<<<<<<< HEAD
         if (pointField) {
             const isArray = pointField.typeMeta.array;
 
@@ -334,13 +330,12 @@
                 isArray
                     ? `${key}: [p in ${varName}.${key} | { ${fields.join(", ")} }]`
                     : `${key}: { ${fields.join(", ")} }`
-=======
-        if (dateTimeField) {
+            );
+        } else if (dateTimeField) {
             res.projection.push(
                 dateTimeField.typeMeta.array
                     ? `${key}: [ dt in ${varName}.${key} | apoc.date.convertFormat(toString(dt), "iso_zoned_date_time", "iso_offset_date_time") ]`
                     : `${key}: apoc.date.convertFormat(toString(${varName}.${key}), "iso_zoned_date_time", "iso_offset_date_time")`
->>>>>>> 2692f842
             );
         } else {
             res.projection.push(`.${key}`);
