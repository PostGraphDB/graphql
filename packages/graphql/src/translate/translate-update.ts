--- conflicted
+++ resolved
@@ -265,11 +265,7 @@
                     createStrs.push(`MERGE (${varName})${inStr}${relTypeStr}${outStr}(${nodeName})`);
 
                     if (relationField.properties) {
-<<<<<<< HEAD
                         const relationship = context.relationships.find(
-=======
-                        const relationship = context.neoSchema.relationships.find(
->>>>>>> cd41b183
                             (x) => x.properties === relationField.properties
                         ) as unknown as Relationship;
 
