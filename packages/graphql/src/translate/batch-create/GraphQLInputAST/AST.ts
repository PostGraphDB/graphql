--- conflicted
+++ resolved
@@ -18,14 +18,10 @@
  */
 
 import type { IAST, Visitor } from "./types";
-<<<<<<< HEAD
-import { randomUUID } from "crypto";
-=======
-import { v4 as uuidv4 } from 'uuid';
->>>>>>> a773b598
+import { v4 as uuidv4 } from "uuid";
 
 export abstract class AST implements IAST {
-    id = uuidv4()
+    id = uuidv4();
     children: IAST[] = [];
 
     addChildren(node: IAST): void {
