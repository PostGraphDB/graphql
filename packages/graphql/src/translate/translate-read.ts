/*
 * Copyright (c) "Neo4j"
 * Neo4j Sweden AB [http://neo4j.com]
 *
 * This file is part of Neo4j.
 *
 * Licensed under the Apache License, Version 2.0 (the "License");
 * you may not use this file except in compliance with the License.
 * You may obtain a copy of the License at
 *
 *     http://www.apache.org/licenses/LICENSE-2.0
 *
 * Unless required by applicable law or agreed to in writing, software
 * distributed under the License is distributed on an "AS IS" BASIS,
 * WITHOUT WARRANTIES OR CONDITIONS OF ANY KIND, either express or implied.
 * See the License for the specific language governing permissions and
 * limitations under the License.
 */

import type { Integer } from "neo4j-driver";
import { int } from "neo4j-driver";
import { cursorToOffset } from "graphql-relay";
import type { Node } from "../classes";
import createProjectionAndParams, { ProjectionResult } from "./create-projection-and-params";
import type { GraphQLOptionsArg, GraphQLSortArg, Context } from "../types";
import { createAuthPredicates } from "./create-auth-and-params";
import { AUTH_FORBIDDEN_ERROR } from "../constants";
import { createMatchClause } from "./translate-top-level-match";
<<<<<<< HEAD
import * as CypherBuilder from "./cypher-builder/CypherBuilder";
import { addSortAndLimitOptionsToClause } from "./projection/subquery/add-sort-and-limit-to-clause";
import { SCORE_FIELD } from "../graphql/directives/fulltext";

export function translateRead(
    {
        node,
        context,
        isRootConnectionField,
    }: {
        context: Context;
        node: Node;
        isRootConnectionField?: boolean;
    },
    varName = "this"
): CypherBuilder.CypherResult {
    const { resolveTree } = context;
    const matchNode = new CypherBuilder.NamedNode(varName, { labels: node.getLabels(context) });
=======
import Cypher from "@neo4j/cypher-builder";

export function translateRead({
    node,
    context,
    isRootConnectionField,
}: {
    context: Context;
    node: Node;
    isRootConnectionField?: boolean;
}): Cypher.CypherResult {
    const { resolveTree } = context;
    const varName = "this";

    const nodeVarRef = new Cypher.NamedNode(varName);
>>>>>>> a6266fc4

    let projAuth: Cypher.Clause | undefined;

    const topLevelMatch = createMatchClause({
        matchNode,
        node,
        context,
        varName,
        operation: "READ",
    });

    const projection = createProjectionAndParams({
        node,
        context,
        resolveTree,
        varName,
    });

    if (projection.meta?.authValidateStrs?.length) {
        projAuth = new Cypher.RawCypher(
            `CALL apoc.util.validate(NOT (${projection.meta.authValidateStrs.join(
                " AND "
            )}), "${AUTH_FORBIDDEN_ERROR}", [0])`
        );
    }

    const authPredicates = createAuthPredicates({
        operations: "READ",
        entity: node,
        context,
        allow: {
            parentNode: node,
            varName,
        },
    });

    if (authPredicates) {
        topLevelMatch.where(new Cypher.apoc.ValidatePredicate(Cypher.not(authPredicates), AUTH_FORBIDDEN_ERROR));
    }

    const projectionSubqueries = Cypher.concat(...projection.subqueries);
    const projectionSubqueriesBeforeSort = Cypher.concat(...projection.subqueriesBeforeSort);

<<<<<<< HEAD
    let orderClause: CypherBuilder.Clause | CypherBuilder.With | undefined;
=======
    let withAndOrder: Cypher.Clause | undefined;
    let orderClause: Cypher.Clause | undefined;
>>>>>>> a6266fc4

    const optionsInput = (resolveTree.args.options || {}) as GraphQLOptionsArg;

    if (node.queryOptions) {
        optionsInput.limit = node.queryOptions.getLimit(optionsInput.limit); // TODO: improve this
        resolveTree.args.options = resolveTree.args.options || {};
        (resolveTree.args.options as Record<string, any>).limit = optionsInput.limit;
    }

    const hasOrdering = optionsInput.sort || optionsInput.limit || optionsInput.offset;

    if (hasOrdering) {
        orderClause = new CypherBuilder.With("*");
        addSortAndLimitOptionsToClause({
            optionsInput,
            target: matchNode,
            projectionClause: orderClause as CypherBuilder.With,
            varName,
            node,
            context,
        });
<<<<<<< HEAD
=======

        withAndOrder = Cypher.concat(new Cypher.With("*"), orderClause);
>>>>>>> a6266fc4
    }

    const projectionExpression = new Cypher.RawCypher(() => {
        return [`${varName} ${projection.projection}`, projection.params];
    });

<<<<<<< HEAD
    let returnClause = new CypherBuilder.Return([projectionExpression, varName]);

    if (context.fulltextIndex?.scoreVariable) {
        returnClause = new CypherBuilder.Return(
            [projectionExpression, varName],
            [context.fulltextIndex?.scoreVariable, SCORE_FIELD]
        );
    }

    if (!projectionSubqueries.empty && hasOrdering) {
        addSortAndLimitOptionsToClause({
            optionsInput,
            target: matchNode,
            projectionClause: returnClause,
            node,
            context,
        });
    }

    let projectionClause: CypherBuilder.Clause = returnClause; // TODO avoid reassign
    let connectionPreClauses: CypherBuilder.Clause | undefined;

    if (isRootConnectionField) {
        // TODO: unify with createConnectionClause
        // projectionClause = createConnectionClause({
        //     resolveTree,
        //     field,
        //     context,
        //     nodeVariable,
        //     returnVariable,
        // });
        const edgesVar = new CypherBuilder.NamedVariable("edges");
        const edgeVar = new CypherBuilder.NamedVariable("edge");
        const totalCountVar = new CypherBuilder.NamedVariable("totalCount");

        const withCollect = new CypherBuilder.With([CypherBuilder.collect(matchNode), edgesVar]).with(edgesVar, [
            CypherBuilder.size(edgesVar),
            totalCountVar,
        ]);

        const unwind = new CypherBuilder.Unwind([edgesVar, matchNode]).with(matchNode, totalCountVar);
        connectionPreClauses = CypherBuilder.concat(withCollect, unwind);
=======
    let projectionClause: Cypher.Clause = new Cypher.Return([projectionExpression, varName]); // TODO: avoid reassign

    let connectionPreClauses: Cypher.Clause | undefined;

    if (isRootConnectionField) {
        // TODO: unify with createConnectionClause
        const edgesVar = new Cypher.NamedVariable("edges");
        const edgeVar = new Cypher.NamedVariable("edge");
        const totalCountVar = new Cypher.NamedVariable("totalCount");

        const withCollect = new Cypher.With([Cypher.collect(nodeVarRef), edgesVar]).with(edgesVar, [
            Cypher.size(edgesVar),
            totalCountVar,
        ]);

        const unwind = new Cypher.Unwind([edgesVar, nodeVarRef]).with(nodeVarRef, totalCountVar);
        connectionPreClauses = Cypher.concat(withCollect, unwind);
>>>>>>> a6266fc4

        const connectionEdge = new Cypher.Map({
            node: projectionExpression,
        });

<<<<<<< HEAD
        const withTotalCount = new CypherBuilder.With([connectionEdge, edgeVar], totalCountVar, matchNode);
=======
        const withTotalCount = new Cypher.With([connectionEdge, edgeVar], totalCountVar, nodeVarRef);
>>>>>>> a6266fc4
        const connectionClause = getConnectionSortClause({ context, projection, varName });
        const returnClause = new Cypher.With([Cypher.collect(edgeVar), edgesVar], totalCountVar).return([
            new Cypher.Map({
                edges: edgesVar,
                totalCount: totalCountVar,
            }),
            matchNode,
        ]);

<<<<<<< HEAD
        if (!projectionSubqueries.empty && hasOrdering) {
            addSortAndLimitOptionsToClause({
                optionsInput,
                target: matchNode,
                projectionClause: returnClause,
                node,
                context,
            });
        }

        projectionClause = CypherBuilder.concat(withTotalCount, connectionClause, returnClause);
=======
        projectionClause = Cypher.concat(withTotalCount, connectionClause, returnClause);
>>>>>>> a6266fc4
    }

    const readQuery = Cypher.concat(
        topLevelMatch,
        projAuth,
        connectionPreClauses,
        projectionSubqueriesBeforeSort,
        orderClause, // Required for performance optimization
        projectionSubqueries,
        projectionClause
    );

    return readQuery.build(undefined, context.cypherParams ? { cypherParams: context.cypherParams } : {});
}

<<<<<<< HEAD
=======
function getSortClause({ context, varName, node }: { context: Context; varName: string; node: Node }): Cypher.Clause {
    const { resolveTree } = context;
    const optionsInput = (resolveTree.args.options || {}) as GraphQLOptionsArg;

    let limit: number | Integer | undefined = optionsInput.limit;
    if (node.queryOptions) {
        limit = node.queryOptions.getLimit(optionsInput.limit);
    }

    const hasLimit = Boolean(limit) || limit === 0;
    const params = {} as Record<string, any>;
    const hasOffset = Boolean(optionsInput.offset) || optionsInput.offset === 0;

    const sortOffsetLimit: string[] = [];

    if (optionsInput.sort && optionsInput.sort.length) {
        const sortArr = optionsInput.sort.reduce((res: string[], sort: GraphQLSortArg) => {
            return [
                ...res,
                ...Object.entries(sort).map(([field, direction]) => {
                    if (node.cypherFields.some((f) => f.fieldName === field)) {
                        return `${varName}_${field} ${direction}`;
                    }
                    return `${varName}.${field} ${direction}`;
                }),
            ];
        }, []);

        sortOffsetLimit.push(`ORDER BY ${sortArr.join(", ")}`);
    }

    if (hasOffset) {
        params[`${varName}_offset`] = optionsInput.offset;
        sortOffsetLimit.push(`SKIP $${varName}_offset`);
    }

    if (hasLimit) {
        params[`${varName}_limit`] = limit;
        sortOffsetLimit.push(`LIMIT $${varName}_limit`);
    }

    return new Cypher.RawCypher(() => {
        return [sortOffsetLimit.join("\n"), params];
    });
}

>>>>>>> a6266fc4
function getConnectionSortClause({
    context,
    projection,
    varName,
}: {
    context: Context;
    projection: ProjectionResult;
    varName: string;
}): Cypher.Clause {
    const { resolveTree } = context;

    const afterInput = resolveTree.args.after as string | undefined;
    const firstInput = resolveTree.args.first as Integer | number | undefined;
    const sortInput = resolveTree.args.sort as GraphQLSortArg[];

    const cypherParams = {} as Record<string, any>;

    const hasAfter = Boolean(afterInput);
    const hasFirst = Boolean(firstInput);
    const hasSort = Boolean(sortInput && sortInput.length);

    const sortCypherFields = projection.meta?.cypherSortFields ?? [];

    let sortStr = "";
    if (hasSort) {
        const sortArr = sortInput.reduce((res: string[], sort: GraphQLSortArg) => {
            return [
                ...res,
                ...Object.entries(sort).map(([field, direction]) => {
                    // if the sort arg is a cypher field, substitaute "edges" for varName
                    const varOrEdgeName = sortCypherFields.find((x) => x === field) ? "edge.node" : varName;
                    return `${varOrEdgeName}.${field} ${direction}`;
                }),
            ];
        }, []);

        sortStr = `ORDER BY ${sortArr.join(", ")}`;
    }

    let offsetStr = "";
    if (hasAfter && typeof afterInput === "string") {
        const offset = cursorToOffset(afterInput) + 1;
        if (offset && offset !== 0) {
            offsetStr = `SKIP $${varName}_offset`;
            cypherParams[`${varName}_offset`] = int(offset);
        }
    }

    let limitStr = "";
    if (hasFirst) {
        limitStr = `LIMIT $${varName}_limit`;
        cypherParams[`${varName}_limit`] = firstInput;
    }

    return new Cypher.RawCypher(() => {
        return [[sortStr, offsetStr, limitStr].join("\n"), cypherParams];
    });
}<|MERGE_RESOLUTION|>--- conflicted
+++ resolved
@@ -26,8 +26,7 @@
 import { createAuthPredicates } from "./create-auth-and-params";
 import { AUTH_FORBIDDEN_ERROR } from "../constants";
 import { createMatchClause } from "./translate-top-level-match";
-<<<<<<< HEAD
-import * as CypherBuilder from "./cypher-builder/CypherBuilder";
+import Cypher from "@neo4j/cypher-builder";
 import { addSortAndLimitOptionsToClause } from "./projection/subquery/add-sort-and-limit-to-clause";
 import { SCORE_FIELD } from "../graphql/directives/fulltext";
 
@@ -42,26 +41,9 @@
         isRootConnectionField?: boolean;
     },
     varName = "this"
-): CypherBuilder.CypherResult {
+): Cypher.CypherResult {
     const { resolveTree } = context;
-    const matchNode = new CypherBuilder.NamedNode(varName, { labels: node.getLabels(context) });
-=======
-import Cypher from "@neo4j/cypher-builder";
-
-export function translateRead({
-    node,
-    context,
-    isRootConnectionField,
-}: {
-    context: Context;
-    node: Node;
-    isRootConnectionField?: boolean;
-}): Cypher.CypherResult {
-    const { resolveTree } = context;
-    const varName = "this";
-
-    const nodeVarRef = new Cypher.NamedNode(varName);
->>>>>>> a6266fc4
+    const matchNode = new Cypher.NamedNode(varName);
 
     let projAuth: Cypher.Clause | undefined;
 
@@ -105,12 +87,7 @@
     const projectionSubqueries = Cypher.concat(...projection.subqueries);
     const projectionSubqueriesBeforeSort = Cypher.concat(...projection.subqueriesBeforeSort);
 
-<<<<<<< HEAD
-    let orderClause: CypherBuilder.Clause | CypherBuilder.With | undefined;
-=======
-    let withAndOrder: Cypher.Clause | undefined;
-    let orderClause: Cypher.Clause | undefined;
->>>>>>> a6266fc4
+    let orderClause: Cypher.Clause | Cypher.With | undefined;
 
     const optionsInput = (resolveTree.args.options || {}) as GraphQLOptionsArg;
 
@@ -123,31 +100,25 @@
     const hasOrdering = optionsInput.sort || optionsInput.limit || optionsInput.offset;
 
     if (hasOrdering) {
-        orderClause = new CypherBuilder.With("*");
+        orderClause = new Cypher.With("*");
         addSortAndLimitOptionsToClause({
             optionsInput,
             target: matchNode,
-            projectionClause: orderClause as CypherBuilder.With,
+            projectionClause: orderClause as Cypher.With,
             varName,
             node,
             context,
         });
-<<<<<<< HEAD
-=======
-
-        withAndOrder = Cypher.concat(new Cypher.With("*"), orderClause);
->>>>>>> a6266fc4
     }
 
     const projectionExpression = new Cypher.RawCypher(() => {
         return [`${varName} ${projection.projection}`, projection.params];
     });
 
-<<<<<<< HEAD
-    let returnClause = new CypherBuilder.Return([projectionExpression, varName]);
+    let returnClause = new Cypher.Return([projectionExpression, varName]);
 
     if (context.fulltextIndex?.scoreVariable) {
-        returnClause = new CypherBuilder.Return(
+        returnClause = new Cypher.Return(
             [projectionExpression, varName],
             [context.fulltextIndex?.scoreVariable, SCORE_FIELD]
         );
@@ -163,8 +134,8 @@
         });
     }
 
-    let projectionClause: CypherBuilder.Clause = returnClause; // TODO avoid reassign
-    let connectionPreClauses: CypherBuilder.Clause | undefined;
+    let projectionClause: Cypher.Clause = returnClause; // TODO avoid reassign
+    let connectionPreClauses: Cypher.Clause | undefined;
 
     if (isRootConnectionField) {
         // TODO: unify with createConnectionClause
@@ -175,46 +146,23 @@
         //     nodeVariable,
         //     returnVariable,
         // });
-        const edgesVar = new CypherBuilder.NamedVariable("edges");
-        const edgeVar = new CypherBuilder.NamedVariable("edge");
-        const totalCountVar = new CypherBuilder.NamedVariable("totalCount");
-
-        const withCollect = new CypherBuilder.With([CypherBuilder.collect(matchNode), edgesVar]).with(edgesVar, [
-            CypherBuilder.size(edgesVar),
-            totalCountVar,
-        ]);
-
-        const unwind = new CypherBuilder.Unwind([edgesVar, matchNode]).with(matchNode, totalCountVar);
-        connectionPreClauses = CypherBuilder.concat(withCollect, unwind);
-=======
-    let projectionClause: Cypher.Clause = new Cypher.Return([projectionExpression, varName]); // TODO: avoid reassign
-
-    let connectionPreClauses: Cypher.Clause | undefined;
-
-    if (isRootConnectionField) {
-        // TODO: unify with createConnectionClause
         const edgesVar = new Cypher.NamedVariable("edges");
         const edgeVar = new Cypher.NamedVariable("edge");
         const totalCountVar = new Cypher.NamedVariable("totalCount");
 
-        const withCollect = new Cypher.With([Cypher.collect(nodeVarRef), edgesVar]).with(edgesVar, [
+        const withCollect = new Cypher.With([Cypher.collect(matchNode), edgesVar]).with(edgesVar, [
             Cypher.size(edgesVar),
             totalCountVar,
         ]);
 
-        const unwind = new Cypher.Unwind([edgesVar, nodeVarRef]).with(nodeVarRef, totalCountVar);
+        const unwind = new Cypher.Unwind([edgesVar, matchNode]).with(matchNode, totalCountVar);
         connectionPreClauses = Cypher.concat(withCollect, unwind);
->>>>>>> a6266fc4
 
         const connectionEdge = new Cypher.Map({
             node: projectionExpression,
         });
 
-<<<<<<< HEAD
-        const withTotalCount = new CypherBuilder.With([connectionEdge, edgeVar], totalCountVar, matchNode);
-=======
-        const withTotalCount = new Cypher.With([connectionEdge, edgeVar], totalCountVar, nodeVarRef);
->>>>>>> a6266fc4
+        const withTotalCount = new Cypher.With([connectionEdge, edgeVar], totalCountVar, matchNode);
         const connectionClause = getConnectionSortClause({ context, projection, varName });
         const returnClause = new Cypher.With([Cypher.collect(edgeVar), edgesVar], totalCountVar).return([
             new Cypher.Map({
@@ -224,7 +172,6 @@
             matchNode,
         ]);
 
-<<<<<<< HEAD
         if (!projectionSubqueries.empty && hasOrdering) {
             addSortAndLimitOptionsToClause({
                 optionsInput,
@@ -235,10 +182,7 @@
             });
         }
 
-        projectionClause = CypherBuilder.concat(withTotalCount, connectionClause, returnClause);
-=======
         projectionClause = Cypher.concat(withTotalCount, connectionClause, returnClause);
->>>>>>> a6266fc4
     }
 
     const readQuery = Cypher.concat(
@@ -254,55 +198,6 @@
     return readQuery.build(undefined, context.cypherParams ? { cypherParams: context.cypherParams } : {});
 }
 
-<<<<<<< HEAD
-=======
-function getSortClause({ context, varName, node }: { context: Context; varName: string; node: Node }): Cypher.Clause {
-    const { resolveTree } = context;
-    const optionsInput = (resolveTree.args.options || {}) as GraphQLOptionsArg;
-
-    let limit: number | Integer | undefined = optionsInput.limit;
-    if (node.queryOptions) {
-        limit = node.queryOptions.getLimit(optionsInput.limit);
-    }
-
-    const hasLimit = Boolean(limit) || limit === 0;
-    const params = {} as Record<string, any>;
-    const hasOffset = Boolean(optionsInput.offset) || optionsInput.offset === 0;
-
-    const sortOffsetLimit: string[] = [];
-
-    if (optionsInput.sort && optionsInput.sort.length) {
-        const sortArr = optionsInput.sort.reduce((res: string[], sort: GraphQLSortArg) => {
-            return [
-                ...res,
-                ...Object.entries(sort).map(([field, direction]) => {
-                    if (node.cypherFields.some((f) => f.fieldName === field)) {
-                        return `${varName}_${field} ${direction}`;
-                    }
-                    return `${varName}.${field} ${direction}`;
-                }),
-            ];
-        }, []);
-
-        sortOffsetLimit.push(`ORDER BY ${sortArr.join(", ")}`);
-    }
-
-    if (hasOffset) {
-        params[`${varName}_offset`] = optionsInput.offset;
-        sortOffsetLimit.push(`SKIP $${varName}_offset`);
-    }
-
-    if (hasLimit) {
-        params[`${varName}_limit`] = limit;
-        sortOffsetLimit.push(`LIMIT $${varName}_limit`);
-    }
-
-    return new Cypher.RawCypher(() => {
-        return [sortOffsetLimit.join("\n"), params];
-    });
-}
-
->>>>>>> a6266fc4
 function getConnectionSortClause({
     context,
     projection,
