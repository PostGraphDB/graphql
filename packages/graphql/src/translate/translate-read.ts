/*
 * Copyright (c) "Neo4j"
 * Neo4j Sweden AB [http://neo4j.com]
 *
 * This file is part of Neo4j.
 *
 * Licensed under the Apache License, Version 2.0 (the "License");
 * you may not use this file except in compliance with the License.
 * You may obtain a copy of the License at
 *
 *     http://www.apache.org/licenses/LICENSE-2.0
 *
 * Unless required by applicable law or agreed to in writing, software
 * distributed under the License is distributed on an "AS IS" BASIS,
 * WITHOUT WARRANTIES OR CONDITIONS OF ANY KIND, either express or implied.
 * See the License for the specific language governing permissions and
 * limitations under the License.
 */

import type { Integer } from "neo4j-driver";
import { int } from "neo4j-driver";
import { cursorToOffset } from "graphql-relay";
import type { Node } from "../classes";
import createProjectionAndParams, { ProjectionResult } from "./create-projection-and-params";
import type { GraphQLOptionsArg, GraphQLSortArg, Context } from "../types";
import { createAuthPredicates } from "./create-auth-and-params";
import { AUTH_FORBIDDEN_ERROR } from "../constants";
<<<<<<< HEAD
import { translateTopLevelMatch } from "./translate-top-level-match";
import Cypher from "@neo4j/cypher-builder";
=======
import { createMatchClause } from "./translate-top-level-match";
import * as CypherBuilder from "./cypher-builder/CypherBuilder";
>>>>>>> 327bb03d

export function translateRead({
    node,
    context,
    isRootConnectionField,
}: {
    context: Context;
    node: Node;
    isRootConnectionField?: boolean;
}): Cypher.CypherResult {
    const { resolveTree } = context;
    const varName = "this";

    const nodeVarRef = new CypherBuilder.NamedNode(varName);

    let projAuth: CypherBuilder.Clause | undefined;

    const topLevelMatch = createMatchClause({
        node,
        context,
        varName,
        operation: "READ",
    });

    const projection = createProjectionAndParams({
        node,
        context,
        resolveTree,
        varName,
    });

    if (projection.meta?.authValidateStrs?.length) {
        projAuth = new CypherBuilder.RawCypher(
            `CALL apoc.util.validate(NOT (${projection.meta.authValidateStrs.join(
                " AND "
            )}), "${AUTH_FORBIDDEN_ERROR}", [0])`
        );
    }

    const authPredicates = createAuthPredicates({
        operations: "READ",
        entity: node,
        context,
        allow: {
            parentNode: node,
            varName,
        },
    });

    if (authPredicates) {
        topLevelMatch.where(
            new CypherBuilder.apoc.ValidatePredicate(CypherBuilder.not(authPredicates), AUTH_FORBIDDEN_ERROR)
        );
    }

    const projectionSubqueries = Cypher.concat(...projection.subqueries);
    const projectionSubqueriesBeforeSort = Cypher.concat(...projection.subqueriesBeforeSort);

<<<<<<< HEAD
    // TODO: concatenate with "translateTopLevelMatch" result to avoid param collision
    const readQuery = new Cypher.RawCypher((env: Cypher.Environment) => {
        const projectionSubqueriesStr = projectionSubqueries.getCypher(env);
        const subqueriesBeforeSort = projectionSubqueriesBeforeSort.getCypher(env);

        if (isRootConnectionField) {
            return translateRootConnectionField({
                context,
                varName,
                projection,
                subStr: {
                    projectionSubqueries: projectionSubqueriesStr,
                    matchAndWhereStr,
                    authStr,
                    projAuth,
                    interfaceStrs,
                    subqueriesBeforeSort,
                },
            });
        }
=======
    let withAndOrder: CypherBuilder.Clause | undefined;

    const optionsInput = (resolveTree.args.options || {}) as GraphQLOptionsArg;
>>>>>>> 327bb03d

    if (node.queryOptions) {
        optionsInput.limit = node.queryOptions.getLimit(optionsInput.limit); // TODO: improve this
    }

    if (optionsInput.sort || optionsInput.limit || optionsInput.offset) {
        withAndOrder = getSortClause({
            context,
            varName,
            node,
        });
    }

    const projectionExpression = new CypherBuilder.RawCypher(() => {
        return [`${varName} ${projection.projection}`, projection.params];
    });

    let projectionClause: CypherBuilder.Clause = new CypherBuilder.Return([projectionExpression, varName]); // TODO: avoid reassign

    let connectionPreClauses: CypherBuilder.Clause | undefined;

    if (isRootConnectionField) {
        // TODO: unify with createConnectionClause
        const edgesVar = new CypherBuilder.NamedVariable("edges");
        const edgeVar = new CypherBuilder.NamedVariable("edge");
        const totalCountVar = new CypherBuilder.NamedVariable("totalCount");

        const withCollect = new CypherBuilder.With([CypherBuilder.collect(nodeVarRef), edgesVar]).with(edgesVar, [
            CypherBuilder.size(edgesVar),
            totalCountVar,
        ]);

        const unwind = new CypherBuilder.Unwind([edgesVar, nodeVarRef]).with(nodeVarRef, totalCountVar);
        connectionPreClauses = CypherBuilder.concat(withCollect, unwind);

        const connectionEdge = new CypherBuilder.Map({
            node: projectionExpression,
        });

        const withTotalCount = new CypherBuilder.With([connectionEdge, edgeVar], totalCountVar, nodeVarRef);
        const connectionClause = getConnectionSortClause({ context, projection, varName });
        const returnClause = new CypherBuilder.With([CypherBuilder.collect(edgeVar), edgesVar], totalCountVar).return([
            new CypherBuilder.Map({
                edges: edgesVar,
                totalCount: totalCountVar,
            }),
            nodeVarRef,
        ]);

        projectionClause = CypherBuilder.concat(withTotalCount, connectionClause, returnClause);
    }
    const readQuery = CypherBuilder.concat(
        topLevelMatch,
        projAuth,
        connectionPreClauses,
        projectionSubqueriesBeforeSort,
        withAndOrder,
        projectionSubqueries,
        projectionClause
    );

    return readQuery.build(undefined, context.cypherParams ? { cypherParams: context.cypherParams } : {});
}

function getSortClause({
    context,
    varName,
    node,
}: {
    context: Context;
    varName: string;
    node: Node;
}): CypherBuilder.Clause {
    const { resolveTree } = context;
    const optionsInput = (resolveTree.args.options || {}) as GraphQLOptionsArg;

    let limit: number | Integer | undefined = optionsInput.limit;
    if (node.queryOptions) {
        limit = node.queryOptions.getLimit(optionsInput.limit);
    }

    const hasLimit = Boolean(limit) || limit === 0;
    const params = {} as Record<string, any>;
    const hasOffset = Boolean(optionsInput.offset) || optionsInput.offset === 0;

    const sortOffsetLimit: string[] = [`WITH *`];

    if (optionsInput.sort && optionsInput.sort.length) {
        const sortArr = optionsInput.sort.reduce((res: string[], sort: GraphQLSortArg) => {
            return [
                ...res,
                ...Object.entries(sort).map(([field, direction]) => {
                    if (node.cypherFields.some((f) => f.fieldName === field)) {
                        return `${varName}_${field} ${direction}`;
                    }
                    return `${varName}.${field} ${direction}`;
                }),
            ];
        }, []);

        sortOffsetLimit.push(`ORDER BY ${sortArr.join(", ")}`);
    }

    if (hasOffset) {
        params[`${varName}_offset`] = optionsInput.offset;
        sortOffsetLimit.push(`SKIP $${varName}_offset`);
    }

    if (hasLimit) {
        params[`${varName}_limit`] = limit;
        sortOffsetLimit.push(`LIMIT $${varName}_limit`);
    }

    return new CypherBuilder.RawCypher(() => {
        return [sortOffsetLimit.join("\n"), params];
    });
}

function getConnectionSortClause({
    context,
    projection,
    varName,
}: {
    context: Context;
    projection: ProjectionResult;
    varName: string;
}): CypherBuilder.Clause {
    const { resolveTree } = context;

    const afterInput = resolveTree.args.after as string | undefined;
    const firstInput = resolveTree.args.first as Integer | number | undefined;
    const sortInput = resolveTree.args.sort as GraphQLSortArg[];

    const cypherParams = {} as Record<string, any>;

    const hasAfter = Boolean(afterInput);
    const hasFirst = Boolean(firstInput);
    const hasSort = Boolean(sortInput && sortInput.length);

    const sortCypherFields = projection.meta?.cypherSortFields ?? [];

    let sortStr = "";
    if (hasSort) {
        const sortArr = sortInput.reduce((res: string[], sort: GraphQLSortArg) => {
            return [
                ...res,
                ...Object.entries(sort).map(([field, direction]) => {
                    // if the sort arg is a cypher field, substitaute "edges" for varName
                    const varOrEdgeName = sortCypherFields.find((x) => x === field) ? "edge.node" : varName;
                    return `${varOrEdgeName}.${field} ${direction}`;
                }),
            ];
        }, []);

        sortStr = `ORDER BY ${sortArr.join(", ")}`;
    }

    let offsetStr = "";
    if (hasAfter && typeof afterInput === "string") {
        const offset = cursorToOffset(afterInput) + 1;
        if (offset && offset !== 0) {
            offsetStr = `SKIP $${varName}_offset`;
            cypherParams[`${varName}_offset`] = int(offset);
        }
    }

    let limitStr = "";
    if (hasFirst) {
        limitStr = `LIMIT $${varName}_limit`;
        cypherParams[`${varName}_limit`] = firstInput;
    }

    return new CypherBuilder.RawCypher(() => {
        return [[sortStr, offsetStr, limitStr].join("\n"), cypherParams];
    });
}<|MERGE_RESOLUTION|>--- conflicted
+++ resolved
@@ -25,13 +25,8 @@
 import type { GraphQLOptionsArg, GraphQLSortArg, Context } from "../types";
 import { createAuthPredicates } from "./create-auth-and-params";
 import { AUTH_FORBIDDEN_ERROR } from "../constants";
-<<<<<<< HEAD
-import { translateTopLevelMatch } from "./translate-top-level-match";
+import { createMatchClause } from "./translate-top-level-match";
 import Cypher from "@neo4j/cypher-builder";
-=======
-import { createMatchClause } from "./translate-top-level-match";
-import * as CypherBuilder from "./cypher-builder/CypherBuilder";
->>>>>>> 327bb03d
 
 export function translateRead({
     node,
@@ -45,9 +40,9 @@
     const { resolveTree } = context;
     const varName = "this";
 
-    const nodeVarRef = new CypherBuilder.NamedNode(varName);
-
-    let projAuth: CypherBuilder.Clause | undefined;
+    const nodeVarRef = new Cypher.NamedNode(varName);
+
+    let projAuth: Cypher.Clause | undefined;
 
     const topLevelMatch = createMatchClause({
         node,
@@ -64,7 +59,7 @@
     });
 
     if (projection.meta?.authValidateStrs?.length) {
-        projAuth = new CypherBuilder.RawCypher(
+        projAuth = new Cypher.RawCypher(
             `CALL apoc.util.validate(NOT (${projection.meta.authValidateStrs.join(
                 " AND "
             )}), "${AUTH_FORBIDDEN_ERROR}", [0])`
@@ -82,40 +77,15 @@
     });
 
     if (authPredicates) {
-        topLevelMatch.where(
-            new CypherBuilder.apoc.ValidatePredicate(CypherBuilder.not(authPredicates), AUTH_FORBIDDEN_ERROR)
-        );
+        topLevelMatch.where(new Cypher.apoc.ValidatePredicate(Cypher.not(authPredicates), AUTH_FORBIDDEN_ERROR));
     }
 
     const projectionSubqueries = Cypher.concat(...projection.subqueries);
     const projectionSubqueriesBeforeSort = Cypher.concat(...projection.subqueriesBeforeSort);
 
-<<<<<<< HEAD
-    // TODO: concatenate with "translateTopLevelMatch" result to avoid param collision
-    const readQuery = new Cypher.RawCypher((env: Cypher.Environment) => {
-        const projectionSubqueriesStr = projectionSubqueries.getCypher(env);
-        const subqueriesBeforeSort = projectionSubqueriesBeforeSort.getCypher(env);
-
-        if (isRootConnectionField) {
-            return translateRootConnectionField({
-                context,
-                varName,
-                projection,
-                subStr: {
-                    projectionSubqueries: projectionSubqueriesStr,
-                    matchAndWhereStr,
-                    authStr,
-                    projAuth,
-                    interfaceStrs,
-                    subqueriesBeforeSort,
-                },
-            });
-        }
-=======
-    let withAndOrder: CypherBuilder.Clause | undefined;
+    let withAndOrder: Cypher.Clause | undefined;
 
     const optionsInput = (resolveTree.args.options || {}) as GraphQLOptionsArg;
->>>>>>> 327bb03d
 
     if (node.queryOptions) {
         optionsInput.limit = node.queryOptions.getLimit(optionsInput.limit); // TODO: improve this
@@ -129,45 +99,45 @@
         });
     }
 
-    const projectionExpression = new CypherBuilder.RawCypher(() => {
+    const projectionExpression = new Cypher.RawCypher(() => {
         return [`${varName} ${projection.projection}`, projection.params];
     });
 
-    let projectionClause: CypherBuilder.Clause = new CypherBuilder.Return([projectionExpression, varName]); // TODO: avoid reassign
-
-    let connectionPreClauses: CypherBuilder.Clause | undefined;
+    let projectionClause: Cypher.Clause = new Cypher.Return([projectionExpression, varName]); // TODO: avoid reassign
+
+    let connectionPreClauses: Cypher.Clause | undefined;
 
     if (isRootConnectionField) {
         // TODO: unify with createConnectionClause
-        const edgesVar = new CypherBuilder.NamedVariable("edges");
-        const edgeVar = new CypherBuilder.NamedVariable("edge");
-        const totalCountVar = new CypherBuilder.NamedVariable("totalCount");
-
-        const withCollect = new CypherBuilder.With([CypherBuilder.collect(nodeVarRef), edgesVar]).with(edgesVar, [
-            CypherBuilder.size(edgesVar),
+        const edgesVar = new Cypher.NamedVariable("edges");
+        const edgeVar = new Cypher.NamedVariable("edge");
+        const totalCountVar = new Cypher.NamedVariable("totalCount");
+
+        const withCollect = new Cypher.With([Cypher.collect(nodeVarRef), edgesVar]).with(edgesVar, [
+            Cypher.size(edgesVar),
             totalCountVar,
         ]);
 
-        const unwind = new CypherBuilder.Unwind([edgesVar, nodeVarRef]).with(nodeVarRef, totalCountVar);
-        connectionPreClauses = CypherBuilder.concat(withCollect, unwind);
-
-        const connectionEdge = new CypherBuilder.Map({
+        const unwind = new Cypher.Unwind([edgesVar, nodeVarRef]).with(nodeVarRef, totalCountVar);
+        connectionPreClauses = Cypher.concat(withCollect, unwind);
+
+        const connectionEdge = new Cypher.Map({
             node: projectionExpression,
         });
 
-        const withTotalCount = new CypherBuilder.With([connectionEdge, edgeVar], totalCountVar, nodeVarRef);
+        const withTotalCount = new Cypher.With([connectionEdge, edgeVar], totalCountVar, nodeVarRef);
         const connectionClause = getConnectionSortClause({ context, projection, varName });
-        const returnClause = new CypherBuilder.With([CypherBuilder.collect(edgeVar), edgesVar], totalCountVar).return([
-            new CypherBuilder.Map({
+        const returnClause = new Cypher.With([Cypher.collect(edgeVar), edgesVar], totalCountVar).return([
+            new Cypher.Map({
                 edges: edgesVar,
                 totalCount: totalCountVar,
             }),
             nodeVarRef,
         ]);
 
-        projectionClause = CypherBuilder.concat(withTotalCount, connectionClause, returnClause);
-    }
-    const readQuery = CypherBuilder.concat(
+        projectionClause = Cypher.concat(withTotalCount, connectionClause, returnClause);
+    }
+    const readQuery = Cypher.concat(
         topLevelMatch,
         projAuth,
         connectionPreClauses,
@@ -180,15 +150,7 @@
     return readQuery.build(undefined, context.cypherParams ? { cypherParams: context.cypherParams } : {});
 }
 
-function getSortClause({
-    context,
-    varName,
-    node,
-}: {
-    context: Context;
-    varName: string;
-    node: Node;
-}): CypherBuilder.Clause {
+function getSortClause({ context, varName, node }: { context: Context; varName: string; node: Node }): Cypher.Clause {
     const { resolveTree } = context;
     const optionsInput = (resolveTree.args.options || {}) as GraphQLOptionsArg;
 
@@ -229,7 +191,7 @@
         sortOffsetLimit.push(`LIMIT $${varName}_limit`);
     }
 
-    return new CypherBuilder.RawCypher(() => {
+    return new Cypher.RawCypher(() => {
         return [sortOffsetLimit.join("\n"), params];
     });
 }
@@ -242,7 +204,7 @@
     context: Context;
     projection: ProjectionResult;
     varName: string;
-}): CypherBuilder.Clause {
+}): Cypher.Clause {
     const { resolveTree } = context;
 
     const afterInput = resolveTree.args.after as string | undefined;
@@ -288,7 +250,7 @@
         cypherParams[`${varName}_limit`] = firstInput;
     }
 
-    return new CypherBuilder.RawCypher(() => {
+    return new Cypher.RawCypher(() => {
         return [[sortStr, offsetStr, limitStr].join("\n"), cypherParams];
     });
 }