/*
 * Copyright (c) "Neo4j"
 * Neo4j Sweden AB [http://neo4j.com]
 *
 * This file is part of Neo4j.
 *
 * Licensed under the Apache License, Version 2.0 (the "License");
 * you may not use this file except in compliance with the License.
 * You may obtain a copy of the License at
 *
 *     http://www.apache.org/licenses/LICENSE-2.0
 *
 * Unless required by applicable law or agreed to in writing, software
 * distributed under the License is distributed on an "AS IS" BASIS,
 * WITHOUT WARRANTIES OR CONDITIONS OF ANY KIND, either express or implied.
 * See the License for the specific language governing permissions and
 * limitations under the License.
 */

import type { Node, Relationship } from "../classes";
import type { Context } from "../types";
import { createAuthAndParams } from "./create-auth-and-params";
import createConnectionWhereAndParams from "./where/create-connection-where-and-params";
import { AUTH_FORBIDDEN_ERROR, META_CYPHER_VARIABLE } from "../constants";
import { createEventMetaObject } from "./subscriptions/create-event-meta";
import { createConnectionEventMetaObject } from "./subscriptions/create-connection-event-meta";
import { filterMetaVariable } from "./subscriptions/filter-meta-variable";
import Cypher from "@neo4j/cypher-builder";
<<<<<<< HEAD
import type { WithProjection } from "@neo4j/cypher-builder/src/clauses/With";
=======
import { caseWhere } from "../utils/case-where";
>>>>>>> 101d8443

interface Res {
    strs: string[];
    params: any;
}

function createDeleteAndParams({
    deleteInput,
    varName,
    node,
    parentVar,
    chainStr,
    withVars,
    context,
    insideDoWhen,
    parameterPrefix,
    recursing,
}: {
    parentVar: string;
    deleteInput: any;
    varName: string;
    chainStr?: string;
    node: Node;
    withVars: string[];
    context: Context;
    insideDoWhen?: boolean;
    parameterPrefix: string;
    recursing?: boolean;
}): [string, any] {
    function reducer(res: Res, [key, value]: [string, any]) {
        const relationField = node.relationFields.find((x) => key === x.fieldName);

        if (relationField) {
            const refNodes: Node[] = [];

            const relationship = context.relationships.find(
                (x) => x.properties === relationField.properties
            ) as unknown as Relationship;

            if (relationField.union) {
                Object.keys(value).forEach((unionTypeName) => {
                    refNodes.push(context.nodes.find((x) => x.name === unionTypeName) as Node);
                });
            } else if (relationField.interface) {
                relationField.interface.implementations?.forEach((implementationName) => {
                    refNodes.push(context.nodes.find((x) => x.name === implementationName) as Node);
                });
            } else {
                refNodes.push(context.nodes.find((x) => x.name === relationField.typeMeta.name) as Node);
            }

            const inStr = relationField.direction === "IN" ? "<-" : "-";
            const outStr = relationField.direction === "OUT" ? "->" : "-";

            refNodes.forEach((refNode) => {
                const v = relationField.union ? value[refNode.name] : value;
                const deletes = relationField.typeMeta.array ? v : [v];
                deletes.forEach((d, index) => {
                    const variableName = chainStr
                        ? `${varName}${index}`
                        : `${varName}_${key}${
                              relationField.union || relationField.interface ? `_${refNode.name}` : ""
                          }${index}`;
                    const relationshipVariable = `${variableName}_relationship`;
                    const relTypeStr = `[${relationshipVariable}:${relationField.type}]`;
                    const withRelationshipStr = context.subscriptionsEnabled ? `, ${relationshipVariable}` : "";

                    if (withVars) {
                        res.strs.push(`WITH ${withVars.join(", ")}`);
                    }

                    const labels = refNode.getLabelString(context);
                    res.strs.push(
                        `OPTIONAL MATCH (${parentVar})${inStr}${relTypeStr}${outStr}(${variableName}${labels})`
                    );

                    const whereStrs: string[] = [];
                    let aggregationWhere = false;
                    if (d.where) {
                        try {
                            const {
                                cypher: whereCypher,
                                subquery: preComputedSubqueries,
                                params: whereParams,
                            } = createConnectionWhereAndParams({
                                nodeVariable: variableName,
                                whereInput: d.where,
                                node: refNode,
                                context,
                                relationshipVariable,
                                relationship,
                                parameterPrefix: `${parameterPrefix}${!recursing ? `.${key}` : ""}${
                                    relationField.union ? `.${refNode.name}` : ""
                                }${relationField.typeMeta.array ? `[${index}]` : ""}.where`,
                            });
                            if (whereCypher) {
                                whereStrs.push(whereCypher);
                                res.params = { ...res.params, ...whereParams };
                                if (preComputedSubqueries) {
                                    res.strs.push(preComputedSubqueries);
                                    aggregationWhere = true;
                                }
                            }
                        } catch {
                            return;
                        }
                    }

<<<<<<< HEAD
                    const varsWithoutMeta = filterMetaVariable(withVars).join(", ");
                    res.strs.push("WITH *");
                    res.strs.push("CALL {");

                    if (withVars) {
                        //TODO
                        if (context.subscriptionsEnabled) {
                            res.strs.push(`WITH ${varsWithoutMeta}`);
                            res.strs.push(`WITH ${varsWithoutMeta}, []  AS meta`);
                        } else {
                            res.strs.push(`WITH ${withVars.join(", ")}`);
                        }
                    }

                    const labels = refNode.getLabelString(context);
                    res.strs.push(
                        `OPTIONAL MATCH (${parentVar})${inStr}${relTypeStr}${outStr}(${variableName}${labels})`
                    );

=======
>>>>>>> 101d8443
                    const whereAuth = createAuthAndParams({
                        operations: "DELETE",
                        entity: refNode,
                        context,
                        where: { varName: variableName, node: refNode },
                    });
                    if (whereAuth[0]) {
                        whereStrs.push(whereAuth[0]);
                        res.params = { ...res.params, ...whereAuth[1] };
                    }
                    if (whereStrs.length) {
                        const predicate = `${whereStrs.join(" AND ")}`;
                        if (aggregationWhere) {
                            const columns = [
                                new Cypher.NamedVariable(relationshipVariable),
                                new Cypher.NamedVariable(variableName),
                            ];
                            const caseWhereClause = caseWhere(new Cypher.RawCypher(predicate), columns);
                            const { cypher } = caseWhereClause.build("aggregateWhereFilter");
                            res.strs.push(cypher);
                        } else {
                            res.strs.push(`WHERE ${predicate}`);
                        }
                    }

                    let whereStatements, authStatements;
                    if (whereStrs.length) {
                        whereStatements = new Cypher.RawCypher(() => {
                            return `WHERE ${whereStrs.join(" AND ")}`;
                        });
                    }

                    const allowAuth = createAuthAndParams({
                        entity: refNode,
                        operations: "DELETE",
                        context,
                        escapeQuotes: Boolean(insideDoWhen),
                        allow: { parentNode: refNode, varName: variableName },
                    });
                    if (allowAuth[0]) {
                        const quote = insideDoWhen ? `\\"` : `"`;
<<<<<<< HEAD
                        res.strs.push(
                            // `WITH ${[...filterMetaVariable(withVars), variableName, relationshipVariable].join(", ")}`
                            `WITH ${varsWithoutMeta}, ${variableName}, ${relationshipVariable}`
                        );
=======
                        res.strs.push(`WITH ${[...withVars, variableName].join(", ")}${withRelationshipStr}`);
>>>>>>> 101d8443
                        res.strs.push(
                            `CALL apoc.util.validate(NOT (${allowAuth[0]}), ${quote}${AUTH_FORBIDDEN_ERROR}${quote}, [0])`
                        );
                        res.params = { ...res.params, ...allowAuth[1] };

                        authStatements = new Cypher.RawCypher(() => {
                            return [
                                `WITH ${[...filterMetaVariable(withVars), variableName, relationshipVariable].join(
                                    ", "
                                )}`,
                                `CALL apoc.util.validate(NOT (${allowAuth[0]}), ${quote}${AUTH_FORBIDDEN_ERROR}${quote}, [0])`,
                            ].join("/n");
                        });
                    }

                    if (d.delete) {
                        const nestedDeleteInput = Object.entries(d.delete)
                            .filter(([k]) => {
                                if (k === "_on") {
                                    return false;
                                }

                                if (relationField.interface && d.delete?._on?.[refNode.name]) {
                                    const onArray = Array.isArray(d.delete._on[refNode.name])
                                        ? d.delete._on[refNode.name]
                                        : [d.delete._on[refNode.name]];
                                    if (onArray.some((onKey) => Object.prototype.hasOwnProperty.call(onKey, k))) {
                                        return false;
                                    }
                                }

                                return true;
                            })
                            .reduce((d1, [k1, v1]) => ({ ...d1, [k1]: v1 }), {});
                        const innerWithVars = context.subscriptionsEnabled
                            ? [...withVars, variableName, relationshipVariable]
                            : [...withVars, variableName];

                        const deleteAndParams = createDeleteAndParams({
                            context,
                            node: refNode,
                            deleteInput: nestedDeleteInput,
                            varName: variableName,
<<<<<<< HEAD
                            withVars: [...filterMetaVariable(withVars), variableName, relationshipVariable],
=======
                            withVars: innerWithVars,
>>>>>>> 101d8443
                            parentVar: variableName,
                            parameterPrefix: `${parameterPrefix}${!recursing ? `.${key}` : ""}${
                                relationField.union ? `.${refNode.name}` : ""
                            }${relationField.typeMeta.array ? `[${index}]` : ""}.delete`,
                            recursing: false,
                        });
                        res.strs.push(deleteAndParams[0]);
                        res.params = { ...res.params, ...deleteAndParams[1] };

                        if (relationField.interface && d.delete?._on?.[refNode.name]) {
                            const onDeletes = Array.isArray(d.delete._on[refNode.name])
                                ? d.delete._on[refNode.name]
                                : [d.delete._on[refNode.name]];

                            onDeletes.forEach((onDelete, onDeleteIndex) => {
                                const onDeleteAndParams = createDeleteAndParams({
                                    context,
                                    node: refNode,
                                    deleteInput: onDelete,
                                    varName: variableName,
<<<<<<< HEAD
                                    withVars: [...filterMetaVariable(withVars), variableName, relationshipVariable],
=======
                                    withVars: innerWithVars,
>>>>>>> 101d8443
                                    parentVar: variableName,
                                    parameterPrefix: `${parameterPrefix}${!recursing ? `.${key}` : ""}${
                                        relationField.union ? `.${refNode.name}` : ""
                                    }${relationField.typeMeta.array ? `[${index}]` : ""}.delete._on.${
                                        refNode.name
                                    }[${onDeleteIndex}]`,
                                    recursing: false,
                                });
                                res.strs.push(onDeleteAndParams[0]);
                                res.params = { ...res.params, ...onDeleteAndParams[1] };
                            });
                        }
                    }

                    const nodeToDelete = `${variableName}_to_delete`;
<<<<<<< HEAD
=======

                    res.strs.push(
                        `WITH ${[...withVars, `collect(DISTINCT ${variableName}) AS ${nodeToDelete}`].join(
                            ", "
                        )}${withRelationshipStr}`
                    );
>>>>>>> 101d8443

                    /**
                     * This ORDER BY is required to prevent hitting the "Node with id 2 has been deleted in this transaction"
                     * bug. TODO - remove once the bug has bee fixed.
                     */
                    if (aggregationWhere) res.strs.push(`ORDER BY ${nodeToDelete} DESC`);

                    if (context.subscriptionsEnabled) {
                        const metaObjectStr = createEventMetaObject({
                            event: "delete",
                            nodeVariable: "x",
                            typename: refNode.name,
                        });
<<<<<<< HEAD

                        const eventMetaWithClause = new Cypher.RawCypher((env: Cypher.Environment) => {
                            const metaObjectStr = createEventMetaObject({
                                event: "delete",
                                nodeVariable: "x",
                                typename: refNode.name,
                            });
                            return `${metaObjectStr} AS node_meta, x, ${relationshipVariable}, ${varsWithoutMeta}`;
                        });

                        // --------------------------------------
                        const withVarsWithoutMetaStatement = filterMetaVariable(withVars).map(
                            (v) => new Cypher.NamedVariable(v)
=======
                        const [fromVariable, toVariable] =
                            relationField.direction === "IN" ? ["n", parentVar] : [parentVar, "n"];
                        const [fromTypename, toTypename] =
                            relationField.direction === "IN" ? [refNode.name, node.name] : [node.name, refNode.name];
                        const eventWithMetaStr = createConnectionEventMetaObject({
                            event: "delete_relationship",
                            relVariable: relationshipVariable,
                            fromVariable,
                            toVariable,
                            typename: relationField.type,
                            fromTypename,
                            toTypename,
                        });
                        const reduceStr = `REDUCE(m=${META_CYPHER_VARIABLE}, n IN ${nodeToDelete} | m + ${metaObjectStr} + ${eventWithMetaStr}) AS ${META_CYPHER_VARIABLE}`;
                        res.strs.push(
                            `WITH ${[...filterMetaVariable(withVars), nodeToDelete].join(", ")}, ${reduceStr}`
>>>>>>> 101d8443
                        );
                        const metaVar = new Cypher.NamedVariable("meta");
                        const listAsMeta = [new Cypher.Literal([]), metaVar];

<<<<<<< HEAD
                        const relationshipVar = new Cypher.NamedVariable(relationshipVariable);
                        const nodeMetaVar = new Cypher.NamedVariable("node_meta");
                        const deleteMetaVar = new Cypher.NamedVariable("delete_meta");

                        const unwindVar = new Cypher.NamedVariable("x");
                        const nodeToDeleteVar = new Cypher.NamedNode(nodeToDelete);
                        const aliasedNodeToDelete = [nodeToDeleteVar, unwindVar] as WithProjection;

                        const unwindNode = new Cypher.NamedNode("x", {
                            labels: refNode.getLabels(context),
                        });
                        const node1 = new Cypher.NamedNode(variableName, {
                            labels: refNode.getLabels(context),
                        });
                        const node2 = new Cypher.NamedNode(parentVar);
                        const optionalMatchSt = new Cypher.OptionalMatch(
                            new Cypher.Relationship({
                                source: relationField.direction === "IN" ? node1 : node2,
                                target: relationField.direction === "IN" ? node2 : node1,
                                type: relationField.type,
                            })
                        );

                        const innerSubqueryEnabled = new Cypher.Call(
                            new Cypher.Unwind(aliasedNodeToDelete)
                                .with(eventMetaWithClause as unknown as WithProjection)
                                .detachDelete(unwindNode)
                                .return([Cypher.collect(nodeMetaVar), deleteMetaVar])
                        ).innerWith(...withVarsWithoutMetaStatement, relationshipVar, nodeToDeleteVar);

                        const outerSubqueryEnabled = Cypher.concat(
                            new Cypher.With(...withVarsWithoutMetaStatement).addColumns(listAsMeta as WithProjection),
                            optionalMatchSt,
                            whereStatements,
                            authStatements, //recursive call
                            new Cypher.With(...withVarsWithoutMetaStatement)
                                .addColumns(metaVar)
                                .addColumns(relationshipVar)
                                .addColumns([Cypher.collect(node1), nodeToDeleteVar]), //distinct!!
                            innerSubqueryEnabled,
                            new Cypher.With([Cypher.collect(deleteMetaVar), deleteMetaVar], metaVar), // `WITH collect(delete_meta) AS delete_meta, meta`,
                            new Cypher.Return([, deleteMetaVar]) // `RETURN REDUCE(m=meta, n IN delete_meta | m + n) AS delete_meta`,
                        );

                        // const outerSubqueryDisabled = Cypher.concat(
                        //     new Cypher.With(...withVarsWithoutMetaStatement).addColumns(metaVar),
                        //     optionalMatchSt
                        // );
                        const startStatements = Cypher.concat(
                            new Cypher.With("*"),
                            new Cypher.Call(outerSubqueryEnabled).innerWith(...withVarsWithoutMetaStatement),
                            new Cypher.With(), //   `WITH ${varsWithoutMeta}, meta, collect(delete_meta) AS delete_meta`,
                            new Cypher.With() //    `WITH ${varsWithoutMeta}, REDUCE(m=meta, n IN delete_meta | m + n) AS meta`,
                        );
                        console.log("start", startStatements);
                        const {} = startStatements.build();
                        // --------------------------------------

                        //  need relationshipVariable for disconnect meta
                        const statements = [
                            `WITH ${varsWithoutMeta}, meta, ${relationshipVariable}, collect(DISTINCT ${variableName}) AS ${nodeToDelete}`,
                            "CALL {",
                            `\tWITH ${relationshipVariable}, ${nodeToDelete}, ${varsWithoutMeta}`,
                            `\tUNWIND ${nodeToDelete} AS x`,
                            `\tWITH ${metaObjectStr} AS node_meta, x, ${relationshipVariable}, ${varsWithoutMeta}`,
                            `\tDETACH DELETE x`,
                            `\tRETURN collect(node_meta) AS delete_meta`,
                            `}`,
                            `WITH collect(delete_meta) AS delete_meta, meta`,
                            `RETURN REDUCE(m=meta, n IN delete_meta | m + n) AS delete_meta`,
                            `}`,
                            `WITH ${varsWithoutMeta}, meta, collect(delete_meta) AS delete_meta`,
                            `WITH ${varsWithoutMeta}, REDUCE(m=meta, n IN delete_meta | m + n) AS meta`,
                        ];

                        res.strs.push(...statements);
                    } else {
                        const statements = [
                            `WITH ${relationshipVariable}, collect(DISTINCT ${variableName}) AS ${nodeToDelete}`,
                            "CALL {",
                            `\tWITH ${nodeToDelete}`,
                            `\tUNWIND ${nodeToDelete} AS x`,
                            `\tDETACH DELETE x`,
                            `\tRETURN count(*) AS _`,
                            `}`,
                            `RETURN count(*) AS _${relationshipVariable}`,
                            `}`,
                        ];
                        res.strs.push(...statements);
=======
                    res.strs.push("CALL {");
                    res.strs.push(`\tWITH ${variableName}_to_delete`);
                    res.strs.push(`\tUNWIND ${variableName}_to_delete AS x`);
                    res.strs.push(`\tDETACH DELETE x`);
                    res.strs.push("\tRETURN count(*) AS _"); // Avoids CANNOT END WITH DETACH DELETE ERROR
                    res.strs.push("}");
                    // TODO - relationship validation

                    if (context.subscriptionsEnabled) {
                        // Fixes https://github.com/neo4j/graphql/issues/440
                        res.strs.push(
                            `WITH ${filterMetaVariable(withVars).join(", ")}, collect(distinct meta) AS update_meta`
                        );
                        res.strs.push(
                            `WITH ${filterMetaVariable(withVars).join(
                                ", "
                            )}, REDUCE(m=[], n IN update_meta | m + n) AS meta`
                        );
>>>>>>> 101d8443
                    }
                });
            });

            return res;
        }

        return res;
    }

    const { strs, params } = Object.entries(deleteInput).reduce(reducer, { strs: [], params: {} });

    return [strs.join("\n"), params];
}

export default createDeleteAndParams;<|MERGE_RESOLUTION|>--- conflicted
+++ resolved
@@ -25,12 +25,9 @@
 import { createEventMetaObject } from "./subscriptions/create-event-meta";
 import { createConnectionEventMetaObject } from "./subscriptions/create-connection-event-meta";
 import { filterMetaVariable } from "./subscriptions/filter-meta-variable";
+import type { WithProjection } from "@neo4j/cypher-builder/src/clauses/With";
 import Cypher from "@neo4j/cypher-builder";
-<<<<<<< HEAD
-import type { WithProjection } from "@neo4j/cypher-builder/src/clauses/With";
-=======
 import { caseWhere } from "../utils/case-where";
->>>>>>> 101d8443
 
 interface Res {
     strs: string[];
@@ -139,7 +136,6 @@
                         }
                     }
 
-<<<<<<< HEAD
                     const varsWithoutMeta = filterMetaVariable(withVars).join(", ");
                     res.strs.push("WITH *");
                     res.strs.push("CALL {");
@@ -159,8 +155,6 @@
                         `OPTIONAL MATCH (${parentVar})${inStr}${relTypeStr}${outStr}(${variableName}${labels})`
                     );
 
-=======
->>>>>>> 101d8443
                     const whereAuth = createAuthAndParams({
                         operations: "DELETE",
                         entity: refNode,
@@ -202,14 +196,10 @@
                     });
                     if (allowAuth[0]) {
                         const quote = insideDoWhen ? `\\"` : `"`;
-<<<<<<< HEAD
                         res.strs.push(
-                            // `WITH ${[...filterMetaVariable(withVars), variableName, relationshipVariable].join(", ")}`
+                            // `WITH ${[...filterMetaVariable(withVars), variableName, relationshipVariable].join(", ")}${withRelationshipStr}`
                             `WITH ${varsWithoutMeta}, ${variableName}, ${relationshipVariable}`
                         );
-=======
-                        res.strs.push(`WITH ${[...withVars, variableName].join(", ")}${withRelationshipStr}`);
->>>>>>> 101d8443
                         res.strs.push(
                             `CALL apoc.util.validate(NOT (${allowAuth[0]}), ${quote}${AUTH_FORBIDDEN_ERROR}${quote}, [0])`
                         );
@@ -253,11 +243,7 @@
                             node: refNode,
                             deleteInput: nestedDeleteInput,
                             varName: variableName,
-<<<<<<< HEAD
-                            withVars: [...filterMetaVariable(withVars), variableName, relationshipVariable],
-=======
                             withVars: innerWithVars,
->>>>>>> 101d8443
                             parentVar: variableName,
                             parameterPrefix: `${parameterPrefix}${!recursing ? `.${key}` : ""}${
                                 relationField.union ? `.${refNode.name}` : ""
@@ -278,11 +264,7 @@
                                     node: refNode,
                                     deleteInput: onDelete,
                                     varName: variableName,
-<<<<<<< HEAD
-                                    withVars: [...filterMetaVariable(withVars), variableName, relationshipVariable],
-=======
                                     withVars: innerWithVars,
->>>>>>> 101d8443
                                     parentVar: variableName,
                                     parameterPrefix: `${parameterPrefix}${!recursing ? `.${key}` : ""}${
                                         relationField.union ? `.${refNode.name}` : ""
@@ -298,15 +280,12 @@
                     }
 
                     const nodeToDelete = `${variableName}_to_delete`;
-<<<<<<< HEAD
-=======
 
                     res.strs.push(
                         `WITH ${[...withVars, `collect(DISTINCT ${variableName}) AS ${nodeToDelete}`].join(
                             ", "
                         )}${withRelationshipStr}`
                     );
->>>>>>> 101d8443
 
                     /**
                      * This ORDER BY is required to prevent hitting the "Node with id 2 has been deleted in this transaction"
@@ -319,22 +298,14 @@
                             event: "delete",
                             nodeVariable: "x",
                             typename: refNode.name,
-                        });
-<<<<<<< HEAD
-
-                        const eventMetaWithClause = new Cypher.RawCypher((env: Cypher.Environment) => {
-                            const metaObjectStr = createEventMetaObject({
-                                event: "delete",
-                                nodeVariable: "x",
-                                typename: refNode.name,
                             });
                             return `${metaObjectStr} AS node_meta, x, ${relationshipVariable}, ${varsWithoutMeta}`;
                         });
 
                         // --------------------------------------
                         const withVarsWithoutMetaStatement = filterMetaVariable(withVars).map(
-                            (v) => new Cypher.NamedVariable(v)
-=======
+                            (v) => new Cypher.NamedVariable(v))
+
                         const [fromVariable, toVariable] =
                             relationField.direction === "IN" ? ["n", parentVar] : [parentVar, "n"];
                         const [fromTypename, toTypename] =
@@ -348,15 +319,23 @@
                             fromTypename,
                             toTypename,
                         });
-                        const reduceStr = `REDUCE(m=${META_CYPHER_VARIABLE}, n IN ${nodeToDelete} | m + ${metaObjectStr} + ${eventWithMetaStr}) AS ${META_CYPHER_VARIABLE}`;
-                        res.strs.push(
-                            `WITH ${[...filterMetaVariable(withVars), nodeToDelete].join(", ")}, ${reduceStr}`
->>>>>>> 101d8443
+
+                        const eventMetaWithClause = new Cypher.RawCypher((env: Cypher.Environment) => {
+                            const metaObjectStr = createEventMetaObject({
+                                event: "delete",
+                                nodeVariable: "x",
+                                typename: refNode.name,
+                            });
+                            return `${metaObjectStr} AS node_meta, x, ${relationshipVariable}, ${varsWithoutMeta}`;
+                        });
+
+                        // --------------------------------------
+                        const withVarsWithoutMetaStatement = filterMetaVariable(withVars).map(
+                            (v) => new Cypher.NamedVariable(v)
                         );
                         const metaVar = new Cypher.NamedVariable("meta");
                         const listAsMeta = [new Cypher.Literal([]), metaVar];
 
-<<<<<<< HEAD
                         const relationshipVar = new Cypher.NamedVariable(relationshipVariable);
                         const nodeMetaVar = new Cypher.NamedVariable("node_meta");
                         const deleteMetaVar = new Cypher.NamedVariable("delete_meta");
@@ -446,26 +425,6 @@
                             `}`,
                         ];
                         res.strs.push(...statements);
-=======
-                    res.strs.push("CALL {");
-                    res.strs.push(`\tWITH ${variableName}_to_delete`);
-                    res.strs.push(`\tUNWIND ${variableName}_to_delete AS x`);
-                    res.strs.push(`\tDETACH DELETE x`);
-                    res.strs.push("\tRETURN count(*) AS _"); // Avoids CANNOT END WITH DETACH DELETE ERROR
-                    res.strs.push("}");
-                    // TODO - relationship validation
-
-                    if (context.subscriptionsEnabled) {
-                        // Fixes https://github.com/neo4j/graphql/issues/440
-                        res.strs.push(
-                            `WITH ${filterMetaVariable(withVars).join(", ")}, collect(distinct meta) AS update_meta`
-                        );
-                        res.strs.push(
-                            `WITH ${filterMetaVariable(withVars).join(
-                                ", "
-                            )}, REDUCE(m=[], n IN update_meta | m + n) AS meta`
-                        );
->>>>>>> 101d8443
                     }
                 });
             });
