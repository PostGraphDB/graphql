--- conflicted
+++ resolved
@@ -17,17 +17,10 @@
  * limitations under the License.
  */
 
-<<<<<<< HEAD
-import { CypherContext } from "../CypherContext";
-import { MatchableElement, MatchParams, MatchPattern } from "../MatchPattern";
-import { Node } from "../references/Node";
-=======
 import type { CypherContext } from "../CypherContext";
-import type { MatchableElement, MatchParams} from "../MatchPattern";
+import type { MatchableElement, MatchParams } from "../MatchPattern";
 import { MatchPattern } from "../MatchPattern";
 import type { Node } from "../references/Node";
-import { Param } from "../references/Param";
->>>>>>> eefbec5b
 import { Query } from "./Query";
 import { ReturnStatement } from "./Return";
 import { WhereInput, WhereStatement } from "./Where";
