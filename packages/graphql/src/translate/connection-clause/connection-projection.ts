--- conflicted
+++ resolved
@@ -37,12 +37,8 @@
     context,
     relatedNode,
     resolveType,
-<<<<<<< HEAD
     extraFields = [],
     cypherFieldAliasMap,
-=======
-    extraFields = []
->>>>>>> 99e530d2
 }: {
     resolveTree: ResolveTree;
     field: ConnectionField;
@@ -69,7 +65,7 @@
                 const prop = createRelationshipPropertyValue({
                     resolveTree: property,
                     relationship,
-                    relationshipVariable: relationshipRef
+                    relationshipVariable: relationshipRef,
                 });
 
                 edgeProjectionProperties.set(property.alias, prop);
@@ -89,12 +85,8 @@
                 node: relatedNode,
                 resolveTree,
                 nodeRefVarName: relatedNodeVariableName,
-<<<<<<< HEAD
                 resolveType,
                 cypherFieldAliasMap,
-=======
-                resolveType
->>>>>>> 99e530d2
             });
             const alias = nodeField.alias;
             edgeProjectionProperties.set(alias, nodeProjection.projection);
@@ -107,10 +99,10 @@
             projection: new Cypher.Map({
                 node: new Cypher.Map({
                     __resolveType: new Cypher.Literal(relatedNode.name),
-                    __id: Cypher.id(new Cypher.NamedVariable(relatedNodeVariableName))
-                })
+                    __id: Cypher.id(new Cypher.NamedVariable(relatedNodeVariableName)),
+                }),
             }),
-            subqueries
+            subqueries,
         };
     }
 
@@ -123,12 +115,8 @@
     context,
     node,
     resolveType = false,
-<<<<<<< HEAD
     resolveTree,
     cypherFieldAliasMap,
-=======
-    resolveTree
->>>>>>> 99e530d2
 }: {
     nodeResolveTree: ResolveTree;
     context;
@@ -140,7 +128,7 @@
 }): { projection: Cypher.Expr; subqueries: Cypher.Clause[] } {
     const selectedFields: Record<string, ResolveTree> = mergeDeep([
         nodeResolveTree.fieldsByTypeName[node.name],
-        ...node.interfaces.map((i) => nodeResolveTree?.fieldsByTypeName[i.name.value])
+        ...node.interfaces.map((i) => nodeResolveTree?.fieldsByTypeName[i.name.value]),
     ]);
 
     const sortInput = (resolveTree.args.sort ?? []) as ConnectionSortArg[];
@@ -152,10 +140,10 @@
             fieldsByTypeName: {
                 [node.name]: generateMissingOrAliasedFields({
                     fieldNames: nodeSortFields,
-                    selection: selectedFields
-                })
-            }
-        }
+                    selection: selectedFields,
+                }),
+            },
+        },
     ]);
 
     const nodeProjectionAndParams = createProjectionAndParams({
@@ -164,18 +152,14 @@
         context,
         varName: nodeRefVarName,
         literalElements: true,
-<<<<<<< HEAD
         resolveType,
         cypherFieldAliasMap,
-=======
-        resolveType
->>>>>>> 99e530d2
     });
 
     const projectionMeta = nodeProjectionAndParams.meta;
     const projectionSubqueries = [
         ...nodeProjectionAndParams.subqueriesBeforeSort,
-        ...nodeProjectionAndParams.subqueries
+        ...nodeProjectionAndParams.subqueries,
     ];
 
     if (projectionMeta?.authValidatePredicates?.length) {
@@ -189,15 +173,9 @@
 
         projectionSubqueries.push(projectionAuth);
     }
-  
+
     return {
         subqueries: projectionSubqueries,
-<<<<<<< HEAD
-        projection: nodeProjectionAndParams.projection
-=======
-        projection: new Cypher.RawCypher(() => {
-            return [`${nodeProjectionAndParams.projection}`, nodeProjectionAndParams.params];
-        })
->>>>>>> 99e530d2
+        projection: nodeProjectionAndParams.projection,
     };
 }