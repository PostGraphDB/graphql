--- conflicted
+++ resolved
@@ -60,13 +60,8 @@
         return this.serializeList(env, this.value);
     }
 
-<<<<<<< HEAD
-    public get(idx: number): Expr | undefined {
-        return this.value[idx];
-=======
     /** Access individual elements in the list via the ListIndex class*/
     public index(index: number): ListIndex {
         return new ListIndex(this, index);
->>>>>>> bfd4e84f
     }
 }